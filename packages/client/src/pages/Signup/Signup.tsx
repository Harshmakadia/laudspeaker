import { Box, Grid, Paper, FormControl } from "@mui/material";
import React, { useState } from "react";
import { useDispatch } from "react-redux";
import { GenericButton, Input } from "../../components/Elements";
import { signUpUser, ISignUpForm } from "../../reducers/auth";
import googleIcon from "../../assets/images/google.svg";
import githubIcon from "../../assets/images/github.svg";
import gitlabIcon from "../../assets/images/gitlab.svg";
import { useNavigate } from "react-router-dom";
import posthog from "posthog-js";
import laudspeakerLogo from "../../assets/images/laudspeaker.svg";
<<<<<<< HEAD
import Tooltip from "components/Elements/Tooltip";
import { toast } from "react-toastify";
=======
import Link from "components/Link/Link";
>>>>>>> 9d21b3ff

const Signup = () => {
  const dispatch = useDispatch();
  const navigate = useNavigate();

  const [signUpForm, setsignUpForm] = useState<ISignUpForm>({
    firstName: "",
    lastName: "",
    email: "",
    password: "",
    confirmPassword: "",
  });

  const [checkedFields, setCheckedFields] = useState({
    firstName: false,
    lastName: false,
    email: false,
    password: false,
    confirmPassword: false,
  });

  const handleFieldBlur = (key: string) => () =>
    setCheckedFields((prev) => ({ ...prev, [key]: true }));

  const handleGoogleSignup = () => {};
  const handleGithubSignup = () => {};
  const handleGitlabSignup = () => {};

  const handlesignUpFormChange = (e: any) => {
    setsignUpForm({
      ...signUpForm,
      [e.target.name]: e.target.value,
    });
  };

  const handleSubmit: any = async (e: any) => {
    e.preventDefault();
    const response = await dispatch(signUpUser(signUpForm));
    if (response?.data?.access_token) {
      posthog.capture("SignUpProps", {
        $set: {
          email: signUpForm.email,
          firstName: signUpForm.firstName,
          lastName: signUpForm.lastName,
          laudspeakerId: response.data.id,
        },
      });
      toast.info(
        "You need to verify your email. We've sent you a verification email",
        {
          position: "bottom-center",
          autoClose: 5000,
          hideProgressBar: false,
          closeOnClick: true,
          pauseOnHover: true,
          draggable: true,
          progress: undefined,
          theme: "colored",
        }
      );
      navigate("/home");
    }
  };

  const isInvalids = {
    firstName: !signUpForm.firstName.trim(),
    lastName: !signUpForm.lastName.trim(),
    pass:
      !signUpForm.password.trim() ||
      !signUpForm.confirmPassword.trim() ||
      signUpForm.password.trim().length <= 8 ||
      signUpForm.confirmPassword.trim().length <= 8 ||
      signUpForm.confirmPassword.trim() !== signUpForm.password.trim(),
    mail: !signUpForm.email.match(
      /^\w+([\.-]?\w+)*@\w+([\.-]?\w+)*(\.\w{2,3})+$/
    ),
  };

  const isInvalid =
    isInvalids.firstName ||
    isInvalids.lastName ||
    isInvalids.pass ||
    isInvalids.mail;

  return (
    <div className="flex min-h-full flex-col justify-center py-12 sm:px-6 lg:px-8">
      <div className="sm:mx-auto sm:w-full sm:max-w-md">
        <img
          className="mx-auto h-12 w-auto"
          src={laudspeakerLogo}
          alt="Laudspeaker"
        />
        <h2 className="mt-6 text-center text-3xl font-bold tracking-tight text-gray-900">
          Get Started
        </h2>
      </div>

      <div className="mt-8 sm:mx-auto sm:w-full shadow-lg sm:max-w-md">
        <div className="bg-white py-8 px-4 sm:rounded-lg sm:px-10">
          <form className="space-y-6" action="#" method="POST">
            <div className="flex">
              <div className="mr-[20px]">
                <label
                  htmlFor="firstName"
                  className="block text-sm font-medium text-gray-700"
                >
                  First Name
                </label>
                <div className="mt-1">
                  <input
                    required
                    value={signUpForm.firstName}
                    placeholder={"Enter your first name here"}
                    name="firstName"
                    id="firstName"
                    onChange={handlesignUpFormChange}
                    className={`${
                      isInvalids.firstName && checkedFields.firstName
                        ? "border-red-600 text-red-600 focus:border-red-600 focus:ring-red-600"
                        : "focus:border-cyan-500 focus:ring-cyan-500"
                    } block w-full appearance-none rounded-md border border-gray-300 px-3 py-2 placeholder-gray-400 shadow-sm  sm:text-sm focus:outline-none`}
                    onBlur={handleFieldBlur("firstName")}
                  />
                  {isInvalids.firstName && checkedFields.firstName && (
                    <p className="mt-2 text-sm text-red-600">
                      First Name is required
                    </p>
                  )}
                </div>
              </div>
              <div>
                <label
                  htmlFor="lastName"
                  className="block text-sm font-medium text-gray-700"
                >
                  Last Name
                </label>
                <div className="mt-1">
                  <input
                    required
                    value={signUpForm.lastName}
                    placeholder="Enter your last name here"
                    name="lastName"
                    id="lastName"
                    onChange={handlesignUpFormChange}
                    className={`${
                      isInvalids.lastName && checkedFields.lastName
                        ? "border-red-600 text-red-600 focus:border-red-600 focus:ring-red-600"
                        : "focus:border-cyan-500 focus:ring-cyan-500"
                    } block w-full appearance-none rounded-md border border-gray-300 px-3 py-2 placeholder-gray-400 shadow-sm  sm:text-sm focus:outline-none`}
                    onBlur={handleFieldBlur("lastName")}
                  />
                  {isInvalids.lastName && checkedFields.lastName && (
                    <p className="mt-2 text-sm text-red-600">
                      Last Name is required
                    </p>
                  )}
                </div>
              </div>
            </div>
            <div>
              <label
                htmlFor="email"
                className="block text-sm font-medium text-gray-700"
              >
                Email
              </label>
              <div className="mt-1">
                <input
                  required
                  value={signUpForm.email}
                  placeholder="Enter your Email here"
                  name="email"
                  id="email"
                  onChange={handlesignUpFormChange}
                  className={`${
                    isInvalids.mail && checkedFields.email
                      ? "border-red-600 text-red-600 focus:border-red-600 focus:ring-red-600"
                      : "focus:border-cyan-500 focus:ring-cyan-500"
                  } block w-full appearance-none rounded-md border border-gray-300 px-3 py-2 placeholder-gray-400 shadow-sm  sm:text-sm focus:outline-none`}
                  onBlur={handleFieldBlur("email")}
                />
                {isInvalids.mail && checkedFields.email && (
                  <p className="mt-2 text-sm text-red-600">Email is required</p>
                )}
              </div>
            </div>
            <div>
              <label
                htmlFor="password"
                className="block text-sm font-medium text-gray-700"
              >
                Password
              </label>
              <div className="mt-1">
                <input
                  required
                  type="password"
                  value={signUpForm.password}
                  placeholder={"Enter your Password"}
                  name="password"
                  id="password"
                  onChange={handlesignUpFormChange}
                  className={`${
                    isInvalids.pass && checkedFields.password
                      ? "border-red-600 text-red-600 focus:border-red-600 focus:ring-red-600"
                      : "focus:border-cyan-500 focus:ring-cyan-500"
                  } block w-full appearance-none rounded-md border border-gray-300 px-3 py-2 placeholder-gray-400 shadow-sm  sm:text-sm focus:outline-none`}
                  onBlur={handleFieldBlur("password")}
                />
              </div>
            </div>
            <div>
              <label
                htmlFor="confirmPassword"
                className="block text-sm font-medium text-gray-700"
              >
                Confirm Password
              </label>
              <div className="mt-1">
                <input
                  required
                  type="password"
                  value={signUpForm.confirmPassword}
                  placeholder="Re-enter your Password"
                  name="confirmPassword"
                  id="confirmPassword"
                  onChange={handlesignUpFormChange}
                  className={`${
                    isInvalids.pass && checkedFields.password
                      ? "border-red-600 text-red-600 focus:border-red-600 focus:ring-red-600"
                      : "focus:border-cyan-500 focus:ring-cyan-500"
                  } block w-full appearance-none rounded-md border border-gray-300 px-3 py-2 placeholder-gray-400 shadow-sm  sm:text-sm focus:outline-none`}
                  onBlur={handleFieldBlur("password")}
                />
                {isInvalids.pass && checkedFields.password && (
                  <p className="mt-2 text-sm text-red-600">
                    Password's should be longer or equal 8 char's and should be
                    equal
                  </p>
                )}
              </div>
            </div>

            <div>
<<<<<<< HEAD
              <Tooltip
                title={isInvalid ? "Fill all fields" : ""}
                placement="bottom"
=======
              <button
                id="createAccount"
                type="submit"
                onClick={handleSubmit}
                className="flex w-full justify-center rounded-md border border-transparent bg-cyan-600 py-2 px-4 text-sm font-medium text-white shadow-sm hover:bg-cyan-700 focus:outline-none focus:ring-2 focus:ring-cyan-500 focus:ring-offset-2"
>>>>>>> 9d21b3ff
              >
                <button
                  type="submit"
                  onClick={handleSubmit}
                  className="flex w-full disabled:bg-gray-400 disabled:border-gray-400 disabled:text-gray-600 justify-center rounded-md border border-transparent bg-cyan-600 py-2 px-4 text-sm font-medium text-white shadow-sm hover:bg-cyan-700 focus:outline-none focus:ring-2 focus:ring-cyan-500 focus:ring-offset-2"
                  disabled={isInvalid}
                >
                  Create Account
                </button>
              </Tooltip>
            </div>
          </form>

          <p className="mt-[24px] mb-[34px] text-center">
            Already have an account?
            <Link
              href="/login"
              className="no-underline text-[#4FA198] m-[0_10px]"
            >
              Log in
            </Link>
          </p>

          <div className="mt-6">
            <div className="relative">
              <div className="absolute inset-0 flex items-center">
                <div className="w-full border-t border-gray-300" />
              </div>
              <div className="relative flex justify-center text-sm">
                <span className="bg-white px-2 text-gray-500">
                  Or continue with
                </span>
              </div>
            </div>

            <div className="mt-6 grid grid-cols-3 gap-3">
              <div>
                <a
                  href="#"
                  className="inline-flex w-full justify-center rounded-md border border-gray-300 bg-white py-2 px-4 text-sm font-medium text-gray-500 shadow-sm hover:bg-gray-50"
                >
                  <span className="sr-only">Sign in with Facebook</span>
                  <svg
                    className="h-5 w-5"
                    aria-hidden="true"
                    fill="currentColor"
                    viewBox="0 0 20 20"
                  >
                    <path
                      fillRule="evenodd"
                      d="M20 10c0-5.523-4.477-10-10-10S0 4.477 0 10c0 4.991 3.657 9.128 8.438 9.878v-6.987h-2.54V10h2.54V7.797c0-2.506 1.492-3.89 3.777-3.89 1.094 0 2.238.195 2.238.195v2.46h-1.26c-1.243 0-1.63.771-1.63 1.562V10h2.773l-.443 2.89h-2.33v6.988C16.343 19.128 20 14.991 20 10z"
                      clipRule="evenodd"
                    />
                  </svg>
                </a>
              </div>

              <div>
                <a
                  href="#"
                  className="inline-flex w-full justify-center rounded-md border border-gray-300 bg-white py-2 px-4 text-sm font-medium text-gray-500 shadow-sm hover:bg-gray-50"
                >
                  <span className="sr-only">Sign in with Twitter</span>
                  <svg
                    className="h-5 w-5"
                    aria-hidden="true"
                    fill="currentColor"
                    viewBox="0 0 20 20"
                  >
                    <path d="M6.29 18.251c7.547 0 11.675-6.253 11.675-11.675 0-.178 0-.355-.012-.53A8.348 8.348 0 0020 3.92a8.19 8.19 0 01-2.357.646 4.118 4.118 0 001.804-2.27 8.224 8.224 0 01-2.605.996 4.107 4.107 0 00-6.993 3.743 11.65 11.65 0 01-8.457-4.287 4.106 4.106 0 001.27 5.477A4.073 4.073 0 01.8 7.713v.052a4.105 4.105 0 003.292 4.022 4.095 4.095 0 01-1.853.07 4.108 4.108 0 003.834 2.85A8.233 8.233 0 010 16.407a11.616 11.616 0 006.29 1.84" />
                  </svg>
                </a>
              </div>

              <div>
                <a
                  href="#"
                  className="inline-flex w-full justify-center rounded-md border border-gray-300 bg-white py-2 px-4 text-sm font-medium text-gray-500 shadow-sm hover:bg-gray-50"
                >
                  <span className="sr-only">Sign in with GitHub</span>
                  <svg
                    className="h-5 w-5"
                    aria-hidden="true"
                    fill="currentColor"
                    viewBox="0 0 20 20"
                  >
                    <path
                      fillRule="evenodd"
                      d="M10 0C4.477 0 0 4.484 0 10.017c0 4.425 2.865 8.18 6.839 9.504.5.092.682-.217.682-.483 0-.237-.008-.868-.013-1.703-2.782.605-3.369-1.343-3.369-1.343-.454-1.158-1.11-1.466-1.11-1.466-.908-.62.069-.608.069-.608 1.003.07 1.531 1.032 1.531 1.032.892 1.53 2.341 1.088 2.91.832.092-.647.35-1.088.636-1.338-2.22-.253-4.555-1.113-4.555-4.951 0-1.093.39-1.988 1.029-2.688-.103-.253-.446-1.272.098-2.65 0 0 .84-.27 2.75 1.026A9.564 9.564 0 0110 4.844c.85.004 1.705.115 2.504.337 1.909-1.296 2.747-1.027 2.747-1.027.546 1.379.203 2.398.1 2.651.64.7 1.028 1.595 1.028 2.688 0 3.848-2.339 4.695-4.566 4.942.359.31.678.921.678 1.856 0 1.338-.012 2.419-.012 2.747 0 .268.18.58.688.482A10.019 10.019 0 0020 10.017C20 4.484 15.522 0 10 0z"
                      clipRule="evenodd"
                    />
                  </svg>
                </a>
              </div>
            </div>
          </div>
        </div>
      </div>
    </div>
  );
};

export default Signup;<|MERGE_RESOLUTION|>--- conflicted
+++ resolved
@@ -9,12 +9,9 @@
 import { useNavigate } from "react-router-dom";
 import posthog from "posthog-js";
 import laudspeakerLogo from "../../assets/images/laudspeaker.svg";
-<<<<<<< HEAD
 import Tooltip from "components/Elements/Tooltip";
 import { toast } from "react-toastify";
-=======
 import Link from "components/Link/Link";
->>>>>>> 9d21b3ff
 
 const Signup = () => {
   const dispatch = useDispatch();
@@ -260,17 +257,9 @@
             </div>
 
             <div>
-<<<<<<< HEAD
               <Tooltip
                 title={isInvalid ? "Fill all fields" : ""}
                 placement="bottom"
-=======
-              <button
-                id="createAccount"
-                type="submit"
-                onClick={handleSubmit}
-                className="flex w-full justify-center rounded-md border border-transparent bg-cyan-600 py-2 px-4 text-sm font-medium text-white shadow-sm hover:bg-cyan-700 focus:outline-none focus:ring-2 focus:ring-cyan-500 focus:ring-offset-2"
->>>>>>> 9d21b3ff
               >
                 <button
                   type="submit"
