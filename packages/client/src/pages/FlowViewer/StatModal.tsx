import Modal from "components/Elements/Modal";
import React, { FC, useEffect, useState } from "react";
import { Link } from "react-router-dom";
import ApiService from "services/api.service";

interface StatModalProps {
  event: string;
  audienceId: string;
  isOpen: boolean;
  onClose: () => void;
}

const ITEMS_PER_PAGE = 50;

const StatModal: FC<StatModalProps> = ({
  event,
  audienceId,
  isOpen,
  onClose,
}) => {
  const arr = event.split("");
  arr[0] = arr[0].toUpperCase();
  const title = arr.join("");

  const [customers, setCustomers] = useState<Record<string, any>[]>([]);
  const [currentPage, setCurrentPage] = useState(1);
  const [pagesCount, setPagesCount] = useState(1);

  const [isLoading, setIsLoading] = useState(false);

  const isSkipped = (num?: number) => {
    if (!num) return false;
    return Math.abs(currentPage - num) > 1 && num > 2 && num < pagesCount - 3;
  };

  useEffect(() => {
    (async () => {
      try {
        setIsLoading(true);
        const {
          data: { data, totalPages },
        } = await ApiService.get<{
          data: Record<string, any>[];
          totalPages: number;
        }>({
          url: `/customers/audienceStats?event=${event}&audienceId=${audienceId}&take=${ITEMS_PER_PAGE}&skip=${
            (currentPage - 1) * ITEMS_PER_PAGE
          }`,
        });
<<<<<<< HEAD
        setCustomers(data);
=======
        setCustomers(data || []);
>>>>>>> 65291ec0
        setPagesCount(totalPages);
        setIsLoading(false);
      } catch (e) {
        console.error(e);
      }
    })();
  }, [event, audienceId, currentPage]);

  return (
    <Modal isOpen={isOpen} onClose={onClose} title={<>{title} Users</>}>
      <div>
        <div className="overflow-y-scroll overflow-x-hidden max-h-[70vh] lg:max-h-[50vh]">
          {customers.map((customer) => (
            <>
              <Link to={"/person/" + customer.id}>
                <div>{customer.email || customer.slackEmail}</div>
              </Link>
              <hr />
            </>
          ))}
        </div>
        <div className="flex justify-between max-h-[70vh]">
          <div
            className="isolate !border-none inline-flex -space-x-px rounded-md shadow-sm mx-[10px] mb-[20px] items-end"
            aria-label="Pagination"
          >
            <svg
              width="20"
              height="20"
              viewBox="0 0 16 10"
              fill="none"
              xmlns="http://www.w3.org/2000/svg"
              className="cursor-pointer mr-[10px]"
              onClick={() => {
                setCurrentPage(
                  currentPage === 1 ? pagesCount : currentPage - 1
                );
              }}
            >
              <path
                fillRule="evenodd"
                clipRule="evenodd"
                d="M5.70711 9.70711C5.31658 10.0976 4.68342 10.0976 4.2929 9.70711L0.292894 5.70711C-0.0976312 5.31658 -0.0976312 4.68342 0.292894 4.29289L4.29289 0.292894C4.68342 -0.0976312 5.31658 -0.0976312 5.70711 0.292894C6.09763 0.683417 6.09763 1.31658 5.70711 1.70711L3.41421 4L15 4C15.5523 4 16 4.44771 16 5C16 5.55228 15.5523 6 15 6L3.41421 6L5.70711 8.29289C6.09763 8.68342 6.09763 9.31658 5.70711 9.70711Z"
                fill="#E5E5E5"
              />
            </svg>
            {[...new Array(pagesCount)].map((_, i) => {
              if (isSkipped(i) && isSkipped(i - 1)) return;
              const content = isSkipped(i) ? "..." : i + 1;
              const isSelected = currentPage === i + 1;
              return (
                <div
                  key={i}
                  className={`relative flex-row justify-center items-start pt-[16px] px-[16px] cursor-pointer`}
                  onClick={() => {
                    setCurrentPage(i + 1);
                  }}
                >
                  <span
                    className={`${
                      isSelected
                        ? "bg-cyan-500 !bg-clip-text text-transparent"
                        : ""
                    }  font-[Poppins] font-medium text-[14px] leading-[26px]`}
                  >
                    {content}
                  </span>
                  <div
                    className={`${
                      !isSelected && "opacity-0"
                    } transition-all absolute top-[-1px] h-[2px] left-0 w-full bg-cyan-500`}
                  />
                </div>
              );
            })}
            <svg
              width="20"
              height="20"
              viewBox="0 0 18 10"
              fill="none"
              xmlns="http://www.w3.org/2000/svg"
              className="cursor-pointer ml-[10px]"
              onClick={() => {
                setCurrentPage(
                  currentPage === pagesCount ? 1 : currentPage + 1
                );
              }}
            >
              <path
                d="M13.1667 1.66602L16.5 4.99935M16.5 4.99935L13.1667 8.33268M16.5 4.99935L1.5 4.99935"
                stroke="#E5E5E5"
<<<<<<< HEAD
                strokeWidth="2"
                strokeLinecap="round"
                strokeLinejoin="round"
=======
                stroke-width="2"
                stroke-linecap="round"
                stroke-linejoin="round"
>>>>>>> 65291ec0
              />
            </svg>
          </div>
        </div>
      </div>
    </Modal>
  );
};

export default StatModal;<|MERGE_RESOLUTION|>--- conflicted
+++ resolved
@@ -47,11 +47,7 @@
             (currentPage - 1) * ITEMS_PER_PAGE
           }`,
         });
-<<<<<<< HEAD
-        setCustomers(data);
-=======
         setCustomers(data || []);
->>>>>>> 65291ec0
         setPagesCount(totalPages);
         setIsLoading(false);
       } catch (e) {
@@ -143,15 +139,9 @@
               <path
                 d="M13.1667 1.66602L16.5 4.99935M16.5 4.99935L13.1667 8.33268M16.5 4.99935L1.5 4.99935"
                 stroke="#E5E5E5"
-<<<<<<< HEAD
                 strokeWidth="2"
                 strokeLinecap="round"
                 strokeLinejoin="round"
-=======
-                stroke-width="2"
-                stroke-linecap="round"
-                stroke-linejoin="round"
->>>>>>> 65291ec0
               />
             </svg>
           </div>
