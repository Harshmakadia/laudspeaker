--- conflicted
+++ resolved
@@ -156,20 +156,12 @@
                   id="firstName"
                   placeholder="Mahamad"
                   className={classNames(
-<<<<<<< HEAD
-                    errors.firstName.length > 0
-=======
                     errors.firstName.length > 0 && showErrors
->>>>>>> c6bb4589
                       ? "rounded-md sm:text-sm focus:!border-red-500 !border-red-300 shadow-sm focus:!ring-red-500 "
                       : "rounded-md sm:text-sm focus:border-cyan-500 border-gray-300 shadow-sm focus:ring-cyan-500 "
                   )}
                 />
-<<<<<<< HEAD
-                {errors.firstName.length > 0 && (
-=======
                 {errors.firstName.length > 0 && showErrors && (
->>>>>>> c6bb4589
                   <div className="pointer-events-none absolute inset-y-0 right-0 flex items-center">
                     <ExclamationCircleIcon
                       className="h-5 w-5 text-red-500"
@@ -178,17 +170,6 @@
                   </div>
                 )}
               </dd>
-<<<<<<< HEAD
-              {errors.firstName.map((item) => (
-                <p
-                  className="mt-2 text-sm text-red-600"
-                  id="email-error"
-                  key={item}
-                >
-                  {item}
-                </p>
-              ))}
-=======
               {showErrors &&
                 errors.firstName.map((item) => (
                   <p
@@ -199,7 +180,6 @@
                     {item}
                   </p>
                 ))}
->>>>>>> c6bb4589
             </div>
             <div className="py-4 sm:grid sm:grid-cols-3 sm:gap-4 sm:py-5">
               <dt className="text-sm font-medium text-gray-500">Last Name</dt>
@@ -212,20 +192,12 @@
                   id="lastName"
                   placeholder="Charawi"
                   className={classNames(
-<<<<<<< HEAD
-                    errors.lastName.length > 0
-=======
                     errors.lastName.length > 0 && showErrors
->>>>>>> c6bb4589
                       ? "rounded-md sm:text-sm focus:!border-red-500 !border-red-300 shadow-sm focus:!ring-red-500 "
                       : "rounded-md sm:text-sm focus:border-cyan-500 border-gray-300 shadow-sm focus:ring-cyan-500 "
                   )}
                 />
-<<<<<<< HEAD
-                {errors.lastName.length > 0 && (
-=======
                 {showErrors && errors.lastName.length > 0 && (
->>>>>>> c6bb4589
                   <div className="pointer-events-none absolute inset-y-0 right-0 flex items-center">
                     <ExclamationCircleIcon
                       className="h-5 w-5 text-red-500"
@@ -234,17 +206,6 @@
                   </div>
                 )}
               </dd>
-<<<<<<< HEAD
-              {errors.lastName.map((item) => (
-                <p
-                  className="mt-2 text-sm text-red-600"
-                  id="email-error"
-                  key={item}
-                >
-                  {item}
-                </p>
-              ))}
-=======
               {showErrors &&
                 errors.lastName.map((item) => (
                   <p
@@ -255,16 +216,11 @@
                     {item}
                   </p>
                 ))}
->>>>>>> c6bb4589
             </div>
             <div className="py-4 sm:grid sm:grid-cols-3 sm:gap-4 sm:py-5">
               <dt className="text-sm font-medium text-gray-500">Email</dt>
               <dd>
                 <div className="relative">
-<<<<<<< HEAD
-                  {" "}
-=======
->>>>>>> c6bb4589
                   <Input
                     type="email"
                     value={formData.email}
@@ -273,20 +229,12 @@
                     id="email"
                     placeholder="you@example.com"
                     className={classNames(
-<<<<<<< HEAD
-                      errors.email.length > 0
-=======
                       errors.email.length > 0 && showErrors
->>>>>>> c6bb4589
                         ? "rounded-md sm:text-sm focus:!border-red-500 !border-red-300 shadow-sm focus:!ring-red-500 "
                         : "rounded-md sm:text-sm focus:border-cyan-500 border-gray-300 shadow-sm focus:ring-cyan-500 "
                     )}
                   />
-<<<<<<< HEAD
-                  {errors.email.length > 0 && (
-=======
                   {showErrors && errors.email.length > 0 && (
->>>>>>> c6bb4589
                     <div className="pointer-events-none absolute inset-y-0 right-0 flex items-center">
                       <ExclamationCircleIcon
                         className="h-5 w-5 text-red-500"
@@ -295,17 +243,6 @@
                     </div>
                   )}
                 </div>
-<<<<<<< HEAD
-                {errors.email.map((item) => (
-                  <p
-                    className="mt-2 text-sm text-red-600"
-                    id="email-error"
-                    key={item}
-                  >
-                    {item}
-                  </p>
-                ))}
-=======
                 {showErrors &&
                   errors.email.map((item) => (
                     <p
@@ -316,7 +253,6 @@
                       {item}
                     </p>
                   ))}
->>>>>>> c6bb4589
               </dd>
             </div>
             <div className="py-4 sm:grid sm:grid-cols-3 sm:gap-4 sm:py-5">
