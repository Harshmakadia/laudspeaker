--- conflicted
+++ resolved
@@ -1,14 +1,7 @@
 import { ExclamationCircleIcon } from "@heroicons/react/20/solid";
-<<<<<<< HEAD
-import { AxiosError } from "axios";
 import { Input } from "components/Elements";
 import SaveSettings from "components/SaveSettings";
 import { ChangeEvent, FocusEvent, useEffect, useState } from "react";
-=======
-import { Input } from "components/Elements";
-import SaveSettings from "components/SaveSettings";
-import { ChangeEvent, useEffect, useState } from "react";
->>>>>>> c66a84d0
 import { toast } from "react-toastify";
 import { useDebounce } from "react-use";
 import ApiService from "services/api.service";
@@ -117,11 +110,7 @@
     setFormData({ ...formData, [e.target.name]: e.target.value });
   };
 
-<<<<<<< HEAD
   const handleBlur = (e: FocusEvent<HTMLSelectElement>) => {
-=======
-  const handleBlur = (e: any) => {
->>>>>>> c66a84d0
     setShowErrors({ ...showErrors, [e.target.name]: true });
   };
 
@@ -132,18 +121,8 @@
         url: "/accounts",
         options: { ...formData },
       });
-<<<<<<< HEAD
     } catch (e) {
-      let message = "Unexpected error";
-
-      if (e instanceof AxiosError) message = e.response?.data?.message;
-      toast.error(message);
-=======
-    } catch (e: any) {
-      toast.error(e.response?.data?.message || "Unexpected error");
->>>>>>> c66a84d0
-    } finally {
-      setIsLoading(false);
+      toast.error("Unexpected error");
     }
   };
 
