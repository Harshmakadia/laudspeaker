--- conflicted
+++ resolved
@@ -137,12 +137,7 @@
 
           <RadioGroup value={mem} onChange={setMem} className="mt-2">
             <RadioGroup.Label className="sr-only">
-<<<<<<< HEAD
-              {" "}
-              Choose a memory option{" "}
-=======
               Choose a memory option
->>>>>>> c6bb4589
             </RadioGroup.Label>
             <div className="grid grid-cols-3 gap-3 sm:grid-cols-4">
               {memoryOptions.map((option) => (
@@ -184,29 +179,19 @@
                     name="mailgunAPIKey"
                     id="mailgunAPIKey"
                     className={classNames(
-<<<<<<< HEAD
-                      errors.mailgunAPIKey.length > 0
-=======
                       errors.mailgunAPIKey.length > 0 &&
                         showErrors.mailgunAPIKey
->>>>>>> c6bb4589
                         ? "rounded-md sm:text-sm focus:!border-red-500 !border-red-300 shadow-sm focus:!ring-red-500 "
                         : "rounded-md sm:text-sm focus:border-cyan-500 border-gray-300 shadow-sm focus:ring-cyan-500 "
                     )}
                     aria-invalid="true"
                     aria-describedby="password-error"
-<<<<<<< HEAD
-                    onBlur={callDomains}
-                  />
-                  {errors.mailgunAPIKey.length > 0 && (
-=======
                     onBlur={(e: any) => {
                       handleBlur(e);
                       callDomains();
                     }}
                   />
                   {showErrors.mailgunAPIKey && errors.mailgunAPIKey.length > 0 && (
->>>>>>> c6bb4589
                     <div className="pointer-events-none absolute inset-y-0 right-0 flex items-center">
                       <ExclamationCircleIcon
                         className="h-5 w-5 text-red-500"
@@ -215,17 +200,6 @@
                     </div>
                   )}
                 </div>
-<<<<<<< HEAD
-                {errors.mailgunAPIKey.map((item) => (
-                  <p
-                    className="mt-2 text-sm text-red-600"
-                    id="email-error"
-                    key={item}
-                  >
-                    {item}
-                  </p>
-                ))}
-=======
                 {showErrors.mailgunAPIKey &&
                   errors.mailgunAPIKey.map((item) => (
                     <p
@@ -236,7 +210,6 @@
                       {item}
                     </p>
                   ))}
->>>>>>> c6bb4589
               </dd>
             </div>
             <div className="py-4 sm:grid sm:grid-cols-3 sm:gap-4 sm:py-5">
@@ -254,19 +227,12 @@
                     value={formData.sendingDomain}
                     onChange={handleFormDataChange}
                     className={`mt-1 block w-full rounded-md py-2 pl-3 pr-10 text-base focus:outline-none sm:text-sm ${
-<<<<<<< HEAD
-                      errors.sendingDomain.length > 0
-                        ? "focus:!border-red-500 !border-red-300 shadow-sm focus:!ring-red-500"
-                        : "border-gray-300 focus:border-cyan-500 focus:ring-cyan-500"
-                    }`}
-=======
                       errors.sendingDomain.length > 0 &&
                       showErrors.sendingDomain
                         ? "focus:!border-red-500 !border-red-300 shadow-sm focus:!ring-red-500"
                         : "border-gray-300 focus:border-cyan-500 focus:ring-cyan-500"
                     }`}
                     onBlur={handleBlur}
->>>>>>> c6bb4589
                   >
                     <option value={formData.sendingDomain}>
                       {formData.sendingDomain}
@@ -275,11 +241,7 @@
                       <option value={item}>{item}</option>
                     ))}
                   </select>
-<<<<<<< HEAD
-                  {errors.sendingDomain.length > 0 && (
-=======
                   {showErrors.sendingDomain && errors.sendingDomain.length > 0 && (
->>>>>>> c6bb4589
                     <div className="pointer-events-none absolute inset-y-0 right-0 flex items-center">
                       <ExclamationCircleIcon
                         className="h-5 w-5 text-red-500"
@@ -288,18 +250,6 @@
                     </div>
                   )}
                 </div>
-
-<<<<<<< HEAD
-                {errors.sendingDomain.map((item) => (
-                  <p
-                    className="mt-2 text-sm text-red-600"
-                    id="email-error"
-                    key={item}
-                  >
-                    {item}
-                  </p>
-                ))}
-=======
                 {showErrors.sendingDomain &&
                   errors.sendingDomain.map((item) => (
                     <p
@@ -310,7 +260,6 @@
                       {item}
                     </p>
                   ))}
->>>>>>> c6bb4589
               </dd>
             </div>
 
@@ -320,10 +269,6 @@
               </dt>
               <dd>
                 <div className="relative rounded-md">
-<<<<<<< HEAD
-                  {" "}
-=======
->>>>>>> c6bb4589
                   <Input
                     type="text"
                     value={formData.sendingName}
@@ -331,23 +276,14 @@
                     name="sendingName"
                     id="sendingName"
                     className={`rounded-md shadow-sm sm:text-sm ${
-<<<<<<< HEAD
-                      errors.sendingName.length > 0
-=======
                       showErrors.sendingName && errors.sendingName.length > 0
->>>>>>> c6bb4589
                         ? "focus:!border-red-500 !border-red-300 shadow-sm focus:!ring-red-500"
                         : "border-gray-300 focus:border-cyan-500 focus:ring-cyan-500"
                     }`}
                     placeholder="Team Laudspeaker"
-<<<<<<< HEAD
-                  />
-                  {errors.sendingName.length > 0 && (
-=======
                     onBlur={handleBlur}
                   />
                   {showErrors.sendingName && errors.sendingName.length > 0 && (
->>>>>>> c6bb4589
                     <div className="pointer-events-none absolute inset-y-0 right-0 flex items-center">
                       <ExclamationCircleIcon
                         className="h-5 w-5 text-red-500"
@@ -356,17 +292,6 @@
                     </div>
                   )}
                 </div>
-<<<<<<< HEAD
-                {errors.sendingName.map((item) => (
-                  <p
-                    className="mt-2 text-sm text-red-600"
-                    id="email-error"
-                    key={item}
-                  >
-                    {item}
-                  </p>
-                ))}
-=======
                 {showErrors.sendingName &&
                   errors.sendingName.map((item) => (
                     <p
@@ -377,7 +302,6 @@
                       {item}
                     </p>
                   ))}
->>>>>>> c6bb4589
               </dd>
             </div>
             <div className="py-4 sm:grid sm:grid-cols-3 sm:gap-4 sm:py-5">
@@ -393,19 +317,12 @@
                     name="sendingEmail"
                     id="sendingEmail"
                     className={`rounded-md shadow-sm sm:text-sm pr-[150px] ${
-<<<<<<< HEAD
-                      errors.sendingEmail.length > 0
-=======
                       showErrors.sendingEmail && errors.sendingEmail.length > 0
->>>>>>> c6bb4589
                         ? "focus:!border-red-500 !border-red-300 shadow-sm focus:!ring-red-500"
                         : "border-gray-300 focus:border-cyan-500 focus:ring-cyan-500"
                     }`}
                     placeholder="noreply"
-<<<<<<< HEAD
-=======
                     onBlur={handleBlur}
->>>>>>> c6bb4589
                   />
                   <div className="pointer-events-none absolute inset-y-0 right-0 flex items-center pr-3">
                     <span
@@ -415,11 +332,7 @@
                       @laudspeaker.com
                     </span>
                   </div>
-<<<<<<< HEAD
-                  {errors.sendingEmail.length > 0 && (
-=======
                   {showErrors.sendingEmail && errors.sendingEmail.length > 0 && (
->>>>>>> c6bb4589
                     <div className="pointer-events-none absolute inset-y-0 right-0 flex items-center">
                       <ExclamationCircleIcon
                         className="h-5 w-5 text-red-500"
@@ -428,17 +341,6 @@
                     </div>
                   )}
                 </div>
-<<<<<<< HEAD
-                {errors.sendingEmail.map((item) => (
-                  <p
-                    className="mt-2 text-sm text-red-600"
-                    id="email-error"
-                    key={item}
-                  >
-                    {item}
-                  </p>
-                ))}
-=======
                 {showErrors.sendingEmail &&
                   errors.sendingEmail.map((item) => (
                     <p
@@ -449,7 +351,6 @@
                       {item}
                     </p>
                   ))}
->>>>>>> c6bb4589
               </dd>
             </div>
             <SaveSettings disabled={isError} onClick={handleSubmit} />
