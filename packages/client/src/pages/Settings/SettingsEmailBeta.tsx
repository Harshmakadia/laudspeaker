import { ReactNode, useEffect, useState } from "react";
import { ExclamationCircleIcon } from "@heroicons/react/20/solid";
import SaveSettings from "components/SaveSettings";
import { RadioGroup } from "@headlessui/react";
import ApiService from "services/api.service";
import { Input } from "components/Elements";
<<<<<<< HEAD
=======
import Header from "components/Header";
import { useNavigate } from "react-router-dom";
>>>>>>> 9d21b3ff
import { toast } from "react-toastify";
import { setDomainsList, setSettingsPrivateApiKey } from "reducers/settings";
import { useDispatch } from "react-redux";

const memoryOptions: Record<
  string,
  { id: string; name: string; inStock: boolean }
> = {
  free3: { id: "free3", name: "Free3", inStock: true },
  mailgun: { id: "mailgun", name: "Mailgun", inStock: true },
  sendgrid: { id: "sendgrid", name: "Sendgrid", inStock: false },
  mailchimp: { id: "mailchimp", name: "Mailchimp", inStock: false },
  smtp: { id: "smtp", name: "SMTP", inStock: false },
};

function classNames(...classes: string[]) {
  return classes.filter(Boolean).join(" ");
}

export default function SettingsEmailBeta() {
  const [emailProvider, setEmailProvider] = useState("");
  const [verified, setVerified] = useState(false);
  const mem = memoryOptions[emailProvider];

  const [initialData, setInitialData] = useState({
    mailgunAPIKey: "",
    sendingDomain: "",
    sendingName: "",
    sendingEmail: "",
  });

  const [formData, setFormData] = useState({
    mailgunAPIKey: "",
    sendingDomain: "",
    sendingName: "",
    sendingEmail: "",
    testSendingName: "",
    testSendingEmail: "",
  });

  const [errors, setErrors] = useState<{ [key: string]: string[] }>({
    mailgunAPIKey: [],
    sendingDomain: [],
    sendingName: [],
    sendingEmail: [],
<<<<<<< HEAD
    testSendingName: [],
    testSendingEmail: [],
=======
>>>>>>> 9d21b3ff
  });

  const [possibleDomains, setPossibleDomains] = useState<string[]>([]);

  const dispatch = useDispatch();
  const callDomains = async () => {
    if (formData.mailgunAPIKey) {
      dispatch(setSettingsPrivateApiKey(formData.mailgunAPIKey));
      const response = await dispatch(setDomainsList(formData.mailgunAPIKey));
      if (response?.data) {
        setPossibleDomains(response?.data?.map((item: any) => item.name) || []);
      }
    }
  };

<<<<<<< HEAD
  const [showErrors, setShowErrors] = useState({
    mailgunAPIKey: false,
    sendingDomain: false,
    sendingName: false,
    sendingEmail: false,
    testSendingName: false,
    testSendingEmail: false,
  });

=======
>>>>>>> 9d21b3ff
  useEffect(() => {
    const newErrors: { [key: string]: string[] } = {
      mailgunAPIKey: [],
      sendingDomain: [],
      sendingName: [],
      sendingEmail: [],
<<<<<<< HEAD
      testSendingName: [],
      testSendingEmail: [],
=======
>>>>>>> 9d21b3ff
    };

    if (!formData.mailgunAPIKey)
      newErrors.mailgunAPIKey.push("API key should be provided");

    if (!formData.sendingName)
      newErrors.sendingName.push("Sending name should be provided");

    if (
      !`${formData.sendingEmail}@laudspeaker.com`.match(
        /^\w+([\.-]?\w+)*@\w+([\.-]?\w+)*(\.\w{2,3})+$/
      )
    )
      newErrors.sendingEmail.push("Email should be valid");

    setErrors(newErrors);
  }, [formData]);

  const isError = Object.values(errors).some((arr) => arr.length > 0);

  useEffect(() => {
    (async () => {
      const { data } = await ApiService.get({ url: "/accounts" });
<<<<<<< HEAD
      const {
        mailgunAPIKey,
        sendingDomain,
        sendingName,
        sendingEmail,
        testSendingEmail,
        testSendingName,
        emailProvider: provider,
        verified: verifiedFromRequest,
      } = data;
=======
      const { mailgunAPIKey, sendingDomain, sendingName, sendingEmail } = data;
>>>>>>> 9d21b3ff
      setFormData({
        mailgunAPIKey: mailgunAPIKey || "",
        sendingDomain: sendingDomain || "",
        sendingName: sendingName || "",
        sendingEmail: sendingEmail || "",
<<<<<<< HEAD
        testSendingEmail: testSendingEmail || "",
        testSendingName: testSendingName || "",
=======
      });
      setInitialData({
        mailgunAPIKey: mailgunAPIKey || "",
        sendingDomain: sendingDomain || "",
        sendingName: sendingName || "",
        sendingEmail: sendingEmail || "",
>>>>>>> 9d21b3ff
      });
      setEmailProvider(provider);
      setVerified(verifiedFromRequest);
    })();
  }, []);

  const handleFormDataChange = (e: any) => {
    console.log(e.target.name, e.target.value);
    setFormData({ ...formData, [e.target.name]: e.target.value });
  };

<<<<<<< HEAD
  const handleBlur = (e: any) => {
    setShowErrors({ ...showErrors, [e.target.name]: true });
=======
  const handleSubmit = async () => {
    try {
      await ApiService.patch({ url: "/accounts", options: { ...formData } });
    } catch (e) {
      toast.error("Unexpected error!", {
        position: "bottom-center",
        autoClose: 5000,
        hideProgressBar: false,
        closeOnClick: true,
        pauseOnHover: true,
        draggable: true,
        progress: undefined,
        theme: "colored",
      });
    }
>>>>>>> 9d21b3ff
  };

  const handleSubmit = async () => {
    try {
      await ApiService.patch({
        url: "/accounts",
        options: { ...formData, emailProvider },
      });
    } catch (e: any) {
      toast.error(e.response?.data?.message || "Unexpected error", {
        position: "bottom-center",
        autoClose: 5000,
        hideProgressBar: false,
        closeOnClick: true,
        pauseOnHover: true,
        draggable: true,
        progress: undefined,
        theme: "colored",
      });
    }
  };

  const configuration: Record<string, ReactNode> = {
    mailgun: (
      <>
        <div className="py-4 sm:grid sm:grid-cols-3 sm:gap-4 sm:py-5">
          <dt className="text-sm font-medium text-gray-500">Mailgun API Key</dt>
          <dd>
            <div className="relative rounded-md ">
              <Input
                type="password"
                value={formData.mailgunAPIKey}
                onChange={handleFormDataChange}
                name="mailgunAPIKey"
                id="mailgunAPIKey"
                className={classNames(
                  errors.mailgunAPIKey.length > 0 && showErrors.mailgunAPIKey
                    ? "rounded-md sm:text-sm focus:!border-red-500 !border-red-300 shadow-sm focus:!ring-red-500 "
                    : "rounded-md sm:text-sm focus:border-cyan-500 border-gray-300 shadow-sm focus:ring-cyan-500 "
                )}
                aria-invalid="true"
                aria-describedby="password-error"
                onBlur={(e: any) => {
                  handleBlur(e);
                  callDomains();
                }}
              />
              {showErrors.mailgunAPIKey && errors.mailgunAPIKey.length > 0 && (
                <div className="pointer-events-none absolute inset-y-0 right-0 flex items-center">
                  <ExclamationCircleIcon
                    className="h-5 w-5 text-red-500"
                    aria-hidden="true"
                  />
                </div>
              )}
            </div>
            {showErrors.mailgunAPIKey &&
              errors.mailgunAPIKey.map((item) => (
                <p
                  className="mt-2 text-sm text-red-600"
                  id="email-error"
                  key={item}
                >
                  {item}
                </p>
              ))}
          </dd>
        </div>
        <div className="py-4 sm:grid sm:grid-cols-3 sm:gap-4 sm:py-5">
          <dt className="text-sm font-medium text-gray-500">Sending Domain</dt>
          <dd>
            <div className="relative rounded-md">
              <select
                id="sendingDomain"
                name="sendingDomain"
                disabled={
                  !formData.mailgunAPIKey || possibleDomains.length === 0
                }
                value={formData.sendingDomain}
                onChange={handleFormDataChange}
                className={`mt-1 block w-full rounded-md py-2 pl-3 pr-10 text-base focus:outline-none sm:text-sm ${
                  errors.sendingDomain.length > 0 && showErrors.sendingDomain
                    ? "focus:!border-red-500 !border-red-300 shadow-sm focus:!ring-red-500"
                    : "border-gray-300 focus:border-cyan-500 focus:ring-cyan-500"
                }`}
                onBlur={handleBlur}
              >
                <option value={formData.sendingDomain}>
                  {formData.sendingDomain}
                </option>
                {possibleDomains.map((item) => (
                  <option value={item}>{item}</option>
                ))}
              </select>
              {showErrors.sendingDomain && errors.sendingDomain.length > 0 && (
                <div className="pointer-events-none absolute inset-y-0 right-0 flex items-center">
                  <ExclamationCircleIcon
                    className="h-5 w-5 text-red-500"
                    aria-hidden="true"
                  />
                </div>
              )}
            </div>
            {showErrors.sendingDomain &&
              errors.sendingDomain.map((item) => (
                <p
                  className="mt-2 text-sm text-red-600"
                  id="email-error"
                  key={item}
                >
                  {item}
                </p>
              ))}
          </dd>
        </div>
        <div className="py-4 sm:grid sm:grid-cols-3 sm:gap-4 sm:py-5">
          <dt className="text-sm font-medium text-gray-500">Sending Name</dt>
          <dd>
            <div className="relative rounded-md">
              <Input
                type="text"
                value={formData.sendingName}
                onChange={handleFormDataChange}
                name="sendingName"
                id="sendingName"
                className={`rounded-md shadow-sm sm:text-sm ${
                  showErrors.sendingName && errors.sendingName.length > 0
                    ? "focus:!border-red-500 !border-red-300 shadow-sm focus:!ring-red-500"
                    : "border-gray-300 focus:border-cyan-500 focus:ring-cyan-500"
                }`}
                placeholder="Team Laudspeaker"
                onBlur={handleBlur}
              />
              {showErrors.sendingName && errors.sendingName.length > 0 && (
                <div className="pointer-events-none absolute inset-y-0 right-0 flex items-center">
                  <ExclamationCircleIcon
                    className="h-5 w-5 text-red-500"
                    aria-hidden="true"
                  />
                </div>
              )}
            </div>
            {showErrors.sendingName &&
              errors.sendingName.map((item) => (
                <p
                  className="mt-2 text-sm text-red-600"
                  id="email-error"
                  key={item}
                >
                  {item}
                </p>
              ))}
          </dd>
        </div>
        <div className="py-4 sm:grid sm:grid-cols-3 sm:gap-4 sm:py-5">
          <dt className="text-sm font-medium text-gray-500">Sending Email</dt>
          <dd>
            <div className="relative mt-1 rounded-md shadow-sm">
              <Input
                type="text"
                value={formData.sendingEmail}
                onChange={handleFormDataChange}
                name="sendingEmail"
                id="sendingEmail"
                className={`rounded-md shadow-sm sm:text-sm pr-[150px] ${
                  showErrors.sendingEmail && errors.sendingEmail.length > 0
                    ? "focus:!border-red-500 !border-red-300 shadow-sm focus:!ring-red-500"
                    : "border-gray-300 focus:border-cyan-500 focus:ring-cyan-500"
                }`}
                placeholder="noreply"
                onBlur={handleBlur}
              />
              <div className="pointer-events-none absolute inset-y-0 right-0 flex items-center pr-3">
                <span className="text-gray-500 sm:text-sm" id="price-currency">
                  @laudspeaker.com
                </span>
              </div>
              {showErrors.sendingEmail && errors.sendingEmail.length > 0 && (
                <div className="pointer-events-none absolute inset-y-0 right-0 flex items-center">
                  <ExclamationCircleIcon
                    className="h-5 w-5 text-red-500"
                    aria-hidden="true"
                  />
                </div>
              )}
            </div>
            {showErrors.sendingEmail &&
              errors.sendingEmail.map((item) => (
                <p
                  className="mt-2 text-sm text-red-600"
                  id="email-error"
                  key={item}
                >
                  {item}
                </p>
              ))}
          </dd>
        </div>
      </>
    ),
    free3: (
      <>
        {!verified && (
          <>
            <div className="text-red-500">You need to verify your email!</div>
          </>
        )}
        <div className="py-4 sm:grid sm:grid-cols-3 sm:gap-4 sm:py-5">
          <dt className="text-sm font-medium text-gray-500">Sending Name</dt>
          <dd>
            <div className="relative rounded-md">
              <Input
                type="text"
                value={formData.testSendingName}
                onChange={handleFormDataChange}
                name="testSendingName"
                id="testSendingName"
                className={`rounded-md shadow-sm sm:text-sm ${
                  showErrors.testSendingName &&
                  errors.testSendingName.length > 0
                    ? "focus:!border-red-500 !border-red-300 shadow-sm focus:!ring-red-500"
                    : "border-gray-300 focus:border-cyan-500 focus:ring-cyan-500"
                }`}
                placeholder="Team Laudspeaker"
                onBlur={handleBlur}
                disabled={!verified}
              />
              {showErrors.testSendingName && errors.testSendingName.length > 0 && (
                <div className="pointer-events-none absolute inset-y-0 right-0 flex items-center">
                  <ExclamationCircleIcon
                    className="h-5 w-5 text-red-500"
                    aria-hidden="true"
                  />
                </div>
              )}
            </div>
            {showErrors.testSendingName &&
              errors.testSendingName.map((item) => (
                <p
                  className="mt-2 text-sm text-red-600"
                  id="email-error"
                  key={item}
                >
                  {item}
                </p>
              ))}
          </dd>
        </div>
        <div className="py-4 sm:grid sm:grid-cols-3 sm:gap-4 sm:py-5">
          <dt className="text-sm font-medium text-gray-500">Sending Email</dt>
          <dd>
            <div className="relative mt-1 rounded-md shadow-sm">
              <Input
                type="text"
                value={formData.testSendingEmail}
                onChange={handleFormDataChange}
                name="testSendingEmail"
                id="testSendingEmail"
                className={`rounded-md shadow-sm sm:text-sm pr-[150px] ${
                  showErrors.testSendingEmail &&
                  errors.testSendingEmail.length > 0
                    ? "focus:!border-red-500 !border-red-300 shadow-sm focus:!ring-red-500"
                    : "border-gray-300 focus:border-cyan-500 focus:ring-cyan-500"
                }`}
                placeholder="noreply"
                onBlur={handleBlur}
                disabled={!verified}
              />
              <div className="pointer-events-none absolute inset-y-0 right-0 flex items-center pr-3">
                <span className="text-gray-500 sm:text-sm" id="price-currency">
                  @laudspeaker.com
                </span>
              </div>
              {showErrors.testSendingEmail &&
                errors.testSendingEmail.length > 0 && (
                  <div className="pointer-events-none absolute inset-y-0 right-0 flex items-center">
                    <ExclamationCircleIcon
                      className="h-5 w-5 text-red-500"
                      aria-hidden="true"
                    />
                  </div>
<<<<<<< HEAD
                )}
            </div>
            {showErrors.testSendingEmail &&
              errors.testSendingEmail.map((item) => (
                <p
                  className="mt-2 text-sm text-red-600"
                  id="email-error"
                  key={item}
                >
                  {item}
                </p>
              ))}
          </dd>
        </div>
      </>
    ),
  };
=======
                  <div className="px-4 sm:px-6 md:px-0">
                    <div className="py-6">
                      {/* Tabs */}
                      <div className="lg:hidden">
                        <label htmlFor="selected-tab" className="sr-only">
                          Select a tab
                        </label>
                        <select
                          id="selected-tab"
                          name="selected-tab"
                          className="mt-1 block w-full rounded-md border-gray-300 py-2 pl-3 pr-10 text-base focus:border-cyan-500 focus:outline-none focus:ring-cyan-500 sm:text-sm"
                          defaultValue={tabs.find((tab) => tab.current)?.href}
                          onChange={(ev) => navigate(ev.currentTarget.value)}
                        >
                          {tabs.map((tab) => (
                            <option key={tab.name} value={tab.href}>
                              {tab.name}
                            </option>
                          ))}
                        </select>
                      </div>
                      <div className="hidden lg:block">
                        <div className="border-b border-gray-200">
                          <nav className="-mb-px flex space-x-8">
                            {tabs.map((tab) => (
                              <a
                                key={tab.name}
                                href={tab.href}
                                className={classNames(
                                  tab.current
                                    ? "border-cyan-500 text-cyan-600"
                                    : "border-transparent text-gray-500 hover:border-gray-300 hover:text-gray-700",
                                  "whitespace-nowrap py-4 px-1 border-b-2 font-medium text-sm"
                                )}
                              >
                                {tab.name}
                              </a>
                            ))}
                          </nav>
                        </div>
                      </div>
>>>>>>> 9d21b3ff

  return (
    <>
      <div className="mt-10">
        <div className="space-y-1">
          <h3 className="text-lg font-medium leading-6 text-gray-900">
            Select Your Email Provider
          </h3>
          <p className="max-w-2xl text-sm text-gray-500">
            For instructions on where to find these values, please see our
            documentation.
          </p>
        </div>
        <div className="space-y-10">
          <div className="flex items-center justify-between"></div>

<<<<<<< HEAD
          <RadioGroup
            value={mem}
            onChange={(m: any) => setEmailProvider(m.id)}
            className="mt-2"
          >
            <RadioGroup.Label className="sr-only">
              Choose a memory option
            </RadioGroup.Label>
            <div className="grid grid-cols-3 gap-3 sm:grid-cols-4">
              {Object.values(memoryOptions).map((option) => (
                <RadioGroup.Option
                  key={option.name}
                  value={option}
                  className={({ active, checked }) =>
                    classNames(
                      option.inStock
                        ? "cursor-pointer focus:outline-none"
                        : "opacity-25 cursor-not-allowed",
                      active ? "ring-2 ring-offset-2 ring-cyan-500" : "",
                      checked
                        ? "bg-cyan-600 border-transparent text-white hover:bg-cyan-700"
                        : "bg-white border-gray-200 text-gray-900 hover:bg-gray-50",
                      "border rounded-md py-3 px-3 flex items-center justify-center text-sm font-medium sm:flex-1"
                    )
                  }
                  disabled={!option.inStock}
                >
                  <RadioGroup.Label as="span">{option.name}</RadioGroup.Label>
                </RadioGroup.Option>
              ))}
            </div>
          </RadioGroup>
        </div>
        <div className="mt-6">
          <dl className="divide-y divide-gray-200">
            {configuration[emailProvider]}
            <SaveSettings
              disabled={isError || (!verified && emailProvider === "free3")}
              onClick={handleSubmit}
            />
          </dl>
=======
                          <RadioGroup
                            value={mem}
                            onChange={setMem}
                            className="mt-2"
                          >
                            <RadioGroup.Label className="sr-only">
                              {" "}
                              Choose a memory option{" "}
                            </RadioGroup.Label>
                            <div className="grid grid-cols-3 gap-3 sm:grid-cols-4">
                              {memoryOptions.map((option) => (
                                <RadioGroup.Option
                                  key={option.name}
                                  value={option}
                                  className={({ active, checked }) =>
                                    classNames(
                                      option.inStock
                                        ? "cursor-pointer focus:outline-none"
                                        : "opacity-25 cursor-not-allowed",
                                      active
                                        ? "ring-2 ring-offset-2 ring-cyan-500"
                                        : "",
                                      checked
                                        ? "bg-cyan-600 border-transparent text-white hover:bg-cyan-700"
                                        : "bg-white border-gray-200 text-gray-900 hover:bg-gray-50",
                                      "border rounded-md py-3 px-3 flex items-center justify-center text-sm font-medium sm:flex-1"
                                    )
                                  }
                                  disabled={!option.inStock}
                                >
                                  <RadioGroup.Label as="span">
                                    {option.name}
                                  </RadioGroup.Label>
                                </RadioGroup.Option>
                              ))}
                            </div>
                          </RadioGroup>
                        </div>
                        <div className="mt-6">
                          <dl className="divide-y divide-gray-200">
                            <div className="py-4 sm:grid sm:grid-cols-3 sm:gap-4 sm:py-5">
                              <dt className="text-sm font-medium text-gray-500">
                                Mailgun API Key
                              </dt>
                              <dd>
                                <div className="relative rounded-md ">
                                  <Input
                                    type="password"
                                    value={formData.mailgunAPIKey}
                                    onChange={handleFormDataChange}
                                    name="mailgunAPIKey"
                                    id="mailgunAPIKey"
                                    className={classNames(
                                      errors.mailgunAPIKey.length > 0
                                        ? "rounded-md sm:text-sm focus:!border-red-500 !border-red-300 shadow-sm focus:!ring-red-500 "
                                        : "rounded-md sm:text-sm focus:border-cyan-500 border-gray-300 shadow-sm focus:ring-cyan-500 "
                                    )}
                                    aria-invalid="true"
                                    aria-describedby="password-error"
                                    onBlur={callDomains}
                                  />
                                  {errors.mailgunAPIKey.length > 0 && (
                                    <div className="pointer-events-none absolute inset-y-0 right-0 flex items-center">
                                      <ExclamationCircleIcon
                                        className="h-5 w-5 text-red-500"
                                        aria-hidden="true"
                                      />
                                    </div>
                                  )}
                                </div>
                                {errors.mailgunAPIKey.map((item) => (
                                  <p
                                    className="mt-2 text-sm text-red-600"
                                    id="email-error"
                                    key={item}
                                  >
                                    {item}
                                  </p>
                                ))}
                              </dd>
                            </div>
                            <div className="py-4 sm:grid sm:grid-cols-3 sm:gap-4 sm:py-5">
                              <dt className="text-sm font-medium text-gray-500">
                                Sending Domain
                              </dt>
                              <dd>
                                <div className="relative rounded-md">
                                  <select
                                    id="sendingDomain"
                                    name="sendingDomain"
                                    disabled={
                                      !formData.mailgunAPIKey ||
                                      possibleDomains.length === 0
                                    }
                                    value={formData.sendingDomain}
                                    onChange={handleFormDataChange}
                                    className={`mt-1 block w-full rounded-md py-2 pl-3 pr-10 text-base focus:outline-none sm:text-sm ${
                                      errors.sendingDomain.length > 0
                                        ? "focus:!border-red-500 !border-red-300 shadow-sm focus:!ring-red-500"
                                        : "border-gray-300 focus:border-cyan-500 focus:ring-cyan-500"
                                    }`}
                                  >
                                    <option value={formData.sendingDomain}>
                                      {formData.sendingDomain}
                                    </option>
                                    {possibleDomains.map((item) => (
                                      <option value={item}>{item}</option>
                                    ))}
                                  </select>
                                  {errors.sendingDomain.length > 0 && (
                                    <div className="pointer-events-none absolute inset-y-0 right-0 flex items-center">
                                      <ExclamationCircleIcon
                                        className="h-5 w-5 text-red-500"
                                        aria-hidden="true"
                                      />
                                    </div>
                                  )}
                                </div>

                                {errors.sendingDomain.map((item) => (
                                  <p
                                    className="mt-2 text-sm text-red-600"
                                    id="email-error"
                                    key={item}
                                  >
                                    {item}
                                  </p>
                                ))}
                              </dd>
                            </div>

                            <div className="py-4 sm:grid sm:grid-cols-3 sm:gap-4 sm:py-5">
                              <dt className="text-sm font-medium text-gray-500">
                                Sending Name
                              </dt>
                              <dd>
                                <div className="relative rounded-md">
                                  {" "}
                                  <Input
                                    type="text"
                                    value={formData.sendingName}
                                    onChange={handleFormDataChange}
                                    name="sendingName"
                                    id="sendingName"
                                    className={`rounded-md shadow-sm sm:text-sm ${
                                      errors.sendingName.length > 0
                                        ? "focus:!border-red-500 !border-red-300 shadow-sm focus:!ring-red-500"
                                        : "border-gray-300 focus:border-cyan-500 focus:ring-cyan-500"
                                    }`}
                                    placeholder="Team Laudspeaker"
                                  />
                                  {errors.sendingName.length > 0 && (
                                    <div className="pointer-events-none absolute inset-y-0 right-0 flex items-center">
                                      <ExclamationCircleIcon
                                        className="h-5 w-5 text-red-500"
                                        aria-hidden="true"
                                      />
                                    </div>
                                  )}
                                </div>
                                {errors.sendingName.map((item) => (
                                  <p
                                    className="mt-2 text-sm text-red-600"
                                    id="email-error"
                                    key={item}
                                  >
                                    {item}
                                  </p>
                                ))}
                              </dd>
                            </div>
                            <div className="py-4 sm:grid sm:grid-cols-3 sm:gap-4 sm:py-5">
                              <dt className="text-sm font-medium text-gray-500">
                                Sending Email
                              </dt>
                              <dd>
                                <div className="relative mt-1 rounded-md shadow-sm">
                                  <Input
                                    type="text"
                                    value={formData.sendingEmail}
                                    onChange={handleFormDataChange}
                                    name="sendingEmail"
                                    id="sendingEmail"
                                    className={`rounded-md shadow-sm sm:text-sm pr-[150px] ${
                                      errors.sendingEmail.length > 0
                                        ? "focus:!border-red-500 !border-red-300 shadow-sm focus:!ring-red-500"
                                        : "border-gray-300 focus:border-cyan-500 focus:ring-cyan-500"
                                    }`}
                                    placeholder="noreply"
                                  />
                                  <div className="pointer-events-none absolute inset-y-0 right-0 flex items-center pr-3">
                                    <span
                                      className="text-gray-500 sm:text-sm"
                                      id="price-currency"
                                    >
                                      @laudspeaker.com
                                    </span>
                                  </div>
                                  {errors.sendingEmail.length > 0 && (
                                    <div className="pointer-events-none absolute inset-y-0 right-0 flex items-center">
                                      <ExclamationCircleIcon
                                        className="h-5 w-5 text-red-500"
                                        aria-hidden="true"
                                      />
                                    </div>
                                  )}
                                </div>
                                {errors.sendingEmail.map((item) => (
                                  <p
                                    className="mt-2 text-sm text-red-600"
                                    id="email-error"
                                    key={item}
                                  >
                                    {item}
                                  </p>
                                ))}
                              </dd>
                            </div>
                            <SaveSettings
                              disabled={isError}
                              onClick={handleSubmit}
                            />
                          </dl>
                        </div>
                      </div>
                    </div>
                  </div>
                </div>
              </div>
            </main>
          </div>
>>>>>>> 9d21b3ff
        </div>
      </div>
    </>
  );
}<|MERGE_RESOLUTION|>--- conflicted
+++ resolved
@@ -4,11 +4,6 @@
 import { RadioGroup } from "@headlessui/react";
 import ApiService from "services/api.service";
 import { Input } from "components/Elements";
-<<<<<<< HEAD
-=======
-import Header from "components/Header";
-import { useNavigate } from "react-router-dom";
->>>>>>> 9d21b3ff
 import { toast } from "react-toastify";
 import { setDomainsList, setSettingsPrivateApiKey } from "reducers/settings";
 import { useDispatch } from "react-redux";
@@ -33,13 +28,6 @@
   const [verified, setVerified] = useState(false);
   const mem = memoryOptions[emailProvider];
 
-  const [initialData, setInitialData] = useState({
-    mailgunAPIKey: "",
-    sendingDomain: "",
-    sendingName: "",
-    sendingEmail: "",
-  });
-
   const [formData, setFormData] = useState({
     mailgunAPIKey: "",
     sendingDomain: "",
@@ -54,11 +42,8 @@
     sendingDomain: [],
     sendingName: [],
     sendingEmail: [],
-<<<<<<< HEAD
     testSendingName: [],
     testSendingEmail: [],
-=======
->>>>>>> 9d21b3ff
   });
 
   const [possibleDomains, setPossibleDomains] = useState<string[]>([]);
@@ -74,7 +59,6 @@
     }
   };
 
-<<<<<<< HEAD
   const [showErrors, setShowErrors] = useState({
     mailgunAPIKey: false,
     sendingDomain: false,
@@ -84,19 +68,14 @@
     testSendingEmail: false,
   });
 
-=======
->>>>>>> 9d21b3ff
   useEffect(() => {
     const newErrors: { [key: string]: string[] } = {
       mailgunAPIKey: [],
       sendingDomain: [],
       sendingName: [],
       sendingEmail: [],
-<<<<<<< HEAD
       testSendingName: [],
       testSendingEmail: [],
-=======
->>>>>>> 9d21b3ff
     };
 
     if (!formData.mailgunAPIKey)
@@ -120,7 +99,6 @@
   useEffect(() => {
     (async () => {
       const { data } = await ApiService.get({ url: "/accounts" });
-<<<<<<< HEAD
       const {
         mailgunAPIKey,
         sendingDomain,
@@ -131,25 +109,13 @@
         emailProvider: provider,
         verified: verifiedFromRequest,
       } = data;
-=======
-      const { mailgunAPIKey, sendingDomain, sendingName, sendingEmail } = data;
->>>>>>> 9d21b3ff
       setFormData({
         mailgunAPIKey: mailgunAPIKey || "",
         sendingDomain: sendingDomain || "",
         sendingName: sendingName || "",
         sendingEmail: sendingEmail || "",
-<<<<<<< HEAD
         testSendingEmail: testSendingEmail || "",
         testSendingName: testSendingName || "",
-=======
-      });
-      setInitialData({
-        mailgunAPIKey: mailgunAPIKey || "",
-        sendingDomain: sendingDomain || "",
-        sendingName: sendingName || "",
-        sendingEmail: sendingEmail || "",
->>>>>>> 9d21b3ff
       });
       setEmailProvider(provider);
       setVerified(verifiedFromRequest);
@@ -161,26 +127,8 @@
     setFormData({ ...formData, [e.target.name]: e.target.value });
   };
 
-<<<<<<< HEAD
   const handleBlur = (e: any) => {
     setShowErrors({ ...showErrors, [e.target.name]: true });
-=======
-  const handleSubmit = async () => {
-    try {
-      await ApiService.patch({ url: "/accounts", options: { ...formData } });
-    } catch (e) {
-      toast.error("Unexpected error!", {
-        position: "bottom-center",
-        autoClose: 5000,
-        hideProgressBar: false,
-        closeOnClick: true,
-        pauseOnHover: true,
-        draggable: true,
-        progress: undefined,
-        theme: "colored",
-      });
-    }
->>>>>>> 9d21b3ff
   };
 
   const handleSubmit = async () => {
@@ -462,7 +410,6 @@
                       aria-hidden="true"
                     />
                   </div>
-<<<<<<< HEAD
                 )}
             </div>
             {showErrors.testSendingEmail &&
@@ -480,49 +427,6 @@
       </>
     ),
   };
-=======
-                  <div className="px-4 sm:px-6 md:px-0">
-                    <div className="py-6">
-                      {/* Tabs */}
-                      <div className="lg:hidden">
-                        <label htmlFor="selected-tab" className="sr-only">
-                          Select a tab
-                        </label>
-                        <select
-                          id="selected-tab"
-                          name="selected-tab"
-                          className="mt-1 block w-full rounded-md border-gray-300 py-2 pl-3 pr-10 text-base focus:border-cyan-500 focus:outline-none focus:ring-cyan-500 sm:text-sm"
-                          defaultValue={tabs.find((tab) => tab.current)?.href}
-                          onChange={(ev) => navigate(ev.currentTarget.value)}
-                        >
-                          {tabs.map((tab) => (
-                            <option key={tab.name} value={tab.href}>
-                              {tab.name}
-                            </option>
-                          ))}
-                        </select>
-                      </div>
-                      <div className="hidden lg:block">
-                        <div className="border-b border-gray-200">
-                          <nav className="-mb-px flex space-x-8">
-                            {tabs.map((tab) => (
-                              <a
-                                key={tab.name}
-                                href={tab.href}
-                                className={classNames(
-                                  tab.current
-                                    ? "border-cyan-500 text-cyan-600"
-                                    : "border-transparent text-gray-500 hover:border-gray-300 hover:text-gray-700",
-                                  "whitespace-nowrap py-4 px-1 border-b-2 font-medium text-sm"
-                                )}
-                              >
-                                {tab.name}
-                              </a>
-                            ))}
-                          </nav>
-                        </div>
-                      </div>
->>>>>>> 9d21b3ff
 
   return (
     <>
@@ -539,7 +443,6 @@
         <div className="space-y-10">
           <div className="flex items-center justify-between"></div>
 
-<<<<<<< HEAD
           <RadioGroup
             value={mem}
             onChange={(m: any) => setEmailProvider(m.id)}
@@ -581,239 +484,6 @@
               onClick={handleSubmit}
             />
           </dl>
-=======
-                          <RadioGroup
-                            value={mem}
-                            onChange={setMem}
-                            className="mt-2"
-                          >
-                            <RadioGroup.Label className="sr-only">
-                              {" "}
-                              Choose a memory option{" "}
-                            </RadioGroup.Label>
-                            <div className="grid grid-cols-3 gap-3 sm:grid-cols-4">
-                              {memoryOptions.map((option) => (
-                                <RadioGroup.Option
-                                  key={option.name}
-                                  value={option}
-                                  className={({ active, checked }) =>
-                                    classNames(
-                                      option.inStock
-                                        ? "cursor-pointer focus:outline-none"
-                                        : "opacity-25 cursor-not-allowed",
-                                      active
-                                        ? "ring-2 ring-offset-2 ring-cyan-500"
-                                        : "",
-                                      checked
-                                        ? "bg-cyan-600 border-transparent text-white hover:bg-cyan-700"
-                                        : "bg-white border-gray-200 text-gray-900 hover:bg-gray-50",
-                                      "border rounded-md py-3 px-3 flex items-center justify-center text-sm font-medium sm:flex-1"
-                                    )
-                                  }
-                                  disabled={!option.inStock}
-                                >
-                                  <RadioGroup.Label as="span">
-                                    {option.name}
-                                  </RadioGroup.Label>
-                                </RadioGroup.Option>
-                              ))}
-                            </div>
-                          </RadioGroup>
-                        </div>
-                        <div className="mt-6">
-                          <dl className="divide-y divide-gray-200">
-                            <div className="py-4 sm:grid sm:grid-cols-3 sm:gap-4 sm:py-5">
-                              <dt className="text-sm font-medium text-gray-500">
-                                Mailgun API Key
-                              </dt>
-                              <dd>
-                                <div className="relative rounded-md ">
-                                  <Input
-                                    type="password"
-                                    value={formData.mailgunAPIKey}
-                                    onChange={handleFormDataChange}
-                                    name="mailgunAPIKey"
-                                    id="mailgunAPIKey"
-                                    className={classNames(
-                                      errors.mailgunAPIKey.length > 0
-                                        ? "rounded-md sm:text-sm focus:!border-red-500 !border-red-300 shadow-sm focus:!ring-red-500 "
-                                        : "rounded-md sm:text-sm focus:border-cyan-500 border-gray-300 shadow-sm focus:ring-cyan-500 "
-                                    )}
-                                    aria-invalid="true"
-                                    aria-describedby="password-error"
-                                    onBlur={callDomains}
-                                  />
-                                  {errors.mailgunAPIKey.length > 0 && (
-                                    <div className="pointer-events-none absolute inset-y-0 right-0 flex items-center">
-                                      <ExclamationCircleIcon
-                                        className="h-5 w-5 text-red-500"
-                                        aria-hidden="true"
-                                      />
-                                    </div>
-                                  )}
-                                </div>
-                                {errors.mailgunAPIKey.map((item) => (
-                                  <p
-                                    className="mt-2 text-sm text-red-600"
-                                    id="email-error"
-                                    key={item}
-                                  >
-                                    {item}
-                                  </p>
-                                ))}
-                              </dd>
-                            </div>
-                            <div className="py-4 sm:grid sm:grid-cols-3 sm:gap-4 sm:py-5">
-                              <dt className="text-sm font-medium text-gray-500">
-                                Sending Domain
-                              </dt>
-                              <dd>
-                                <div className="relative rounded-md">
-                                  <select
-                                    id="sendingDomain"
-                                    name="sendingDomain"
-                                    disabled={
-                                      !formData.mailgunAPIKey ||
-                                      possibleDomains.length === 0
-                                    }
-                                    value={formData.sendingDomain}
-                                    onChange={handleFormDataChange}
-                                    className={`mt-1 block w-full rounded-md py-2 pl-3 pr-10 text-base focus:outline-none sm:text-sm ${
-                                      errors.sendingDomain.length > 0
-                                        ? "focus:!border-red-500 !border-red-300 shadow-sm focus:!ring-red-500"
-                                        : "border-gray-300 focus:border-cyan-500 focus:ring-cyan-500"
-                                    }`}
-                                  >
-                                    <option value={formData.sendingDomain}>
-                                      {formData.sendingDomain}
-                                    </option>
-                                    {possibleDomains.map((item) => (
-                                      <option value={item}>{item}</option>
-                                    ))}
-                                  </select>
-                                  {errors.sendingDomain.length > 0 && (
-                                    <div className="pointer-events-none absolute inset-y-0 right-0 flex items-center">
-                                      <ExclamationCircleIcon
-                                        className="h-5 w-5 text-red-500"
-                                        aria-hidden="true"
-                                      />
-                                    </div>
-                                  )}
-                                </div>
-
-                                {errors.sendingDomain.map((item) => (
-                                  <p
-                                    className="mt-2 text-sm text-red-600"
-                                    id="email-error"
-                                    key={item}
-                                  >
-                                    {item}
-                                  </p>
-                                ))}
-                              </dd>
-                            </div>
-
-                            <div className="py-4 sm:grid sm:grid-cols-3 sm:gap-4 sm:py-5">
-                              <dt className="text-sm font-medium text-gray-500">
-                                Sending Name
-                              </dt>
-                              <dd>
-                                <div className="relative rounded-md">
-                                  {" "}
-                                  <Input
-                                    type="text"
-                                    value={formData.sendingName}
-                                    onChange={handleFormDataChange}
-                                    name="sendingName"
-                                    id="sendingName"
-                                    className={`rounded-md shadow-sm sm:text-sm ${
-                                      errors.sendingName.length > 0
-                                        ? "focus:!border-red-500 !border-red-300 shadow-sm focus:!ring-red-500"
-                                        : "border-gray-300 focus:border-cyan-500 focus:ring-cyan-500"
-                                    }`}
-                                    placeholder="Team Laudspeaker"
-                                  />
-                                  {errors.sendingName.length > 0 && (
-                                    <div className="pointer-events-none absolute inset-y-0 right-0 flex items-center">
-                                      <ExclamationCircleIcon
-                                        className="h-5 w-5 text-red-500"
-                                        aria-hidden="true"
-                                      />
-                                    </div>
-                                  )}
-                                </div>
-                                {errors.sendingName.map((item) => (
-                                  <p
-                                    className="mt-2 text-sm text-red-600"
-                                    id="email-error"
-                                    key={item}
-                                  >
-                                    {item}
-                                  </p>
-                                ))}
-                              </dd>
-                            </div>
-                            <div className="py-4 sm:grid sm:grid-cols-3 sm:gap-4 sm:py-5">
-                              <dt className="text-sm font-medium text-gray-500">
-                                Sending Email
-                              </dt>
-                              <dd>
-                                <div className="relative mt-1 rounded-md shadow-sm">
-                                  <Input
-                                    type="text"
-                                    value={formData.sendingEmail}
-                                    onChange={handleFormDataChange}
-                                    name="sendingEmail"
-                                    id="sendingEmail"
-                                    className={`rounded-md shadow-sm sm:text-sm pr-[150px] ${
-                                      errors.sendingEmail.length > 0
-                                        ? "focus:!border-red-500 !border-red-300 shadow-sm focus:!ring-red-500"
-                                        : "border-gray-300 focus:border-cyan-500 focus:ring-cyan-500"
-                                    }`}
-                                    placeholder="noreply"
-                                  />
-                                  <div className="pointer-events-none absolute inset-y-0 right-0 flex items-center pr-3">
-                                    <span
-                                      className="text-gray-500 sm:text-sm"
-                                      id="price-currency"
-                                    >
-                                      @laudspeaker.com
-                                    </span>
-                                  </div>
-                                  {errors.sendingEmail.length > 0 && (
-                                    <div className="pointer-events-none absolute inset-y-0 right-0 flex items-center">
-                                      <ExclamationCircleIcon
-                                        className="h-5 w-5 text-red-500"
-                                        aria-hidden="true"
-                                      />
-                                    </div>
-                                  )}
-                                </div>
-                                {errors.sendingEmail.map((item) => (
-                                  <p
-                                    className="mt-2 text-sm text-red-600"
-                                    id="email-error"
-                                    key={item}
-                                  >
-                                    {item}
-                                  </p>
-                                ))}
-                              </dd>
-                            </div>
-                            <SaveSettings
-                              disabled={isError}
-                              onClick={handleSubmit}
-                            />
-                          </dl>
-                        </div>
-                      </div>
-                    </div>
-                  </div>
-                </div>
-              </div>
-            </main>
-          </div>
->>>>>>> 9d21b3ff
         </div>
       </div>
     </>
