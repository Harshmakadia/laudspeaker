import { FormControl, Grid } from "@mui/material";
import Header from "components/Header";
import Drawer from "components/Drawer";
import { Input, Select, GenericButton } from "components/Elements";
import CustomStepper from "./components/CustomStepper";
import { useState } from "react";
import { useNavigate } from "react-router-dom";
import ListItem from "./components/ListItem";
import { useDispatch } from "react-redux";
import { useTypedSelector } from "hooks/useTypeSelector";
import {
  setSettingData,
  setSettingsPrivateApiKey,
  setDomainsList,
  updateUserData,
} from "reducers/settings";

function PosthogConfiguration() {
  const { settings, domainsList } = useTypedSelector((state) => state.settings);

  const [phProjectId, setProjectId] = useState<string>(
    settings.phProjectId || ""
  );
  const [phPrivateApiKey, setPrivateApiKey] = useState<string>(
    settings.phPrivateApiKey || ""
  );
  const [phHostUrl, setPhHostUrl] = useState<string>(
    settings.phHostUrl || "https://app.posthog.com"
  );
  const dispatch = useDispatch();
  const navigate = useNavigate();
  const handleInputChange = (name: any, value: any): any => {
    dispatch(setSettingData({ ...settings, [name]: value }));
  };
  const moveToAdditionalSettings = async () => {
    await dispatch(
      updateUserData({
        posthogApiKey: phPrivateApiKey,
        posthogProjectId: phProjectId,
        posthogHostUrl: phHostUrl,
      })
    );
    navigate("/settings/posthog-configuration-two");
  };

  function renderButton() {
    if (phProjectId.length > 0 && phPrivateApiKey.length > 0) {
      return (
        <>
          <GenericButton
            onClick={moveToAdditionalSettings}
            style={{
              maxWidth: "200px",
              "background-image":
                "linear-gradient(to right, #6BCDB5 , #307179, #122F5C)",
            }}
          >
            Next
          </GenericButton>
        </>
      );
    } else {
      <></>;
    }
  }

  return (
    <div className="pl-[154px] relative bg-[#E5E5E5] flex flex-col h-[100vh]">
      <Header />
      <div className="flex justify-around m-[72px_50px_72px_50px] gap-[30px]">
        <div className="bg-white rounded-3xl p-[30px] w-full max-w-[930px]">
          <h3 className="flex items-center gap-[10px] text-[25px] font-semibold leading-[40px] mb-[10px]">
            Posthog Configuration
          </h3>
          <Grid container direction={"row"} padding={"10px 0px"}>
            <FormControl variant="standard">
              <Input
                isRequired
                value={phPrivateApiKey}
                label="Private API Key"
                placeholder={"****  "}
                name="name"
                id="name"
                style={{
                  width: "530px",
                  padding: "15px 16px 15px 16px",
                  background: "#fff",
                  border: "1px solid #D1D5DB",
                  fontFamily: "Inter",
                  fontWeight: 400,
                  fontSize: "16px",
                }}
                onChange={(e) => {
                  setPrivateApiKey(e.target.value);
                  handleInputChange("phPrivateApiKey", e.target.value);
                }}
              />
            </FormControl>
          </Grid>
          <Grid container direction={"row"} padding={"10px 0px"}>
            <FormControl variant="standard">
              <Input
                isRequired
                value={phProjectId}
                label="Project Id"
                placeholder={"****  "}
                name="name"
                id="name"
                style={{
                  width: "530px",
                  padding: "15px 16px 15px 16px",
                  background: "#fff",
                  border: "1px solid #D1D5DB",
                  fontFamily: "Inter",
                  fontWeight: 400,
                  fontSize: "16px",
                }}
                onChange={(e) => {
                  setProjectId(e.target.value);
                  handleInputChange("phProjectId", e.target.value);
                }}
              />
            </FormControl>
          </Grid>
          <Grid container direction={"row"} padding={"10px 0px"}>
            <FormControl variant="standard">
              <Input
                isRequired
                value={phHostUrl}
                label="Posthog Url"
                placeholder={"https://app.posthog.com"}
                name="name"
                id="name"
                style={{
                  width: "530px",
                  padding: "15px 16px 15px 16px",
                  background: "#fff",
                  border: "1px solid #D1D5DB",
                  fontFamily: "Inter",
                  fontWeight: 400,
                  fontSize: "16px",
                }}
                onChange={(e) => {
                  setPhHostUrl(e.target.value);
                  handleInputChange("phHostUrl", e.target.value);
                }}
              />
            </FormControl>
          </Grid>
<<<<<<< HEAD
          <div className="flex mt-[10%] justify-start">{renderButton()}</div>
        </div>
        <div className="bg-white rounded-3xl w-full max-w-[465px] max-h-[auto]">
          <div className="p-[20px] flex flex-col gap-[16px]">
            <h3 className="text-black">Your Setup List</h3>
            <p className="text-[#6B7280]">
              Youre only a few steps away from your first message
            </p>
          </div>
=======
          <Box display={"flex"} marginTop="10%" justifyContent="flex-start">
            {renderButton()}
          </Box>
        </Card>
        <Card
          sx={{
            width: "100%",
            maxWidth: "465px",
            maxHeight: "auto",
          }}
        >
          <Box
            padding="20px"
            display={"flex"}
            flexDirection={"column"}
            gap="16px"
          >
            <Typography variant="h3" color="#000000">
              Your Setup List
            </Typography>
            <Typography variant="body1" color={"#6B7280"}>
              You're only a few steps away from your first message!
            </Typography>
          </Box>
>>>>>>> 7870ac89
          <CustomStepper activeStep={3} />
        </div>
      </div>
    </div>
  );
}

export default PosthogConfiguration;<|MERGE_RESOLUTION|>--- conflicted
+++ resolved
@@ -147,42 +147,15 @@
               />
             </FormControl>
           </Grid>
-<<<<<<< HEAD
           <div className="flex mt-[10%] justify-start">{renderButton()}</div>
         </div>
         <div className="bg-white rounded-3xl w-full max-w-[465px] max-h-[auto]">
           <div className="p-[20px] flex flex-col gap-[16px]">
             <h3 className="text-black">Your Setup List</h3>
             <p className="text-[#6B7280]">
-              Youre only a few steps away from your first message
+              You're only a few steps away from your first message!
             </p>
           </div>
-=======
-          <Box display={"flex"} marginTop="10%" justifyContent="flex-start">
-            {renderButton()}
-          </Box>
-        </Card>
-        <Card
-          sx={{
-            width: "100%",
-            maxWidth: "465px",
-            maxHeight: "auto",
-          }}
-        >
-          <Box
-            padding="20px"
-            display={"flex"}
-            flexDirection={"column"}
-            gap="16px"
-          >
-            <Typography variant="h3" color="#000000">
-              Your Setup List
-            </Typography>
-            <Typography variant="body1" color={"#6B7280"}>
-              You're only a few steps away from your first message!
-            </Typography>
-          </Box>
->>>>>>> 7870ac89
           <CustomStepper activeStep={3} />
         </div>
       </div>
