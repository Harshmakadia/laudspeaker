import { useEffect, useState } from "react";
import { ExclamationCircleIcon } from "@heroicons/react/20/solid";
import { RadioGroup } from "@headlessui/react";
import ApiService from "services/api.service";
import { Input } from "components/Elements";
import { startPosthogImport } from "reducers/settings";
import { toast } from "react-toastify";

const memoryOptions = [
  { name: "Posthog", inStock: true },
  { name: "Segment", inStock: false },
  { name: "Rudderstack", inStock: false },
  { name: "Mixpanel", inStock: false },
  { name: "Amplitude", inStock: false },
  { name: "GA", inStock: false },
];

function classNames(...classes: string[]) {
  return classes.filter(Boolean).join(" ");
}

export default function SettingsEventsBeta() {
  const [mem, setMem] = useState(memoryOptions[0]);

  const [formData, setFormData] = useState<Record<string, string>>({
    posthogApiKey: "",
    posthogProjectId: "",
    posthogHostUrl: "app.posthog.com",
    posthogSmsKey: "",
    posthogEmailKey: "",
  });

  const [errors, setErrors] = useState<{ [key: string]: string[] }>({
    posthogApiKey: [],
    posthogProjectId: [],
    posthogHostUrl: [],
  });

  const [showErrors, setShowErrors] = useState({
    posthogApiKey: false,
    posthogProjectId: false,
    posthogHostUrl: false,
  });

  useEffect(() => {
    const newErrors: { [key: string]: string[] } = {
      posthogApiKey: [],
      posthogProjectId: [],
      posthogHostUrl: [],
    };

    if (!formData.posthogApiKey)
      newErrors.posthogApiKey.push("Should be provided");

    if (!formData.posthogProjectId)
      newErrors.posthogProjectId.push("Should be provided");

    if (!formData.posthogHostUrl)
      newErrors.posthogHostUrl.push("Should be provided");

    setErrors(newErrors);
  }, [formData]);

  useEffect(() => {
    (async () => {
      const { data } = await ApiService.get({ url: "/accounts" });
      const {
        posthogApiKey,
        posthogProjectId,
        posthogHostUrl,
        posthogSmsKey,
        posthogEmailKey,
      } = data;
      const newData = {
        posthogApiKey: posthogApiKey?.[0] || "",
        posthogProjectId: posthogProjectId?.[0] || "",
        posthogHostUrl: posthogHostUrl?.[0] || "",
        posthogSmsKey: posthogSmsKey?.[0] || "",
        posthogEmailKey: posthogEmailKey?.[0] || "",
      };
      setFormData(newData);
    })();
  }, []);

  const isError = Object.values(errors).some((arr) => arr.length > 0);

  const handleFormDataChange = (e: any) => {
    setFormData({ ...formData, [e.target.name]: e.target.value });
  };

  const handleBlur = (e: any) => {
    setShowErrors({ ...showErrors, [e.target.name]: true });
  };

  const handleSync = async () => {
    await startPosthogImport();
  };

  const handleSubmit = async () => {
    const options: Record<string, any[]> = {};
    for (const key of Object.keys(formData)) {
      options[key] = [formData[key]];
    }
    try {
      await ApiService.patch({
        url: "/accounts",
        options,
      });
    } catch (e) {
      toast.error("Unexpected error!", {
        position: "bottom-center",
        autoClose: 5000,
        hideProgressBar: false,
        closeOnClick: true,
        pauseOnHover: true,
        draggable: true,
        progress: undefined,
        theme: "colored",
      });
    }
  };

  return (
    <>
      <div className="mt-10">
        <div className="space-y-1">
          <h3 className="text-lg font-medium leading-6 text-gray-900">
            Select Your Events Provider
          </h3>
          <p className="max-w-2xl text-sm text-gray-500">
            For instructions on where to find these values, please see our
            documentation.
          </p>
        </div>
        <div className="space-y-10">
          <div className="flex items-center justify-between"></div>

          <RadioGroup value={mem} onChange={setMem} className="mt-2">
            <RadioGroup.Label className="sr-only">
<<<<<<< HEAD
              {" "}
=======
>>>>>>> c6bb4589
              Choose a memory option{" "}
            </RadioGroup.Label>
            <div className="grid grid-cols-3 gap-3 sm:grid-cols-6">
              {memoryOptions.map((option) => (
                <RadioGroup.Option
                  key={option.name}
                  value={option}
                  className={({ active, checked }) =>
                    classNames(
                      option.inStock
                        ? "cursor-pointer focus:outline-none"
                        : "opacity-25 cursor-not-allowed",
                      active ? "ring-2 ring-offset-2 ring-cyan-500" : "",
                      checked
                        ? "bg-cyan-600 border-transparent text-white hover:bg-cyan-700"
                        : "bg-white border-gray-200 text-gray-900 hover:bg-gray-50",
                      "border rounded-md py-3 px-3 flex items-center justify-center text-sm font-medium sm:flex-1"
                    )
                  }
                  disabled={!option.inStock}
                >
                  <RadioGroup.Label as="span">{option.name}</RadioGroup.Label>
                </RadioGroup.Option>
              ))}
            </div>
          </RadioGroup>
        </div>
        <div className="mt-6">
          <dl className="divide-y divide-gray-200">
            <div className="py-4 sm:grid sm:grid-cols-3 sm:gap-4 sm:py-5">
              <dt className="text-sm font-medium text-gray-500">
                Posthog API Key
              </dt>
              <dd>
                <div className="relative rounded-md ">
                  <Input
                    type="password"
                    value={formData.posthogApiKey}
                    onChange={handleFormDataChange}
                    name="posthogApiKey"
                    id="posthogApiKey"
                    className={classNames(
<<<<<<< HEAD
                      errors.posthogApiKey.length > 0
=======
                      showErrors.posthogApiKey &&
                        errors.posthogApiKey.length > 0
>>>>>>> c6bb4589
                        ? "rounded-md sm:text-sm focus:!border-red-500 !border-red-300 shadow-sm focus:!ring-red-500 "
                        : "rounded-md sm:text-sm focus:border-cyan-500 border-gray-300 shadow-sm focus:ring-cyan-500 "
                    )}
                    aria-invalid="true"
                    aria-describedby="password-error"
<<<<<<< HEAD
                  />
                  {errors.posthogApiKey.length > 0 && (
=======
                    onBlur={handleBlur}
                  />
                  {showErrors.posthogApiKey && errors.posthogApiKey.length > 0 && (
>>>>>>> c6bb4589
                    <div className="pointer-events-none absolute inset-y-0 right-0 flex items-center">
                      <ExclamationCircleIcon
                        className="h-5 w-5 text-red-500"
                        aria-hidden="true"
                      />
                    </div>
                  )}
                </div>
<<<<<<< HEAD
                {errors.posthogApiKey.map((item) => (
                  <p
                    className="mt-2 text-sm text-red-600"
                    id="email-error"
                    key={item}
                  >
                    {item}
                  </p>
                ))}
=======
                {showErrors.posthogApiKey &&
                  errors.posthogApiKey.map((item) => (
                    <p
                      className="mt-2 text-sm text-red-600"
                      id="email-error"
                      key={item}
                    >
                      {item}
                    </p>
                  ))}
>>>>>>> c6bb4589
              </dd>
            </div>
            <div className="py-4 sm:grid sm:grid-cols-3 sm:gap-4 sm:py-5">
              <dt className="text-sm font-medium text-gray-500">
                Posthog Project ID
              </dt>
              <dd>
                <div className="relative">
                  <Input
                    type="text"
                    value={formData.posthogProjectId}
                    onChange={handleFormDataChange}
                    name="posthogProjectId"
                    id="posthogProjectId"
                    className={classNames(
<<<<<<< HEAD
                      errors.posthogProjectId.length > 0
=======
                      showErrors.posthogProjectId &&
                        errors.posthogProjectId.length > 0
>>>>>>> c6bb4589
                        ? "rounded-md sm:text-sm focus:!border-red-500 !border-red-300 shadow-sm focus:!ring-red-500 "
                        : "rounded-md sm:text-sm focus:border-cyan-500 border-gray-300 shadow-sm focus:ring-cyan-500 "
                    )}
                    placeholder="1"
<<<<<<< HEAD
                  />
                  {errors.posthogProjectId.length > 0 && (
                    <div className="pointer-events-none absolute inset-y-0 right-0 flex items-center">
                      <ExclamationCircleIcon
                        className="h-5 w-5 text-red-500"
                        aria-hidden="true"
                      />
                    </div>
                  )}
                </div>
                {errors.posthogProjectId.map((item) => (
                  <p
                    className="mt-2 text-sm text-red-600"
                    id="email-error"
                    key={item}
                  >
                    {item}
                  </p>
                ))}
=======
                    onBlur={handleBlur}
                  />
                  {showErrors.posthogProjectId &&
                    errors.posthogProjectId.length > 0 && (
                      <div className="pointer-events-none absolute inset-y-0 right-0 flex items-center">
                        <ExclamationCircleIcon
                          className="h-5 w-5 text-red-500"
                          aria-hidden="true"
                        />
                      </div>
                    )}
                </div>
                {showErrors.posthogProjectId &&
                  errors.posthogProjectId.map((item) => (
                    <p
                      className="mt-2 text-sm text-red-600"
                      id="email-error"
                      key={item}
                    >
                      {item}
                    </p>
                  ))}
>>>>>>> c6bb4589
              </dd>
            </div>
            <div className="py-4 sm:grid sm:grid-cols-3 sm:gap-4 sm:py-5">
              <dt className="text-sm font-medium text-gray-500">Posthog URL</dt>
              <div className="mt-1 rounded-md shadow-sm">
                <div className="relative flex">
                  <span className="inline-flex items-center rounded-l-md border border-r-0 border-gray-300 bg-gray-50 px-3 text-gray-500 sm:text-sm">
                    https://
                  </span>
                  <Input
                    type="text"
                    value={formData.posthogHostUrl}
                    onChange={handleFormDataChange}
                    name="posthogHostUrl"
                    id="posthogHostUrl"
                    className={classNames(
<<<<<<< HEAD
                      errors.posthogHostUrl.length > 0
=======
                      showErrors.posthogHostUrl &&
                        errors.posthogHostUrl.length > 0
>>>>>>> c6bb4589
                        ? "rounded-md sm:text-sm focus:!border-red-500 !border-red-300 shadow-sm focus:!ring-red-500 "
                        : "rounded-md sm:text-sm focus:border-cyan-500 border-gray-300 shadow-sm focus:ring-cyan-500 ",
                      "!m-0"
                    )}
<<<<<<< HEAD
                  />
                  {errors.posthogHostUrl.length > 0 && (
                    <div className="pointer-events-none absolute inset-y-0 right-0 flex items-center">
                      <ExclamationCircleIcon
                        className="h-5 w-5 text-red-500"
                        aria-hidden="true"
                      />
                    </div>
                  )}
                </div>
                {errors.posthogHostUrl.map((item) => (
                  <p
                    className="mt-2 text-sm text-red-600"
                    id="email-error"
                    key={item}
                  >
                    {item}
                  </p>
                ))}
=======
                    onBlur={handleBlur}
                  />
                  {showErrors.posthogHostUrl &&
                    errors.posthogHostUrl.length > 0 && (
                      <div className="pointer-events-none absolute inset-y-0 right-0 flex items-center">
                        <ExclamationCircleIcon
                          className="h-5 w-5 text-red-500"
                          aria-hidden="true"
                        />
                      </div>
                    )}
                </div>
                {showErrors.posthogHostUrl &&
                  errors.posthogHostUrl.map((item) => (
                    <p
                      className="mt-2 text-sm text-red-600"
                      id="email-error"
                      key={item}
                    >
                      {item}
                    </p>
                  ))}
>>>>>>> c6bb4589
              </div>
            </div>
            <button
              type="button"
              onClick={handleSync}
              disabled={isError}
              className={`inline-flex mb-[10px] items-center rounded-md border border-transparent bg-cyan-600 px-6 py-3 text-base font-medium text-white shadow-sm hover:bg-cyan-500 focus:outline-none focus:ring-2 focus:ring-cyan-500 focus:ring-offset-2 ${
                isError ? "grayscale" : ""
              }`}
            >
              Sync
            </button>
            <div className="py-4 sm:grid sm:grid-cols-3 sm:gap-4 sm:py-5">
              <dt className="text-sm font-medium text-gray-500">
                Name of SMS/Phone number field on your Posthog person
              </dt>
              <dd>
                <Input
                  type="text"
                  value={formData.posthogSmsKey}
                  onChange={handleFormDataChange}
                  name="posthogSmsKey"
                  id="posthogSmsKey"
                  className="rounded-md border-gray-300 shadow-sm focus:border-cyan-500 focus:ring-cyan-500 sm:text-sm"
                  placeholder="$phoneNumber"
                />
              </dd>
            </div>
            <div className="py-4 sm:grid sm:grid-cols-3 sm:gap-4 sm:py-5">
              <dt className="text-sm font-medium text-gray-500">
                Name of Email address field on your Posthog person
              </dt>
              <dd>
                <Input
                  type="text"
                  value={formData.posthogEmailKey}
                  onChange={handleFormDataChange}
                  name="posthogEmailKey"
                  id="posthogEmailKey"
                  className="rounded-md border-gray-300 shadow-sm focus:border-cyan-500 focus:ring-cyan-500 sm:text-sm"
                  placeholder="$email"
                />
              </dd>
            </div>
            <div className="py-4 sm:grid sm:grid-cols-3 sm:gap-10 sm:py-5 sm:pt-5">
              <span className="flex-grow">
                <button
                  type="button"
                  className="inline-flex items-center rounded-md border border-transparent px-6 py-3 text-base text-white shadow-sm hover:bg-cyan-500 bg-white font-medium focus:outline-none focus:ring-2 focus:ring-cyan-500 focus:ring-offset-2"
                  onClick={handleSubmit}
                >
                  Save
                </button>
              </span>
            </div>
          </dl>
        </div>
      </div>
    </>
  );
}<|MERGE_RESOLUTION|>--- conflicted
+++ resolved
@@ -137,10 +137,6 @@
 
           <RadioGroup value={mem} onChange={setMem} className="mt-2">
             <RadioGroup.Label className="sr-only">
-<<<<<<< HEAD
-              {" "}
-=======
->>>>>>> c6bb4589
               Choose a memory option{" "}
             </RadioGroup.Label>
             <div className="grid grid-cols-3 gap-3 sm:grid-cols-6">
@@ -183,25 +179,16 @@
                     name="posthogApiKey"
                     id="posthogApiKey"
                     className={classNames(
-<<<<<<< HEAD
-                      errors.posthogApiKey.length > 0
-=======
                       showErrors.posthogApiKey &&
                         errors.posthogApiKey.length > 0
->>>>>>> c6bb4589
                         ? "rounded-md sm:text-sm focus:!border-red-500 !border-red-300 shadow-sm focus:!ring-red-500 "
                         : "rounded-md sm:text-sm focus:border-cyan-500 border-gray-300 shadow-sm focus:ring-cyan-500 "
                     )}
                     aria-invalid="true"
                     aria-describedby="password-error"
-<<<<<<< HEAD
-                  />
-                  {errors.posthogApiKey.length > 0 && (
-=======
                     onBlur={handleBlur}
                   />
                   {showErrors.posthogApiKey && errors.posthogApiKey.length > 0 && (
->>>>>>> c6bb4589
                     <div className="pointer-events-none absolute inset-y-0 right-0 flex items-center">
                       <ExclamationCircleIcon
                         className="h-5 w-5 text-red-500"
@@ -210,17 +197,6 @@
                     </div>
                   )}
                 </div>
-<<<<<<< HEAD
-                {errors.posthogApiKey.map((item) => (
-                  <p
-                    className="mt-2 text-sm text-red-600"
-                    id="email-error"
-                    key={item}
-                  >
-                    {item}
-                  </p>
-                ))}
-=======
                 {showErrors.posthogApiKey &&
                   errors.posthogApiKey.map((item) => (
                     <p
@@ -231,7 +207,6 @@
                       {item}
                     </p>
                   ))}
->>>>>>> c6bb4589
               </dd>
             </div>
             <div className="py-4 sm:grid sm:grid-cols-3 sm:gap-4 sm:py-5">
@@ -247,37 +222,12 @@
                     name="posthogProjectId"
                     id="posthogProjectId"
                     className={classNames(
-<<<<<<< HEAD
-                      errors.posthogProjectId.length > 0
-=======
                       showErrors.posthogProjectId &&
                         errors.posthogProjectId.length > 0
->>>>>>> c6bb4589
                         ? "rounded-md sm:text-sm focus:!border-red-500 !border-red-300 shadow-sm focus:!ring-red-500 "
                         : "rounded-md sm:text-sm focus:border-cyan-500 border-gray-300 shadow-sm focus:ring-cyan-500 "
                     )}
                     placeholder="1"
-<<<<<<< HEAD
-                  />
-                  {errors.posthogProjectId.length > 0 && (
-                    <div className="pointer-events-none absolute inset-y-0 right-0 flex items-center">
-                      <ExclamationCircleIcon
-                        className="h-5 w-5 text-red-500"
-                        aria-hidden="true"
-                      />
-                    </div>
-                  )}
-                </div>
-                {errors.posthogProjectId.map((item) => (
-                  <p
-                    className="mt-2 text-sm text-red-600"
-                    id="email-error"
-                    key={item}
-                  >
-                    {item}
-                  </p>
-                ))}
-=======
                     onBlur={handleBlur}
                   />
                   {showErrors.posthogProjectId &&
@@ -300,7 +250,6 @@
                       {item}
                     </p>
                   ))}
->>>>>>> c6bb4589
               </dd>
             </div>
             <div className="py-4 sm:grid sm:grid-cols-3 sm:gap-4 sm:py-5">
@@ -317,37 +266,12 @@
                     name="posthogHostUrl"
                     id="posthogHostUrl"
                     className={classNames(
-<<<<<<< HEAD
-                      errors.posthogHostUrl.length > 0
-=======
                       showErrors.posthogHostUrl &&
                         errors.posthogHostUrl.length > 0
->>>>>>> c6bb4589
                         ? "rounded-md sm:text-sm focus:!border-red-500 !border-red-300 shadow-sm focus:!ring-red-500 "
                         : "rounded-md sm:text-sm focus:border-cyan-500 border-gray-300 shadow-sm focus:ring-cyan-500 ",
                       "!m-0"
                     )}
-<<<<<<< HEAD
-                  />
-                  {errors.posthogHostUrl.length > 0 && (
-                    <div className="pointer-events-none absolute inset-y-0 right-0 flex items-center">
-                      <ExclamationCircleIcon
-                        className="h-5 w-5 text-red-500"
-                        aria-hidden="true"
-                      />
-                    </div>
-                  )}
-                </div>
-                {errors.posthogHostUrl.map((item) => (
-                  <p
-                    className="mt-2 text-sm text-red-600"
-                    id="email-error"
-                    key={item}
-                  >
-                    {item}
-                  </p>
-                ))}
-=======
                     onBlur={handleBlur}
                   />
                   {showErrors.posthogHostUrl &&
@@ -370,7 +294,6 @@
                       {item}
                     </p>
                   ))}
->>>>>>> c6bb4589
               </div>
             </div>
             <button
