--- conflicted
+++ resolved
@@ -356,13 +356,8 @@
                       <div className="space-y-6 bg-white px-4 py-5 sm:p-6">
                         <h2>Email configuration</h2>
                         <Select
-<<<<<<< HEAD
                           id="events_config_select"
                           options={allEmailChannels.map((item) => ({
-=======
-                          id="email_config_select"
-                          options={allEmailChannels.map((item: any) => ({
->>>>>>> 9d21b3ff
                             value: item.id,
                             title: item.title,
                             disabled:
