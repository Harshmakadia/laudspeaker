--- conflicted
+++ resolved
@@ -107,7 +107,6 @@
       } = data;
       setIntegrationsData({
         ...integrationsData,
-<<<<<<< HEAD
         posthogApiKey: posthogApiKey || integrationsData.posthogApiKey,
         posthogProjectId: posthogProjectId || integrationsData.posthogProjectId,
         posthogHostUrl: posthogHostUrl || integrationsData.posthogHostUrl,
@@ -119,21 +118,6 @@
         testSendingEmail: testSendingEmail || integrationsData.testSendingEmail,
         testSendingName: testSendingName || integrationsData.testSendingName,
         slackId: slackTeamId?.[0] || integrationsData.slackId,
-=======
-        posthogApiKey,
-        posthogProjectId,
-        posthogHostUrl,
-        posthogSmsKey,
-        posthogEmailKey,
-        sendingName,
-        sendingEmail,
-        emailProvider,
-        testSendingEmail,
-        testSendingName,
-        slackId: slackTeamId?.[0],
-        sendgridApiKey,
-        sendgridFromEmail,
->>>>>>> d29df64e
       });
       setPrivateApiKey(mailgunAPIKey);
       setDomainName(sendingDomain);
