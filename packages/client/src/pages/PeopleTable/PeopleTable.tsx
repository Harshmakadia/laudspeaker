--- conflicted
+++ resolved
@@ -24,10 +24,7 @@
   const [possibleKeys, setPossibleKeys] = useState<ICustomerKey[]>([]);
   const [searchKey, setSearchKey] = useState("");
   const [searchValue, setSearchValue] = useState("");
-<<<<<<< HEAD
-=======
   const [isFirstRender, setIsFirstRender] = useState(true);
->>>>>>> 5d9f89d5
 
   const setLoadingAsync = async () => {
     setLoading(true);
@@ -54,10 +51,7 @@
 
   useDebounce(
     () => {
-<<<<<<< HEAD
-=======
       if (isFirstRender) return;
->>>>>>> 5d9f89d5
       setLoadingAsync();
     },
     800,
@@ -68,16 +62,12 @@
     () => {
       (async () => {
         const data = await getCustomerKeys(searchKey, null, false);
-<<<<<<< HEAD
-        setPossibleKeys(data);
-=======
         setPossibleKeys(
           data.filter((el: any) =>
             ["Email", "Number", "String"].includes(el.type)
           )
         );
         console.log(searchKey);
->>>>>>> 5d9f89d5
         if (searchKey === "") {
           setSearchValue("");
         }
@@ -132,11 +122,7 @@
               </button>
             </div>
           </Grid>
-<<<<<<< HEAD
-          <div className="flex w-full gap-[10px]">
-=======
           <div className="flex w-full gap-[10px] lg:px-8">
->>>>>>> 5d9f89d5
             <AutoComplete
               inputId="keyInput"
               items={possibleKeys}
