import {
  useCallback,
  useEffect,
  useLayoutEffect,
  useMemo,
  useState,
} from "react";
import ReactFlow, {
  addEdge,
  applyEdgeChanges,
  applyNodeChanges,
  Connection,
  Edge,
  EdgeChange,
  Node,
  NodeChange,
  Background,
  useReactFlow,
  ReactFlowProvider,
  useViewport,
  MarkerType,
  ConnectionLineType,
} from "react-flow-renderer";
import { v4 as uuid } from "uuid";
import { useParams, useNavigate } from "react-router-dom";
import InfoIcon from "assets/images/info.svg";

import * as _ from "lodash";

import TextUpdaterNode from "./TextUpdater";
import ExitIcon from "../../assets/images/ExitIcon.svg";
import SideDrawer from "components/SideDrawer";
import { ApiConfig } from "./../../constants";
import ChooseTemplateModal from "./ChooseTemplateModal";
import { NameSegment } from "pages/Segment";
import ApiService from "services/api.service";
import TriggerModal from "./TriggerModal";
import { GenericButton, Select } from "components/Elements";
import { getFlow } from "./FlowHelpers";
import { toast } from "react-toastify";
import Modal from "../../components/Elements/Modal";
import Header from "components/Header";
import Tooltip from "components/Elements/Tooltip";
import { Helmet } from "react-helmet";
import { Grid } from "@mui/material";
import ToggleSwitch from "components/Elements/ToggleSwitch";
import AlertBanner from "components/AlertBanner";
<<<<<<< HEAD
import SegmentModal from "./SegmentModal";
=======
import SegmentModal, { SegmentModalMode } from "./SegmentModal";
>>>>>>> 29536827
import { ProviderTypes } from "types/triggers";

const segmentTypeStyle =
  "border-[1px] border-[#D1D5DB] rouded-[6px] shadow-[0px_1px_2px_rgba(0,0,0,0.05)] w-full mt-[20px] p-[15px]";

interface INameSegmentForm {
  isDynamic: boolean;
}

enum TriggerType {
  event,
  time_delay,
  time_window,
}

const convertLayoutToTable = (
  name: string,
  nodes: Node[],
  edges: Edge[],
  isDynamic: boolean,
  segmentId?: string
): any => {
  const dto: {
    name: string;
    audiences: string[];
    rules: {
      type: TriggerType;
      source: string;
      dest: string[];
      properties: {
        conditions: Record<string, any>;
      };
      providerType: ProviderTypes;
      providerParams?: string;
    }[];
    visualLayout: {
      nodes: Node<any>[];
      edges: Edge<any>[];
    };
    isDynamic?: boolean;
    segmentId?: string;
  } = {
    name: name,
    audiences: [],
    rules: [],
    visualLayout: { nodes: nodes, edges: edges },
    isDynamic,
    segmentId,
  };
  for (let index = 0; index < edges.length; index++) {
    const fromNode = _.filter(nodes, (node: any) => {
      return node.id == edges[index].source;
    });
    const toNode = _.filter(nodes, (node: any) => {
      return node.id == edges[index].target;
    });
    let foundTriggerIndex = 0;
    for (
      let triggerIndex = 0;
      triggerIndex < fromNode[0].data.triggers.length;
      triggerIndex++
    ) {
      if (
        fromNode[0].data.triggers[triggerIndex].id == edges[index].sourceHandle
      )
        foundTriggerIndex = triggerIndex;
    }

    const trigger = fromNode[0]?.data.triggers[foundTriggerIndex];

    const rule = {
      type: TriggerType.event,
      source: fromNode[0]?.data?.audienceId,
      dest: [toNode[0].data.audienceId],
      properties: {
        conditions: trigger?.properties?.conditions,
      },
      providerType: trigger?.providerType || ProviderTypes.Custom,
      providerParams: trigger?.providerParams,
    };
    dto.rules.push(rule);
  }
  for (let index = 0; index < nodes.length; index++) {
    dto.audiences.push(nodes[index].data.audienceId);
  }

  return dto;
};

const Flow = () => {
  const { name } = useParams();
  const [flowId, setFlowId] = useState<string>("");
  const [nodes, setNodes] = useState<Node[]>([]);
  const [edges, setEdges] = useState<Edge[]>([]);
  const [triggers, setTriggers] = useState<any>([]);
  const [selectedTrigger, setSelectedTrigger] = useState<any>(undefined);
  const [selectedNode, setSelectedNode] = useState<string>("");
  const [templateModalOpen, setTemplateModalOpen] = useState<boolean>(false);
  const [audienceModalOpen, setAudienceModalOpen] = useState<boolean>(false);
  const [triggerModalOpen, settriggerModalOpen] = useState<boolean>(false);
  const [selectedMessageType, setSelectedMessageType] = useState<any>("");
  const [tutorialOpen, setTutorialOpen] = useState(false);
  const [segmentId, setSegmentId] = useState<string>();
  const [segmentForm, setSegmentForm] = useState<INameSegmentForm>({
    isDynamic: true,
  });
  const [segmentModalOpen, setSegmentModalOpen] = useState(false);
<<<<<<< HEAD
=======
  const [segmentModalMode, setSegmentModalMode] = useState(
    SegmentModalMode.EDIT
  );
>>>>>>> 29536827

  const onHandleClick = (e: any, triggerId: any) => {
    return { e, triggerId };
  };
  const onTriggerSelect = (e: any, triggerId: any, triggersList: any) => {
    const trigger = triggersList.find((item: any) => item.id === triggerId);
    console.log("onselecttrigger", triggersList, trigger);
    setSelectedTrigger(trigger);
    settriggerModalOpen(true);
  };

  const navigate = useNavigate();
  useLayoutEffect(() => {
    const populateFlowBuilder = async () => {
      const { data } = await getFlow(name);
      if (data.isActive) {
        return navigate(`/flow/${name}/view`);
      }
      setSegmentForm({
        isDynamic: data.isDynamic ?? true,
      });
      setSegmentId(data.segment?.id);
      setFlowId(data.id);
      if (data.visualLayout) {
        const updatedNodes = data.visualLayout.nodes.map((item: any) => {
          return {
            ...item,
            data: {
              ...item.data,
              onTriggerSelect,
            },
          };
        });
        setNodes(updatedNodes);
        setEdges(data.visualLayout.edges);
      }
    };
    populateFlowBuilder();
  }, []);

  const generateNode = (node: any, dataTriggers: any) => {
    const {
      position,
      id,
      audienceId,
      triggers: nodeTriggers,
      messages,
      data,
    } = node;
    return {
      id,
      position,
      type: "special",
      data: {
        primary: !nodes.some((item) => item.data.primary),
        audienceId,
        triggers: nodeTriggers,
        messages,
        onHandleClick,
        dataTriggers,
        onTriggerSelect,
        ...data,
      },
    };
  };

  const onNodesChange = useCallback(
    (changes: NodeChange[]) =>
      setNodes((nds) => applyNodeChanges(changes, nds)),
    [setNodes, triggers, nodes]
  );

  const [needsUpdate, setNeedsUpdate] = useState(false);

  const forceRerenderSelectedNode = () => {
    setNeedsUpdate(!needsUpdate);
  };

  useEffect(() => {
    setNodes(
      nodes.map((node) => ({
        ...node,
        data: {
          ...node.data,
          isSelected: node.id === selectedNode,
          nodeId: node.id,
          needsUpdate,
        },
      }))
    );
  }, [selectedNode, needsUpdate]);

  const onNodeDragStart = useCallback(
    (event: React.MouseEvent, node: Node, allNodes: Node[]) => {
      setSelectedNode(node.id);
    },
    [nodes, triggers]
  );
  const onEdgesChange = useCallback(
    (changes: EdgeChange[]) =>
      setEdges((eds) => applyEdgeChanges(changes, eds)),
    [setEdges, triggers]
  );
  const onConnect = useCallback(
    (connection: Connection | Edge) =>
      setEdges((eds) => {
        if (connection.target === connection.source) return eds;
        const edge: Edge | Connection = {
          ...connection,
          id: uuid(),
          markerEnd: {
            type: MarkerType.Arrow,
            strokeWidth: 2,
            height: 20,
            width: 20,
          },
          type: ConnectionLineType.SmoothStep,
        };
        return addEdge(edge, eds);
      }),
    [setEdges, triggers]
  );

  const onClickConnectionStart = useCallback(
    (event: React.MouseEvent, arg2: any) => {
      console.log(event, arg2);
    },
    [triggers]
  );

  const onNodeDoubleClick = useCallback(
    (event: React.MouseEvent, node: Node) => {
      setSelectedNode(node.id);
    },
    [setNodes, triggers]
  );

  const onPaneClick = useCallback((event: React.MouseEvent) => {
    setSelectedNode("");
  }, []);

  const rfStyle = {
    backgroundColor: "rgba(112,112,112, 0.06)",
  };

  const nodeTypes = useMemo(() => ({ special: TextUpdaterNode }), [triggers]);
  const { setViewport } = useReactFlow();
  const { x: viewX, y: viewY } = useViewport();
  const [zoomState, setZoomState] = useState(1);
  const possibleViewZoomValues = [0.25, 0.5, 0.75, 1, 1.25, 1.5, 1.75, 2];

  const performAction = (id: string) => {
    switch (id) {
      case "audience": {
        setAudienceModalOpen(true);
        break;
      }
      case "trueFalse": {
        const tempNodes = [];
        const selectedNodeData = nodes.find((node) => node.id === selectedNode);
        for (let i = 0; i < 2; i++) {
          const nodeId = uuid();
          const newNode = {
            id: nodeId,
            audienceId: "",
            triggers: [],
            messages: [],
            position: {
              x: (selectedNodeData?.position?.x || 0) - (i === 0 ? -100 : 100),
              y: (selectedNodeData?.position?.y || 0) + 200,
            },
            data: {
              isNew: true,
              hidden: true,
            },
          };
          tempNodes.push(generateNode(newNode, triggers));
        }
        setNodes([...nodes, ...tempNodes]);
        break;
      }
      case "exit": {
        const nodeId = uuid();
        const selectedNodeData = nodes.find((node) => node.id === selectedNode);
        const newNode = {
          id: nodeId,
          audienceId: "",
          triggers: [],
          messages: [],
          position: {
            x: (selectedNodeData?.position?.x || 0) + 100,
            y: (selectedNodeData?.position?.y || 0) + 200,
          },
          data: {
            isNew: true,
            isExit: true,
            preIcon: ExitIcon,
            name: "Exit",
            description: "",
            width: "fit-content",
          },
        };
        setNodes([...nodes, generateNode(newNode, triggers)]);
        break;
      }
      case "timeDelay": {
        const selectedNodeData = nodes.find((node) => node.id === selectedNode);
        const triggerId = uuid();
        const trigger = {
          id: triggerId,
          title: "Time Delay",
          type: "timeDelay",
          properties: {},
        };
        setTriggers([...triggers, trigger]);
        selectedNodeData?.data?.triggers.push(trigger);
        setNodes([...nodes]);
        setSelectedTrigger(trigger);
        settriggerModalOpen(true);
        break;
      }
      case "timeWindow": {
        const selectedNodeData = nodes.find((node) => node.id === selectedNode);
        const triggerId = uuid();
        const trigger = {
          id: triggerId,
          title: "Time Window",
          type: "timeWindow",
          properties: {},
        };
        setTriggers([...triggers, trigger]);
        selectedNodeData?.data?.triggers.push(trigger);
        setSelectedTrigger(trigger);
        setNodes([...nodes]);
        settriggerModalOpen(true);
        break;
      }
      case "eventBased": {
        const selectedNodeData = nodes.find((node) => node.id === selectedNode);
        const triggerId = uuid();
        const trigger = {
          id: triggerId,
          title: "Event Based",
          type: "eventBased",
          properties: {
            conditions: [],
          },
          providerType: ProviderTypes.Custom,
          providerParams: undefined,
        };
        setTriggers([...triggers, trigger]);
        selectedNodeData?.data?.triggers.push(trigger);
        setSelectedTrigger(trigger);
        setNodes([...nodes]);
        settriggerModalOpen(true);
        break;
      }
      case "email":
      case "push":
      case "sms":
      case "slack": {
        setSelectedMessageType(id);
        setTemplateModalOpen(true);
        break;
      }
      default:
        break;
    }
  };

  const handleTriggerModalOpen = (e: any) => {
    settriggerModalOpen(!triggerModalOpen);
  };

  const handleTutorialOpen = () => {
    setTutorialOpen(true);
  };
  console.log("Dtriggers ", triggers);

  const onSaveTrigger = (data: any) => {
    settriggerModalOpen(false);
    console.log(data);
    selectedTrigger.providerParams = data.providerParams;
    selectedTrigger.providerType = data.providerType;
    selectedTrigger.properties = data.properties;
    console.log(selectedTrigger);
  };

  const onDeleteTrigger = (data: any) => {
    const selectedNodeData = nodes.find((node) =>
      node.data.triggers.find((item: any) => item.id === data)
    );
    const newTriggersData: any = selectedNodeData?.data?.triggers.filter(
      (item: any) => item.id !== data
    );
    if (selectedNodeData !== undefined) {
      selectedNodeData.data.triggers = newTriggersData;
      setNodes([...nodes]);
      setEdges(edges.filter((edge) => edge.sourceHandle !== data));
      forceRerenderSelectedNode();
      settriggerModalOpen(false);
    }
  };

  const handleTemplateModalOpen = async ({ activeTemplate }: any) => {
    if (activeTemplate == null || activeTemplate == "") {
      setTemplateModalOpen(!templateModalOpen);
      return;
    }
    const selectedNodeData = nodes.find((node) => node.id === selectedNode);
    const messages = selectedNodeData?.data?.messages as {
      type: string;
      templateId: string;
    }[];
    const foundMessage = messages.find(
      (message) =>
        message.type === selectedMessageType &&
        message.templateId === activeTemplate
    );
    if (!foundMessage) {
      messages?.push({
        type: selectedMessageType,
        templateId: activeTemplate,
      });
      forceRerenderSelectedNode();
    } else {
      toast.warn("Can't connect same template twice to one node!", {
        position: "bottom-center",
        autoClose: 5000,
        hideProgressBar: false,
        closeOnClick: true,
        pauseOnHover: true,
        draggable: true,
        progress: undefined,
        theme: "light",
      });
    }

    setNodes([...nodes]);
    setTemplateModalOpen(!templateModalOpen);
  };

  const handleSaveJourney = async () => {
    console.log(nodes);
    console.log(edges);
    console.log(triggers);
    const dto = convertLayoutToTable(
      name,
      nodes,
      edges,
      segmentForm.isDynamic,
      segmentId
    );
    dto.audiences = (dto.audiences as string[]).filter((item) => !!item);

    await ApiService.patch({
      url: `${ApiConfig.flow}/${name}`,
      options: {
        ...dto,
        id: flowId,
      },
    });
  };

  const handleStartJourney = async () => {
    await handleSaveJourney();
    try {
      await ApiService.get({
        url: `${ApiConfig.startFlow}/${flowId}`,
      });
      window.location.reload();
    } catch (e: any) {
      toast.error(e.response?.data?.message || "Unexpected error", {
        position: "bottom-center",
        autoClose: 5000,
        hideProgressBar: false,
        closeOnClick: true,
        pauseOnHover: true,
        draggable: true,
        progress: undefined,
        theme: "colored",
      });
    }
  };

  const handleAudienceSubmit = async (segment: any) => {
    const { data } = await ApiService.post({
      url: `${ApiConfig.createSegment}`,
      options: {
        ...segment,
      },
    });
    setAudienceModalOpen(true);
    const newNode = {
      id: uuid(),
      triggers: [],
      messages: [],
      position: { x: 0, y: 0 },
      audienceId: data.id,
    };
    setNodes([...nodes, generateNode(newNode, triggers)]);
    setAudienceModalOpen(false);
  };

  const onToggleChange = async () => {
    await ApiService.patch({
      url: "/workflows/" + name,
      options: {
        id: flowId,
        isDynamic: !segmentForm.isDynamic,
        isActive: false,
      },
    });
    setSegmentForm({ isDynamic: !segmentForm.isDynamic });
  };

  let startDisabledReason = "";

  if (!nodes.some((node) => node.data.primary))
    startDisabledReason = "Your journey is empty";
  else if (!nodes.some((node) => node.data.messages.length > 0))
    startDisabledReason =
      "Add a message to a step to be able to start a journey";

  return (
    <div>
      <div className="h-[calc(100vh-64px)] flex w-full">
        <Helmet>
          <script>
            {`
            (function (d, t) {
              var BASE_URL = "https://app.chatwoot.com";
              var g = d.createElement(t), s = d.getElementsByTagName(t)[0];
              g.src = BASE_URL + "/packs/js/sdk.js";
              g.defer = true;
              g.async = true;
              s.parentNode.insertBefore(g, s);
              g.onload = function () {
                window.chatwootSDK.run({
                  websiteToken: 'SzjbgmVdjTexxW1nEFLHHBGM',
                  baseUrl: BASE_URL
                })
              }
            })(document, "script");`}
          </script>
        </Helmet>
        <div className="max-h-[calc(100vh-64px)] h-full lg:overflow-y-auto overflow-y-scroll overflow-x-hidden">
          <div className="flex flex-col">
            <SideDrawer
              selectedNode={selectedNode}
              onClick={performAction}
              afterMenuContent={
                <div className="w-full">
                  <h3 className="pt-[20px] font-bold">Journey type</h3>
                  <div className={segmentTypeStyle}>
                    <Grid
                      sx={{
                        width: "100%",
                        display: "flex",
                        justifyContent: "space-between",
                        alignItems: "center",
                      }}
                    >
                      <p className="font-semibold text-[#111827]">Dynamic</p>
                      <ToggleSwitch
                        checked={segmentForm.isDynamic}
                        onChange={onToggleChange}
                      />
                    </Grid>
                    <Tooltip title="Dynamic journeys will enroll new customers that satisfy the conditions of the Journey. Static journeys will only enroll customers that satisfy the conditions of the journey when it is started.">
                      {/* <IconButton> */}
                      <div className="flex items-center cursor-default mt-[8px]">
                        <img src={InfoIcon} width="20px" />
                        <p className="text-[#4FA198] text-[12px] pl-[5px] break-all">
                          What is a dynamic segment?
                        </p>
                      </div>
                    </Tooltip>
                  </div>
                  <GenericButton
<<<<<<< HEAD
                    customClasses="mt-[10px] !p-[4px] !w-full !block !text-center"
                    onClick={() => setSegmentModalOpen(true)}
                  >
                    Define segment
=======
                    customClasses="mt-[10px] !p-[4px] !w-full !block !text-center text-[12px]"
                    onClick={() => {
                      setSegmentModalMode(SegmentModalMode.NEW);
                      setSegmentModalOpen(true);
                    }}
                  >
                    Create new segment
                  </GenericButton>
                  <GenericButton
                    customClasses="mt-[10px] !p-[4px] !w-full !block !text-center text-[12px]"
                    onClick={() => {
                      setSegmentModalMode(SegmentModalMode.EDIT);
                      setSegmentModalOpen(true);
                    }}
                  >
                    Use existing segment
>>>>>>> 29536827
                  </GenericButton>
                </div>
              }
            />
          </div>
        </div>
        <div className="w-full h-full">
          {!segmentId && (
            <AlertBanner
<<<<<<< HEAD
              title="Sengment is not defined"
=======
              title="Segment is not defined"
>>>>>>> 29536827
              text="You need to define a segment"
            />
          )}
          <div className={`${!segmentId ? "h-[calc(100%-80px)]" : "h-full"}`}>
            <ReactFlow
              nodes={nodes}
              edges={edges}
              onNodeDoubleClick={onNodeDoubleClick}
              onNodesChange={onNodesChange}
              onEdgesChange={onEdgesChange}
              onPaneClick={onPaneClick}
              onNodeDragStart={onNodeDragStart}
              onClickConnectStart={onClickConnectionStart}
              connectionLineType={ConnectionLineType.SmoothStep}
              onConnect={onConnect}
              style={rfStyle}
              nodeTypes={nodeTypes}
              zoomOnScroll={false}
              zoomOnPinch={false}
              defaultZoom={1}
              zoomOnDoubleClick={false}
            >
              <div
                style={{
                  position: "absolute",
                  zIndex: "10",
                  display: "flex",
                  right: "15px",
                  inset: "20px 20px auto auto",
                  justifyContent: "space-between",
                  alignItems: "center",
                }}
              >
                <div className="m-[0_7.5px]" data-saveflowbutton>
                  <button
                    className="inline-flex items-center rounded-md border border-transparent bg-cyan-600 px-6 py-3 text-base font-medium text-white shadow-sm hover:bg-cyan-500 focus:outline-none focus:ring-2 focus:ring-offset-2 rounded-md bg-white font-medium focus:outline-none focus:ring-2 focus:ring-cyan-500 focus:ring-offset-2"
                    onClick={handleTutorialOpen}
                    style={{
                      maxWidth: "158px",
                      maxHeight: "48px",
                      padding: "13px 25px",
                    }}
                  >
                    Tutorial
                  </button>
                </div>
                <div className="m-[0_7.5px]" data-saveflowbutton>
                  <button
                    className="inline-flex items-center rounded-md border border-transparent bg-cyan-600 px-6 py-3 text-base font-medium text-white shadow-sm hover:bg-cyan-500 focus:outline-none focus:ring-2 focus:ring-offset-2 rounded-md bg-white font-medium focus:outline-none focus:ring-2 focus:ring-cyan-500 focus:ring-offset-2"
                    onClick={handleSaveJourney}
                    style={{
                      maxWidth: "158px",
                      maxHeight: "48px",
                      padding: "13px 25px",
                    }}
                  >
                    Save
                  </button>
                </div>
                <div className="m-[0_7.5px]" data-startflowbutton>
                  <Tooltip
                    title={
                      startDisabledReason ||
                      "Once you start a journey users can be messaged"
                    }
                    placement="bottom"
                  >
                    <button
                      className={`inline-flex items-center rounded-md border border-transparent bg-cyan-600 px-6 py-3 text-base font-medium text-white shadow-sm hover:bg-cyan-500 focus:outline-none focus:ring-2 focus:ring-offset-2 rounded-md bg-white font-medium focus:outline-none focus:ring-2 focus:ring-cyan-500 focus:ring-offset-2 ${
                        !!startDisabledReason ? "grayscale" : ""
                      }`}
                      onClick={handleStartJourney}
                      style={{
                        maxWidth: "158px",
                        maxHeight: "48px",
                        padding: "13px 25px",
                      }}
                      disabled={!!startDisabledReason}
                    >
                      Start
                    </button>
                  </Tooltip>
                </div>
                <Select
                  id="zoomSelect"
                  value={zoomState}
                  options={possibleViewZoomValues.map((item) => ({
                    value: item,
                    title: item * 100 + "%",
                  }))}
                  renderValue={(item) => item * 100 + "%"}
                  onChange={(value) => {
                    setZoomState(+value);
                    setViewport({ x: viewX, y: viewY, zoom: +value });
                  }}
                  sx={{ margin: "0 7.5px" }}
                />
              </div>
              <Background size={0} />
            </ReactFlow>
          </div>
        </div>
        {templateModalOpen ? (
          <ChooseTemplateModal
            templateModalOpen={templateModalOpen}
            handleTemplateModalOpen={handleTemplateModalOpen}
            selectedMessageType={selectedMessageType}
            isCollapsible={true}
            onClose={() => setTemplateModalOpen(false)}
          />
        ) : null}
        {audienceModalOpen ? (
          <Modal
            isOpen={audienceModalOpen}
            onClose={() => setAudienceModalOpen(false)}
          >
            <NameSegment
              onSubmit={handleAudienceSubmit}
              isPrimary={!nodes.some((item) => item.data.primary)}
              isCollapsible={true}
              onClose={() => setAudienceModalOpen(false)}
            />
          </Modal>
        ) : null}
        {triggerModalOpen && (
          <TriggerModal
            selectedTrigger={selectedTrigger}
            onSaveTrigger={onSaveTrigger}
            onDeleteTrigger={onDeleteTrigger}
            isCollapsible={true}
            onClose={() => settriggerModalOpen(false)}
          />
        )}
        {segmentModalOpen && (
          <SegmentModal
            isOpen={segmentModalOpen}
<<<<<<< HEAD
            onClose={() => setSegmentModalOpen(false)}
            segmentId={segmentId}
            workflowId={flowId}
=======
            onClose={() => {
              setSegmentModalOpen(false);
            }}
            segmentId={segmentId}
            workflowId={flowId}
            mode={segmentModalMode}
>>>>>>> 29536827
            setSegmentId={setSegmentId}
          />
        )}
        <Modal
          isOpen={tutorialOpen}
          onClose={() => {
            setTutorialOpen(false);
          }}
        >
          <div className="relative pb-[100%] h-0">
            <div style={{ padding: "56.25% 0 0 0", position: "relative" }}>
              <iframe
                src="https://player.vimeo.com/video/772141536?h=a682c166c0&amp;badge=0&amp;autopause=0&amp;player_id=0&amp;app_id=58479"
                frameBorder="0"
                allow="autoplay; fullscreen; picture-in-picture"
                allowFullScreen
                style={{
                  position: "absolute",
                  top: "0",
                  left: "0",
                  width: "100%",
                  height: "100%",
                }}
                title="Journey-Tutorial"
              ></iframe>
            </div>
            <script src="https://player.vimeo.com/api/player.js"></script>
          </div>
        </Modal>
      </div>
    </div>
  );
};
// const selectedNodeData = nodes.find((node) => node.id === selectedNode);
// selectedNodeData?.data?.messages.push({ type: id, templateId: "test" });
// setNodes([...nodes]);
function FlowBuilder() {
  return (
    <>
      <Header />
      <ReactFlowProvider>
        <Flow />
      </ReactFlowProvider>
    </>
  );
}
export default FlowBuilder;<|MERGE_RESOLUTION|>--- conflicted
+++ resolved
@@ -45,11 +45,7 @@
 import { Grid } from "@mui/material";
 import ToggleSwitch from "components/Elements/ToggleSwitch";
 import AlertBanner from "components/AlertBanner";
-<<<<<<< HEAD
-import SegmentModal from "./SegmentModal";
-=======
 import SegmentModal, { SegmentModalMode } from "./SegmentModal";
->>>>>>> 29536827
 import { ProviderTypes } from "types/triggers";
 
 const segmentTypeStyle =
@@ -157,12 +153,9 @@
     isDynamic: true,
   });
   const [segmentModalOpen, setSegmentModalOpen] = useState(false);
-<<<<<<< HEAD
-=======
   const [segmentModalMode, setSegmentModalMode] = useState(
     SegmentModalMode.EDIT
   );
->>>>>>> 29536827
 
   const onHandleClick = (e: any, triggerId: any) => {
     return { e, triggerId };
@@ -643,12 +636,6 @@
                     </Tooltip>
                   </div>
                   <GenericButton
-<<<<<<< HEAD
-                    customClasses="mt-[10px] !p-[4px] !w-full !block !text-center"
-                    onClick={() => setSegmentModalOpen(true)}
-                  >
-                    Define segment
-=======
                     customClasses="mt-[10px] !p-[4px] !w-full !block !text-center text-[12px]"
                     onClick={() => {
                       setSegmentModalMode(SegmentModalMode.NEW);
@@ -665,7 +652,6 @@
                     }}
                   >
                     Use existing segment
->>>>>>> 29536827
                   </GenericButton>
                 </div>
               }
@@ -675,11 +661,7 @@
         <div className="w-full h-full">
           {!segmentId && (
             <AlertBanner
-<<<<<<< HEAD
-              title="Sengment is not defined"
-=======
               title="Segment is not defined"
->>>>>>> 29536827
               text="You need to define a segment"
             />
           )}
@@ -816,18 +798,12 @@
         {segmentModalOpen && (
           <SegmentModal
             isOpen={segmentModalOpen}
-<<<<<<< HEAD
-            onClose={() => setSegmentModalOpen(false)}
-            segmentId={segmentId}
-            workflowId={flowId}
-=======
             onClose={() => {
               setSegmentModalOpen(false);
             }}
             segmentId={segmentId}
             workflowId={flowId}
             mode={segmentModalMode}
->>>>>>> 29536827
             setSegmentId={setSegmentId}
           />
         )}
