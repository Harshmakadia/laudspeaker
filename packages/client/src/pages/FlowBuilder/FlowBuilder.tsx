import {
  useCallback,
  useEffect,
  useLayoutEffect,
  useMemo,
  useState,
} from "react";
import ReactFlow, {
  addEdge,
  applyEdgeChanges,
  applyNodeChanges,
  Connection,
  Edge,
  EdgeChange,
  Node,
  NodeChange,
  Background,
  useReactFlow,
  ReactFlowProvider,
  useViewport,
  MarkerType,
  ConnectionLineType,
} from "react-flow-renderer";
import { v4 as uuid } from "uuid";
import { useParams, useNavigate } from "react-router-dom";
import InfoIcon from "assets/images/info.svg";

import * as _ from "lodash";

import TextUpdaterNode from "./TextUpdater";
import ExitIcon from "../../assets/images/ExitIcon.svg";
import SideDrawer from "components/SideDrawer";
import { ApiConfig } from "./../../constants";
import ChooseTemplateModal from "./ChooseTemplateModal";
import { NameSegment } from "pages/Segment";
import ApiService from "services/api.service";
import TriggerModal from "./TriggerModal";
import { GenericButton, Select } from "components/Elements";
import { getFlow } from "./FlowHelpers";
import { toast } from "react-toastify";
import Modal from "../../components/Elements/Modal";
import Header from "components/Header";
import Tooltip from "components/Elements/Tooltip";
import { Helmet } from "react-helmet";
import { Grid } from "@mui/material";
import ToggleSwitch from "components/Elements/ToggleSwitch";
import AlertBanner from "components/AlertBanner";
import SegmentModal, { SegmentModalMode } from "./SegmentModal";
import { ProviderTypes } from "types/triggers";

const segmentTypeStyle =
  "border-[1px] border-[#D1D5DB] rouded-[6px] shadow-[0px_1px_2px_rgba(0,0,0,0.05)] w-full mt-[20px] p-[15px]";

interface INameSegmentForm {
  isDynamic: boolean;
}

enum TriggerType {
  event,
  time_delay,
  time_window,
}

const convertLayoutToTable = (
  name: string,
  nodes: Node[],
  edges: Edge[],
  isDynamic: boolean,
  segmentId?: string
): any => {
  const dto: {
    name: string;
    audiences: string[];
    rules: {
      type: TriggerType;
      source: string;
      dest: string[];
      properties: {
        conditions: Record<string, any>;
      };
      providerType: ProviderTypes;
      providerParams?: string;
    }[];
    visualLayout: {
      nodes: Node<any>[];
      edges: Edge<any>[];
    };
    isDynamic?: boolean;
    segmentId?: string;
  } = {
    name: name,
    audiences: [],
    rules: [],
    visualLayout: { nodes: nodes, edges: edges },
    isDynamic,
    segmentId,
  };
  for (let index = 0; index < edges.length; index++) {
    const fromNode = _.filter(nodes, (node: any) => {
      return node.id == edges[index].source;
    });
    const toNode = _.filter(nodes, (node: any) => {
      return node.id == edges[index].target;
    });
    let foundTriggerIndex = 0;
    for (
      let triggerIndex = 0;
      triggerIndex < fromNode[0].data.triggers.length;
      triggerIndex++
    ) {
      if (
        fromNode[0].data.triggers[triggerIndex].id == edges[index].sourceHandle
      )
        foundTriggerIndex = triggerIndex;
    }

    const trigger = fromNode[0]?.data.triggers[foundTriggerIndex];

    const rule = {
      type: TriggerType.event,
      source: fromNode[0]?.data?.audienceId,
      dest: [toNode[0].data.audienceId],
      properties: {
        conditions: trigger?.properties?.conditions,
      },
      providerType: trigger?.providerType || ProviderTypes.Custom,
      providerParams: trigger?.providerParams,
    };
    dto.rules.push(rule);
  }
  for (let index = 0; index < nodes.length; index++) {
    dto.audiences.push(nodes[index].data.audienceId);
  }

  return dto;
};

const Flow = () => {
  const { name } = useParams();
  const [flowId, setFlowId] = useState<string>("");
  const [nodes, setNodes] = useState<Node[]>([]);
  const [edges, setEdges] = useState<Edge[]>([]);
  const [triggers, setTriggers] = useState<any>([]);
  const [selectedTrigger, setSelectedTrigger] = useState<any>(undefined);
  const [selectedNode, setSelectedNode] = useState<string>("");
  const [templateModalOpen, setTemplateModalOpen] = useState<boolean>(false);
  const [audienceModalOpen, setAudienceModalOpen] = useState<boolean>(false);
  const [triggerModalOpen, settriggerModalOpen] = useState<boolean>(false);
  const [selectedMessageType, setSelectedMessageType] = useState<any>("");
  const [tutorialOpen, setTutorialOpen] = useState(false);
  const [segmentId, setSegmentId] = useState<string>();
  const [segmentForm, setSegmentForm] = useState<INameSegmentForm>({
    isDynamic: true,
  });
  const [segmentModalOpen, setSegmentModalOpen] = useState(false);
  const [segmentModalMode, setSegmentModalMode] = useState(
    SegmentModalMode.EDIT
  );

  const onHandleClick = (e: any, triggerId: any) => {
    return { e, triggerId };
  };
  const onTriggerSelect = (e: any, triggerId: any, triggersList: any) => {
    const trigger = triggersList.find((item: any) => item.id === triggerId);
    console.log("onselecttrigger", triggersList, trigger);
    setSelectedTrigger(trigger);
    settriggerModalOpen(true);
  };

  const navigate = useNavigate();
  useLayoutEffect(() => {
    const populateFlowBuilder = async () => {
      const { data } = await getFlow(name);
      if (data.isActive) {
        return navigate(`/flow/${name}/view`);
      }
      setSegmentForm({
        isDynamic: data.isDynamic ?? true,
      });
      setSegmentId(data.segment?.id);
      setFlowId(data.id);
      if (data.visualLayout) {
        const updatedNodes = data.visualLayout.nodes.map((item: any) => {
          return {
            ...item,
            data: {
              ...item.data,
              onTriggerSelect,
            },
          };
        });
        setNodes(updatedNodes);
        setEdges(data.visualLayout.edges);
      }
    };
    populateFlowBuilder();
  }, []);

  const generateNode = (node: any, dataTriggers: any) => {
    const {
      position,
      id,
      audienceId,
      triggers: nodeTriggers,
      messages,
      data,
    } = node;
    return {
      id,
      position,
      type: "special",
      data: {
        primary: !nodes.some((item) => item.data.primary),
        audienceId,
        triggers: nodeTriggers,
        messages,
        onHandleClick,
        dataTriggers,
        onTriggerSelect,
        ...data,
      },
    };
  };

  const onNodesChange = useCallback(
    (changes: NodeChange[]) =>
      setNodes((nds) => applyNodeChanges(changes, nds)),
    [setNodes, triggers, nodes]
  );

  const [needsUpdate, setNeedsUpdate] = useState(false);

  const forceRerenderSelectedNode = () => {
    setNeedsUpdate(!needsUpdate);
  };

  useEffect(() => {
    setNodes(
      nodes.map((node) => ({
        ...node,
        data: {
          ...node.data,
          isSelected: node.id === selectedNode,
          nodeId: node.id,
          needsUpdate,
        },
      }))
    );
  }, [selectedNode, needsUpdate]);

  const onNodeDragStart = useCallback(
    (event: React.MouseEvent, node: Node, allNodes: Node[]) => {
      setSelectedNode(node.id);
    },
    [nodes, triggers]
  );
  const onEdgesChange = useCallback(
    (changes: EdgeChange[]) =>
      setEdges((eds) => applyEdgeChanges(changes, eds)),
    [setEdges, triggers]
  );
  const onConnect = useCallback(
    (connection: Connection | Edge) =>
      setEdges((eds) => {
        if (connection.target === connection.source) return eds;
        const edge: Edge | Connection = {
          ...connection,
          id: uuid(),
          markerEnd: {
            type: MarkerType.Arrow,
            strokeWidth: 2,
            height: 20,
            width: 20,
          },
          type: ConnectionLineType.SmoothStep,
        };
        return addEdge(edge, eds);
      }),
    [setEdges, triggers]
  );

  const onClickConnectionStart = useCallback(
    (event: React.MouseEvent, arg2: any) => {
      console.log(event, arg2);
    },
    [triggers]
  );

  const onNodeDoubleClick = useCallback(
    (event: React.MouseEvent, node: Node) => {
      setSelectedNode(node.id);
    },
    [setNodes, triggers]
  );

  const onPaneClick = useCallback((event: React.MouseEvent) => {
    setSelectedNode("");
  }, []);

  const rfStyle = {
    backgroundColor: "rgba(112,112,112, 0.06)",
  };

  const nodeTypes = useMemo(() => ({ special: TextUpdaterNode }), [triggers]);
  const { setViewport } = useReactFlow();
  const { x: viewX, y: viewY } = useViewport();
  const [zoomState, setZoomState] = useState(1);
  const possibleViewZoomValues = [0.25, 0.5, 0.75, 1, 1.25, 1.5, 1.75, 2];

  const performAction = (id: string) => {
    switch (id) {
      case "audience": {
        setAudienceModalOpen(true);
        break;
      }
      case "trueFalse": {
        const tempNodes = [];
        const selectedNodeData = nodes.find((node) => node.id === selectedNode);
        for (let i = 0; i < 2; i++) {
          const nodeId = uuid();
          const newNode = {
            id: nodeId,
            audienceId: "",
            triggers: [],
            messages: [],
            position: {
              x: (selectedNodeData?.position?.x || 0) - (i === 0 ? -100 : 100),
              y: (selectedNodeData?.position?.y || 0) + 200,
            },
            data: {
              isNew: true,
              hidden: true,
            },
          };
          tempNodes.push(generateNode(newNode, triggers));
        }
        setNodes([...nodes, ...tempNodes]);
        break;
      }
      case "exit": {
        const nodeId = uuid();
        const selectedNodeData = nodes.find((node) => node.id === selectedNode);
        const newNode = {
          id: nodeId,
          audienceId: "",
          triggers: [],
          messages: [],
          position: {
            x: (selectedNodeData?.position?.x || 0) + 100,
            y: (selectedNodeData?.position?.y || 0) + 200,
          },
          data: {
            isNew: true,
            isExit: true,
            preIcon: ExitIcon,
            name: "Exit",
            description: "",
            width: "fit-content",
          },
        };
        setNodes([...nodes, generateNode(newNode, triggers)]);
        break;
      }
      case "timeDelay": {
        const selectedNodeData = nodes.find((node) => node.id === selectedNode);
        const triggerId = uuid();
        const trigger = {
          id: triggerId,
          title: "Time Delay",
          type: "timeDelay",
          properties: {},
        };
        setTriggers([...triggers, trigger]);
        selectedNodeData?.data?.triggers.push(trigger);
        setNodes([...nodes]);
        setSelectedTrigger(trigger);
        settriggerModalOpen(true);
        break;
      }
      case "timeWindow": {
        const selectedNodeData = nodes.find((node) => node.id === selectedNode);
        const triggerId = uuid();
        const trigger = {
          id: triggerId,
          title: "Time Window",
          type: "timeWindow",
          properties: {},
        };
        setTriggers([...triggers, trigger]);
        selectedNodeData?.data?.triggers.push(trigger);
        setSelectedTrigger(trigger);
        setNodes([...nodes]);
        settriggerModalOpen(true);
        break;
      }
      case "eventBased": {
        const selectedNodeData = nodes.find((node) => node.id === selectedNode);
        const triggerId = uuid();
        const trigger = {
          id: triggerId,
          title: "Event Based",
          type: "eventBased",
          properties: {
            conditions: [],
          },
          providerType: ProviderTypes.Custom,
          providerParams: undefined,
        };
        setTriggers([...triggers, trigger]);
        selectedNodeData?.data?.triggers.push(trigger);
        setSelectedTrigger(trigger);
        setNodes([...nodes]);
        settriggerModalOpen(true);
        break;
      }
      case "email":
      case "push":
      case "sms":
      case "slack": {
        setSelectedMessageType(id);
        setTemplateModalOpen(true);
        break;
      }
      default:
        break;
    }
  };

  const handleTriggerModalOpen = (e: any) => {
    settriggerModalOpen(!triggerModalOpen);
  };

  const handleTutorialOpen = () => {
    setTutorialOpen(true);
  };

  const onSaveTrigger = (data: any) => {
    settriggerModalOpen(false);
    console.log(data);
    selectedTrigger.providerParams = data.providerParams;
    selectedTrigger.providerType = data.providerType;
    selectedTrigger.properties = data.properties;
    console.log(selectedTrigger);
  };

  const onDeleteTrigger = (data: any) => {
    const selectedNodeData = nodes.find((node) =>
      node.data.triggers.find((item: any) => item.id === data)
    );
    const newTriggersData: any = selectedNodeData?.data?.triggers.filter(
      (item: any) => item.id !== data
    );
    if (selectedNodeData !== undefined) {
      selectedNodeData.data.triggers = newTriggersData;
      setNodes([...nodes]);
      setEdges(edges.filter((edge) => edge.sourceHandle !== data));
      forceRerenderSelectedNode();
      settriggerModalOpen(false);
    }
  };

  const handleTemplateModalOpen = async ({ activeTemplate }: any) => {
    if (activeTemplate == null || activeTemplate == "") {
      setTemplateModalOpen(!templateModalOpen);
      return;
    }
    const selectedNodeData = nodes.find((node) => node.id === selectedNode);
    const messages = selectedNodeData?.data?.messages as {
      type: string;
      templateId: string;
    }[];
    const foundMessage = messages.find(
      (message) =>
        message.type === selectedMessageType &&
        message.templateId === activeTemplate
    );
    if (!foundMessage) {
      messages?.push({
        type: selectedMessageType,
        templateId: activeTemplate,
      });
      forceRerenderSelectedNode();
    } else {
      toast.warn("Can't connect same template twice to one node!", {
        position: "bottom-center",
        autoClose: 5000,
        hideProgressBar: false,
        closeOnClick: true,
        pauseOnHover: true,
        draggable: true,
        progress: undefined,
        theme: "light",
      });
    }

    setNodes([...nodes]);
    setTemplateModalOpen(!templateModalOpen);
  };

  const handleSaveJourney = async () => {
    console.log(nodes);
    console.log(edges);
    console.log(triggers);
    const dto = convertLayoutToTable(
      name,
      nodes,
      edges,
      segmentForm.isDynamic,
      segmentId
    );
    dto.audiences = (dto.audiences as string[]).filter((item) => !!item);

    await ApiService.patch({
      url: `${ApiConfig.flow}/${name}`,
      options: {
        ...dto,
        id: flowId,
      },
    });
  };

  const handleStartJourney = async () => {
    await handleSaveJourney();
    try {
      await ApiService.get({
        url: `${ApiConfig.startFlow}/${flowId}`,
      });
      window.location.reload();
    } catch (e: any) {
      toast.error(e.response?.data?.message || "Unexpected error", {
        position: "bottom-center",
        autoClose: 5000,
        hideProgressBar: false,
        closeOnClick: true,
        pauseOnHover: true,
        draggable: true,
        progress: undefined,
        theme: "colored",
      });
    }
  };

  const handleAudienceSubmit = async (segment: any) => {
    const { data } = await ApiService.post({
      url: `${ApiConfig.createSegment}`,
      options: {
        ...segment,
      },
    });
    setAudienceModalOpen(true);
    const newNode = {
      id: uuid(),
      triggers: [],
      messages: [],
      position: { x: 0, y: 0 },
      audienceId: data.id,
    };
    setNodes([...nodes, generateNode(newNode, triggers)]);
    setAudienceModalOpen(false);
  };

  const onToggleChange = async () => {
    await ApiService.patch({
      url: "/workflows/" + name,
      options: {
        id: flowId,
        isDynamic: !segmentForm.isDynamic,
        isActive: false,
      },
    });
    setSegmentForm({ isDynamic: !segmentForm.isDynamic });
  };

  let startDisabledReason = "";

  if (!nodes.some((node) => node.data.primary))
    startDisabledReason = "Your journey is empty";
  else if (!nodes.some((node) => node.data.messages.length > 0))
    startDisabledReason =
      "Add a message to a step to be able to start a journey";
  else if (!segmentId)
    startDisabledReason = "You have to define segment for journey";

  return (
    <div>
      <div className="h-[calc(100vh-64px)] flex w-full">
        <Helmet>
          <script>
            {`
            (function (d, t) {
              var BASE_URL = "https://app.chatwoot.com";
              var g = d.createElement(t), s = d.getElementsByTagName(t)[0];
              g.src = BASE_URL + "/packs/js/sdk.js";
              g.defer = true;
              g.async = true;
              s.parentNode.insertBefore(g, s);
              g.onload = function () {
                window.chatwootSDK.run({
                  websiteToken: 'SzjbgmVdjTexxW1nEFLHHBGM',
                  baseUrl: BASE_URL
                })
              }
            })(document, "script");`}
          </script>
        </Helmet>
        <div className="max-h-[calc(100vh-64px)] h-full lg:overflow-y-auto overflow-y-scroll overflow-x-hidden">
          <div className="flex flex-col">
            <SideDrawer
              selectedNode={selectedNode}
              onClick={performAction}
              afterMenuContent={
                <div className="w-full">
                  <h3 className="pt-[20px] font-bold">Journey type</h3>
                  <div className={segmentTypeStyle}>
                    <Grid
                      sx={{
                        width: "100%",
                        display: "flex",
                        justifyContent: "space-between",
                        alignItems: "center",
                      }}
                    >
                      <p className="font-semibold text-[#111827]">Dynamic</p>
                      <ToggleSwitch
                        checked={segmentForm.isDynamic}
                        onChange={onToggleChange}
                      />
                    </Grid>
                    <Tooltip title="Dynamic journeys will enroll new customers that satisfy the conditions of the Journey. Static journeys will only enroll customers that satisfy the conditions of the journey when it is started.">
                      {/* <IconButton> */}
                      <div className="flex items-center cursor-default mt-[8px]">
                        <img src={InfoIcon} width="20px" />
                        <p className="text-[#4FA198] text-[12px] pl-[5px] break-all">
                          What is a dynamic segment?
                        </p>
                      </div>
                    </Tooltip>
                  </div>
                  <GenericButton
<<<<<<< HEAD
                    id="createNewSegment"
=======
>>>>>>> 1c80c2cf
                    customClasses="mt-[10px] !p-[4px] !w-full !block !text-center text-[12px]"
                    onClick={() => {
                      setSegmentModalMode(SegmentModalMode.NEW);
                      setSegmentModalOpen(true);
                    }}
                  >
                    Create new segment
                  </GenericButton>
                  <GenericButton
<<<<<<< HEAD
                    id="useExistingSegment"
=======
>>>>>>> 1c80c2cf
                    customClasses="mt-[10px] !p-[4px] !w-full !block !text-center text-[12px]"
                    onClick={() => {
                      setSegmentModalMode(SegmentModalMode.EDIT);
                      setSegmentModalOpen(true);
                    }}
                  >
                    Use existing segment
                  </GenericButton>
                </div>
              }
            />
          </div>
        </div>
        <div className="w-full h-full">
          {!segmentId && (
            <AlertBanner
              title="Segment is not defined"
              text="You need to define a segment"
            />
          )}
          <div className={`${!segmentId ? "h-[calc(100%-80px)]" : "h-full"}`}>
            <ReactFlow
              nodes={nodes}
              edges={edges}
              onNodeDoubleClick={onNodeDoubleClick}
              onNodesChange={onNodesChange}
              onEdgesChange={onEdgesChange}
              onPaneClick={onPaneClick}
              onNodeDragStart={onNodeDragStart}
              onClickConnectStart={onClickConnectionStart}
              connectionLineType={ConnectionLineType.SmoothStep}
              onConnect={onConnect}
              style={rfStyle}
              nodeTypes={nodeTypes}
              zoomOnScroll={false}
              zoomOnPinch={false}
              defaultZoom={1}
              zoomOnDoubleClick={false}
            >
              <div
                style={{
                  position: "absolute",
                  zIndex: "10",
                  display: "flex",
                  right: "15px",
                  inset: "20px 20px auto auto",
                  justifyContent: "space-between",
                  alignItems: "center",
                }}
              >
                <div className="m-[0_7.5px]" data-saveflowbutton>
                  <button
                    className="inline-flex items-center rounded-md border border-transparent bg-cyan-600 px-6 py-3 text-base font-medium text-white shadow-sm hover:bg-cyan-500 focus:outline-none focus:ring-2 focus:ring-offset-2 rounded-md bg-white font-medium focus:outline-none focus:ring-2 focus:ring-cyan-500 focus:ring-offset-2"
                    onClick={handleTutorialOpen}
                    style={{
                      maxWidth: "158px",
                      maxHeight: "48px",
                      padding: "13px 25px",
                    }}
                  >
                    Tutorial
                  </button>
                </div>
                <div className="m-[0_7.5px]" data-saveflowbutton>
                  <button
                    className="inline-flex items-center rounded-md border border-transparent bg-cyan-600 px-6 py-3 text-base font-medium text-white shadow-sm hover:bg-cyan-500 focus:outline-none focus:ring-2 focus:ring-offset-2 rounded-md bg-white font-medium focus:outline-none focus:ring-2 focus:ring-cyan-500 focus:ring-offset-2"
                    onClick={handleSaveJourney}
                    style={{
                      maxWidth: "158px",
                      maxHeight: "48px",
                      padding: "13px 25px",
                    }}
                  >
                    Save
                  </button>
                </div>
                <div className="m-[0_7.5px]" data-startflowbutton>
                  <Tooltip
                    title={
                      startDisabledReason ||
                      "Once you start a journey users can be messaged"
                    }
                    placement="bottom"
                  >
                    <button
                      className={`inline-flex items-center rounded-md border border-transparent bg-cyan-600 px-6 py-3 text-base font-medium text-white shadow-sm hover:bg-cyan-500 focus:outline-none focus:ring-2 focus:ring-offset-2 rounded-md bg-white font-medium focus:outline-none focus:ring-2 focus:ring-cyan-500 focus:ring-offset-2 ${
                        !!startDisabledReason ? "grayscale" : ""
                      }`}
                      onClick={handleStartJourney}
                      style={{
                        maxWidth: "158px",
                        maxHeight: "48px",
                        padding: "13px 25px",
                      }}
                      disabled={!!startDisabledReason}
                    >
                      Start
                    </button>
                  </Tooltip>
                </div>
                <Select
                  id="zoomSelect"
                  value={zoomState}
                  options={possibleViewZoomValues.map((item) => ({
                    value: item,
                    title: item * 100 + "%",
                  }))}
                  renderValue={(item) => item * 100 + "%"}
                  onChange={(value) => {
                    setZoomState(+value);
                    setViewport({ x: viewX, y: viewY, zoom: +value });
                  }}
                  sx={{ margin: "0 7.5px" }}
                />
              </div>
              <Background size={0} />
            </ReactFlow>
          </div>
        </div>
        {templateModalOpen ? (
          <ChooseTemplateModal
            templateModalOpen={templateModalOpen}
            handleTemplateModalOpen={handleTemplateModalOpen}
            selectedMessageType={selectedMessageType}
            isCollapsible={true}
            onClose={() => setTemplateModalOpen(false)}
          />
        ) : null}
        {audienceModalOpen ? (
          <Modal
            isOpen={audienceModalOpen}
            onClose={() => setAudienceModalOpen(false)}
          >
            <NameSegment
              onSubmit={handleAudienceSubmit}
              isPrimary={!nodes.some((item) => item.data.primary)}
              isCollapsible={true}
              onClose={() => setAudienceModalOpen(false)}
            />
          </Modal>
        ) : null}
        {triggerModalOpen && (
          <TriggerModal
            selectedTrigger={selectedTrigger}
            onSaveTrigger={onSaveTrigger}
            onDeleteTrigger={onDeleteTrigger}
            isCollapsible={true}
            onClose={() => settriggerModalOpen(false)}
          />
        )}
        {segmentModalOpen && (
          <SegmentModal
            isOpen={segmentModalOpen}
            onClose={() => {
              setSegmentModalOpen(false);
            }}
            segmentId={segmentId}
            workflowId={flowId}
            mode={segmentModalMode}
            setSegmentId={setSegmentId}
          />
        )}
        <Modal
          isOpen={tutorialOpen}
          onClose={() => {
            setTutorialOpen(false);
          }}
        >
          <div className="relative pb-[100%] h-0">
            <div style={{ padding: "56.25% 0 0 0", position: "relative" }}>
              <iframe
                src="https://player.vimeo.com/video/772141536?h=a682c166c0&amp;badge=0&amp;autopause=0&amp;player_id=0&amp;app_id=58479"
                frameBorder="0"
                allow="autoplay; fullscreen; picture-in-picture"
                allowFullScreen
                style={{
                  position: "absolute",
                  top: "0",
                  left: "0",
                  width: "100%",
                  height: "100%",
                }}
                title="Journey-Tutorial"
              ></iframe>
            </div>
            <script src="https://player.vimeo.com/api/player.js"></script>
          </div>
        </Modal>
      </div>
    </div>
  );
};
// const selectedNodeData = nodes.find((node) => node.id === selectedNode);
// selectedNodeData?.data?.messages.push({ type: id, templateId: "test" });
// setNodes([...nodes]);
function FlowBuilder() {
  return (
    <>
      <Header />
      <ReactFlowProvider>
        <Flow />
      </ReactFlowProvider>
    </>
  );
}
export default FlowBuilder;<|MERGE_RESOLUTION|>--- conflicted
+++ resolved
@@ -637,10 +637,7 @@
                     </Tooltip>
                   </div>
                   <GenericButton
-<<<<<<< HEAD
                     id="createNewSegment"
-=======
->>>>>>> 1c80c2cf
                     customClasses="mt-[10px] !p-[4px] !w-full !block !text-center text-[12px]"
                     onClick={() => {
                       setSegmentModalMode(SegmentModalMode.NEW);
@@ -650,10 +647,7 @@
                     Create new segment
                   </GenericButton>
                   <GenericButton
-<<<<<<< HEAD
                     id="useExistingSegment"
-=======
->>>>>>> 1c80c2cf
                     customClasses="mt-[10px] !p-[4px] !w-full !block !text-center text-[12px]"
                     onClick={() => {
                       setSegmentModalMode(SegmentModalMode.EDIT);
