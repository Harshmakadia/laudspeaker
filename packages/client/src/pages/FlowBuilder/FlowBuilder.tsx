import {
  useCallback,
  useEffect,
  useLayoutEffect,
  useMemo,
  useState,
} from "react";
import ReactFlow, {
  addEdge,
  applyEdgeChanges,
  applyNodeChanges,
  Connection,
  Edge,
  EdgeChange,
  Node,
  NodeChange,
  Background,
  useReactFlow,
  ReactFlowProvider,
  useViewport,
  MarkerType,
  ConnectionLineType,
} from "react-flow-renderer";
import { v4 as uuid } from "uuid";
import { useParams, useNavigate } from "react-router-dom";
import InfoIcon from "assets/images/info.svg";

import * as _ from "lodash";

import TextUpdaterNode from "./TextUpdater";
import ExitIcon from "../../assets/images/ExitIcon.svg";
import SideDrawer from "components/SideDrawer";
import { ApiConfig } from "./../../constants";
import ChooseTemplateModal from "./ChooseTemplateModal";
import { MySegment, NameSegment } from "pages/Segment";
import ApiService from "services/api.service";
import TriggerModal from "./TriggerModal";
import { GenericButton, Select } from "components/Elements";
import { getFlow } from "./FlowHelpers";
import { toast } from "react-toastify";
import Modal from "../../components/Elements/Modal";
import Header from "components/Header";
import Tooltip from "components/Elements/Tooltip";
import { Helmet } from "react-helmet";
import { Grid } from "@mui/material";
import ToggleSwitch from "components/Elements/ToggleSwitch";
import AlertBanner from "components/AlertBanner";
import SegmentModal from "./SegmentModal";

const segmentTypeStyle =
  "border-[1px] border-[#D1D5DB] rouded-[6px] shadow-[0px_1px_2px_rgba(0,0,0,0.05)] w-full mt-[20px] p-[15px]";

interface INameSegmentForm {
  isDynamic: boolean;
}

enum TriggerType {
  event,
  time_delay,
  time_window,
}

const convertLayoutToTable = (
  name: string,
  nodes: Node[],
  edges: Edge[],
  isDynamic: boolean,
  segmentId?: string
): any => {
  const dto: {
    name: string;
    audiences: string[];
    rules: {
      type: TriggerType;
      source: string;
      dest: string[];
      properties: {
        conditions: Record<string, any>;
      };
    }[];
    visualLayout: {
      nodes: Node<any>[];
      edges: Edge<any>[];
    };
    isDynamic?: boolean;
    segmentId?: string;
  } = {
    name: name,
    audiences: [],
    rules: [],
    visualLayout: { nodes: nodes, edges: edges },
    isDynamic,
    segmentId,
  };
  for (let index = 0; index < edges.length; index++) {
    const fromNode = _.filter(nodes, (node: any) => {
      return node.id == edges[index].source;
    });
    const toNode = _.filter(nodes, (node: any) => {
      return node.id == edges[index].target;
    });
    let foundTriggerIndex = 0;
    for (
      let triggerIndex = 0;
      triggerIndex < fromNode[0].data.triggers.length;
      triggerIndex++
    ) {
      if (
        fromNode[0].data.triggers[triggerIndex].id == edges[index].sourceHandle
      )
        foundTriggerIndex = triggerIndex;
    }

    const rule = {
      type: TriggerType.event,
      source: fromNode[0]?.data?.audienceId,
      dest: [toNode[0].data.audienceId],
      properties: {
        conditions:
          fromNode[0]?.data.triggers[foundTriggerIndex]?.properties?.conditions,
      },
    };
    dto.rules.push(rule);
  }
  for (let index = 0; index < nodes.length; index++) {
    dto.audiences.push(nodes[index].data.audienceId);
  }

  return dto;
};

const Flow = () => {
  const { name } = useParams();
  const [flowId, setFlowId] = useState<string>("");
  const [nodes, setNodes] = useState<Node[]>([]);
  const [edges, setEdges] = useState<Edge[]>([]);
  const [triggers, setTriggers] = useState<any>([]);
  const [selectedTrigger, setSelectedTrigger] = useState<any>(undefined);
  const [selectedNode, setSelectedNode] = useState<string>("");
  const [templateModalOpen, setTemplateModalOpen] = useState<boolean>(false);
  const [audienceModalOpen, setAudienceModalOpen] = useState<boolean>(false);
  const [triggerModalOpen, settriggerModalOpen] = useState<boolean>(false);
  const [selectedMessageType, setSelectedMessageType] = useState<any>("");
  const [tutorialOpen, setTutorialOpen] = useState(false);
  const [segmentId, setSegmentId] = useState<string>();
  const [segmentForm, setSegmentForm] = useState<INameSegmentForm>({
    isDynamic: true,
  });
  const [segmentModalOpen, setSegmentModalOpen] = useState(false);

  const onHandleClick = (e: any, triggerId: any) => {
    return { e, triggerId };
  };
  const onTriggerSelect = (e: any, triggerId: any, triggersList: any) => {
    const trigger = triggersList.find((item: any) => item.id === triggerId);
    setSelectedTrigger(trigger);
    settriggerModalOpen(true);
  };

  useEffect(() => {}, [triggers]);
  const navigate = useNavigate();
  useLayoutEffect(() => {
    const populateFlowBuilder = async () => {
      const { data } = await getFlow(name);
      if (data.isActive) {
        return navigate(`/flow/${name}/view`);
      }
      setSegmentForm({
        isDynamic: data.isDynamic ?? true,
      });
      setSegmentId(data.segment?.id);
      setFlowId(data.id);
      if (data.visualLayout) {
        const updatedNodes = data.visualLayout.nodes.map((item: any) => {
          return {
            ...item,
            data: {
              ...item.data,
              onTriggerSelect,
            },
          };
        });
        setNodes(updatedNodes);
        setEdges(data.visualLayout.edges);
      }
    };
    populateFlowBuilder();
  }, []);

  const generateNode = (node: any, dataTriggers: any) => {
    const {
      position,
      id,
      audienceId,
      triggers: nodeTriggers,
      messages,
      data,
    } = node;
    return {
      id,
      position,
      type: "special",
      data: {
        primary: !nodes.some((item) => item.data.primary),
        audienceId,
        triggers: nodeTriggers,
        messages,
        onHandleClick,
        dataTriggers,
        onTriggerSelect,
        ...data,
      },
    };
  };

  const onNodesChange = useCallback(
    (changes: NodeChange[]) =>
      setNodes((nds) => applyNodeChanges(changes, nds)),
    [setNodes, triggers, nodes]
  );

  const [needsUpdate, setNeedsUpdate] = useState(false);

  const forceRerenderSelectedNode = () => {
    setNeedsUpdate(!needsUpdate);
  };

  useEffect(() => {
    setNodes(
      nodes.map((node) => ({
        ...node,
        data: {
          ...node.data,
          isSelected: node.id === selectedNode,
          nodeId: node.id,
          needsUpdate,
        },
      }))
    );
  }, [selectedNode, needsUpdate]);

  const onNodeDragStart = useCallback(
    (event: React.MouseEvent, node: Node, allNodes: Node[]) => {
      setSelectedNode(node.id);
    },
    [nodes, triggers]
  );
  const onEdgesChange = useCallback(
    (changes: EdgeChange[]) =>
      setEdges((eds) => applyEdgeChanges(changes, eds)),
    [setEdges, triggers]
  );
  const onConnect = useCallback(
    (connection: Connection | Edge) =>
      setEdges((eds) => {
        if (connection.target === connection.source) return eds;
        const edge: Edge | Connection = {
          ...connection,
          id: uuid(),
          markerEnd: {
            type: MarkerType.Arrow,
            strokeWidth: 2,
            height: 20,
            width: 20,
          },
          type: ConnectionLineType.SmoothStep,
        };
        return addEdge(edge, eds);
      }),
    [setEdges, triggers]
  );

  const onClickConnectionStart = useCallback(
    (event: React.MouseEvent, arg2: any) => {
      console.log(event, arg2);
    },
    [triggers]
  );

  const onNodeDoubleClick = useCallback(
    (event: React.MouseEvent, node: Node) => {
      setSelectedNode(node.id);
    },
    [setNodes, triggers]
  );

  const onPaneClick = useCallback((event: React.MouseEvent) => {
    setSelectedNode("");
  }, []);

  const rfStyle = {
    backgroundColor: "rgba(112,112,112, 0.06)",
  };

  const nodeTypes = useMemo(() => ({ special: TextUpdaterNode }), [triggers]);
  const { setViewport } = useReactFlow();
  const { x: viewX, y: viewY } = useViewport();
  const [zoomState, setZoomState] = useState(1);
  const possibleViewZoomValues = [0.25, 0.5, 0.75, 1, 1.25, 1.5, 1.75, 2];

  const performAction = (id: string) => {
    switch (id) {
      case "audience": {
        setAudienceModalOpen(true);
        break;
      }
      case "trueFalse": {
        const tempNodes = [];
        const selectedNodeData = nodes.find((node) => node.id === selectedNode);
        for (let i = 0; i < 2; i++) {
          const nodeId = uuid();
          const newNode = {
            id: nodeId,
            audienceId: "",
            triggers: [],
            messages: [],
            position: {
              x: (selectedNodeData?.position?.x || 0) - (i === 0 ? -100 : 100),
              y: (selectedNodeData?.position?.y || 0) + 200,
            },
            data: {
              isNew: true,
              hidden: true,
            },
          };
          tempNodes.push(generateNode(newNode, triggers));
        }
        setNodes([...nodes, ...tempNodes]);
        break;
      }
      case "exit": {
        const nodeId = uuid();
        const selectedNodeData = nodes.find((node) => node.id === selectedNode);
        const newNode = {
          id: nodeId,
          audienceId: "",
          triggers: [],
          messages: [],
          position: {
            x: (selectedNodeData?.position?.x || 0) + 100,
            y: (selectedNodeData?.position?.y || 0) + 200,
          },
          data: {
            isNew: true,
            isExit: true,
            preIcon: ExitIcon,
            name: "Exit",
            description: "",
            width: "fit-content",
          },
        };
        setNodes([...nodes, generateNode(newNode, triggers)]);
        break;
      }
      case "timeDelay": {
        const selectedNodeData = nodes.find((node) => node.id === selectedNode);
        const triggerId = uuid();
        const trigger = {
          id: triggerId,
          title: "Time Delay",
          type: "timeDelay",
          properties: {},
        };
        setTriggers([...triggers, trigger]);
        selectedNodeData?.data?.triggers.push(trigger);
        setNodes([...nodes]);
        setSelectedTrigger(trigger);
        settriggerModalOpen(true);
        break;
      }
      case "timeWindow": {
        const selectedNodeData = nodes.find((node) => node.id === selectedNode);
        const triggerId = uuid();
        const trigger = {
          id: triggerId,
          title: "Time Window",
          type: "timeWindow",
          properties: {},
        };
        setTriggers([...triggers, trigger]);
        selectedNodeData?.data?.triggers.push(trigger);
        setSelectedTrigger(trigger);
        setNodes([...nodes]);
        settriggerModalOpen(true);
        break;
      }
      case "eventBased": {
        const selectedNodeData = nodes.find((node) => node.id === selectedNode);
        const triggerId = uuid();
        const trigger = {
          id: triggerId,
          title: "Event Based",
          type: "eventBased",
          properties: {},
        };

        setTriggers([...triggers, trigger]);
        selectedNodeData?.data?.triggers.push(trigger);
        setSelectedTrigger(trigger);
        setNodes([...nodes]);
        settriggerModalOpen(true);
        break;
      }
      case "email":
      case "push":
      case "sms":
      case "slack": {
        setSelectedMessageType(id);
        setTemplateModalOpen(true);
        break;
      }
      default:
        break;
    }
  };

  const handleTriggerModalOpen = (e: any) => {
    settriggerModalOpen(!triggerModalOpen);
  };

  const handleTutorialOpen = () => {
    setTutorialOpen(true);
  };

  const onSaveTrigger = (data: any) => {
    settriggerModalOpen(false);
    selectedTrigger.properties = data;
  };

  const onDeleteTrigger = (data: any) => {
    const selectedNodeData = nodes.find((node) =>
      node.data.triggers.find((item: any) => item.id === data)
    );
    const newTriggersData: any = selectedNodeData?.data?.triggers.filter(
      (item: any) => item.id !== data
    );
    if (selectedNodeData !== undefined) {
      selectedNodeData.data.triggers = newTriggersData;
      setNodes([...nodes]);
      setEdges(edges.filter((edge) => edge.sourceHandle !== data));
      forceRerenderSelectedNode();
      settriggerModalOpen(false);
    }
  };

  const handleTemplateModalOpen = async ({ activeTemplate }: any) => {
    if (activeTemplate == null || activeTemplate == "") {
      setTemplateModalOpen(!templateModalOpen);
      return;
    }
    const selectedNodeData = nodes.find((node) => node.id === selectedNode);
    const messages = selectedNodeData?.data?.messages as {
      type: string;
      templateId: string;
    }[];
    const foundMessage = messages.find(
      (message) =>
        message.type === selectedMessageType &&
        message.templateId === activeTemplate
    );
    if (!foundMessage) {
      messages?.push({
        type: selectedMessageType,
        templateId: activeTemplate,
      });
      forceRerenderSelectedNode();
    } else {
      toast.warn("Can't connect same template twice to one node!", {
        position: "bottom-center",
        autoClose: 5000,
        hideProgressBar: false,
        closeOnClick: true,
        pauseOnHover: true,
        draggable: true,
        progress: undefined,
        theme: "light",
      });
    }

    setNodes([...nodes]);
    setTemplateModalOpen(!templateModalOpen);
  };

  const handleSaveJourney = async () => {
    console.log(nodes);
    console.log(edges);
    console.log(triggers);
    const dto = convertLayoutToTable(
      name,
      nodes,
      edges,
      segmentForm.isDynamic,
      segmentId
    );
    dto.audiences = (dto.audiences as string[]).filter((item) => !!item);

    await ApiService.patch({
      url: `${ApiConfig.flow}/${name}`,
      options: {
        ...dto,
        id: flowId,
      },
    });
  };

  const handleStartJourney = async () => {
    await handleSaveJourney();
    try {
      await ApiService.get({
        url: `${ApiConfig.startFlow}/${flowId}`,
      });
      window.location.reload();
    } catch (e: any) {
      toast.error(e.response?.data?.message || "Unexpected error", {
        position: "bottom-center",
        autoClose: 5000,
        hideProgressBar: false,
        closeOnClick: true,
        pauseOnHover: true,
        draggable: true,
        progress: undefined,
        theme: "colored",
      });
    }
  };

  const handleAudienceSubmit = async (segment: any) => {
    const { data } = await ApiService.post({
      url: `${ApiConfig.createSegment}`,
      options: {
        ...segment,
      },
    });
    setAudienceModalOpen(true);
    const newNode = {
      id: uuid(),
      triggers: [],
      messages: [],
      position: { x: 0, y: 0 },
      audienceId: data.id,
    };
    setNodes([...nodes, generateNode(newNode, triggers)]);
    setAudienceModalOpen(false);
  };
<<<<<<< HEAD

  const onToggleChange = async () => {
    await ApiService.patch({
      url: "/workflows/" + name,
      options: {
        id: flowId,
        isDynamic: !segmentForm.isDynamic,
        isActive: false,
      },
    });
=======
  const handleAudienceEdit = () => {
    setAudienceEditModalOpen(true);
    forceRerenderSelectedNode();
    setAudienceEditModalOpen(false);
  };

  const [segmentForm, setSegmentForm] = useState<INameSegmentForm>({
    isDynamic:
      nodes.find((node) => node.data.primary)?.data?.isDynamic || false,
  });

  const onToggleChange = async () => {
>>>>>>> 3ff89ced
    setSegmentForm({ isDynamic: !segmentForm.isDynamic });
  };

  useEffect(() => {
    (async () => {
      const primaryNode = nodes.find((node) => node.data.primary);
      if (!primaryNode || primaryNode.data.isDynamic === segmentForm.isDynamic)
        return;
      await ApiService.patch({
        url: "/audiences",
        options: {
          id: primaryNode.data?.audienceId,
          isDynamic: segmentForm.isDynamic,
        },
      });
      primaryNode.data.isDynamic = segmentForm.isDynamic;
    })();
  }, [segmentForm.isDynamic, nodes]);

  let startDisabledReason = "";

  if (!nodes.some((node) => node.data.primary))
    startDisabledReason = "Your journey is empty";
  else if (!nodes.some((node) => node.data.messages.length > 0))
    startDisabledReason =
      "Add a message to a step to be able to start a journey";

  return (
    <div>
      <div className="h-[calc(100vh-64px)] flex w-full">
        <Helmet>
          <script>
            {`
            (function (d, t) {
              var BASE_URL = "https://app.chatwoot.com";
              var g = d.createElement(t), s = d.getElementsByTagName(t)[0];
              g.src = BASE_URL + "/packs/js/sdk.js";
              g.defer = true;
              g.async = true;
              s.parentNode.insertBefore(g, s);
              g.onload = function () {
                window.chatwootSDK.run({
                  websiteToken: 'SzjbgmVdjTexxW1nEFLHHBGM',
                  baseUrl: BASE_URL
                })
              }
            })(document, "script");`}
          </script>
        </Helmet>
        <div className="max-h-[calc(100vh-64px)] h-full lg:overflow-y-auto overflow-y-scroll overflow-x-hidden">
          <div className="flex flex-col">
            <SideDrawer
              selectedNode={selectedNode}
              onClick={performAction}
              afterMenuContent={
                <div className="w-full">
                  <h3 className="pt-[20px] font-bold">Journey type</h3>
                  <div className={segmentTypeStyle}>
                    <Grid
                      sx={{
                        width: "100%",
                        display: "flex",
                        justifyContent: "space-between",
                        alignItems: "center",
                      }}
                    >
                      <p className="font-semibold text-[#111827]">Dynamic</p>
                      <ToggleSwitch
                        checked={segmentForm.isDynamic}
                        onChange={onToggleChange}
                      />
                    </Grid>
                    <Tooltip title="Dynamic journeys will enroll new customers that satisfy the conditions of the Journey. Static journeys will only enroll customers that satisfy the conditions of the journey when it is started.">
                      {/* <IconButton> */}
                      <div className="flex items-center cursor-default mt-[8px]">
                        <img src={InfoIcon} width="20px" />
                        <p className="text-[#4FA198] text-[12px] pl-[5px] break-all">
                          What is a dynamic segment?
                        </p>
                      </div>
                    </Tooltip>
                  </div>
                  <GenericButton
                    customClasses="mt-[10px] !p-[4px] !w-full !block !text-center"
                    onClick={() => setSegmentModalOpen(true)}
                  >
                    Define segment
                  </GenericButton>
                </div>
              }
            />
          </div>
        </div>
        <div className="w-full h-full">
          {!segmentId && (
            <AlertBanner
              title="Sengment is not defined"
              text="You need to define a segment"
            />
          )}
          <div className={`${!segmentId ? "h-[calc(100%-80px)]" : "h-full"}`}>
            <ReactFlow
              nodes={nodes}
              edges={edges}
              onNodeDoubleClick={onNodeDoubleClick}
              onNodesChange={onNodesChange}
              onEdgesChange={onEdgesChange}
              onPaneClick={onPaneClick}
              onNodeDragStart={onNodeDragStart}
              onClickConnectStart={onClickConnectionStart}
              connectionLineType={ConnectionLineType.SmoothStep}
              onConnect={onConnect}
              style={rfStyle}
              nodeTypes={nodeTypes}
              zoomOnScroll={false}
              zoomOnPinch={false}
              defaultZoom={1}
              zoomOnDoubleClick={false}
            >
              <div
                style={{
                  position: "absolute",
                  zIndex: "10",
                  display: "flex",
                  right: "15px",
                  inset: "20px 20px auto auto",
                  justifyContent: "space-between",
                  alignItems: "center",
                }}
              >
                <div className="m-[0_7.5px]" data-saveflowbutton>
                  <button
                    className="inline-flex items-center rounded-md border border-transparent bg-cyan-600 px-6 py-3 text-base font-medium text-white shadow-sm hover:bg-cyan-500 focus:outline-none focus:ring-2 focus:ring-offset-2 rounded-md bg-white font-medium focus:outline-none focus:ring-2 focus:ring-cyan-500 focus:ring-offset-2"
                    onClick={handleTutorialOpen}
                    style={{
                      maxWidth: "158px",
                      maxHeight: "48px",
                      padding: "13px 25px",
                    }}
                  >
                    Tutorial
                  </button>
                </div>
                <div className="m-[0_7.5px]" data-saveflowbutton>
                  <button
                    className="inline-flex items-center rounded-md border border-transparent bg-cyan-600 px-6 py-3 text-base font-medium text-white shadow-sm hover:bg-cyan-500 focus:outline-none focus:ring-2 focus:ring-offset-2 rounded-md bg-white font-medium focus:outline-none focus:ring-2 focus:ring-cyan-500 focus:ring-offset-2"
                    onClick={handleSaveJourney}
                    style={{
                      maxWidth: "158px",
                      maxHeight: "48px",
                      padding: "13px 25px",
                    }}
                  >
                    Save
                  </button>
                </div>
                <div className="m-[0_7.5px]" data-startflowbutton>
                  <Tooltip
                    title={
                      startDisabledReason ||
                      "Once you start a journey users can be messaged"
                    }
                    placement="bottom"
                  >
                    <button
                      className={`inline-flex items-center rounded-md border border-transparent bg-cyan-600 px-6 py-3 text-base font-medium text-white shadow-sm hover:bg-cyan-500 focus:outline-none focus:ring-2 focus:ring-offset-2 rounded-md bg-white font-medium focus:outline-none focus:ring-2 focus:ring-cyan-500 focus:ring-offset-2 ${
                        !!startDisabledReason ? "grayscale" : ""
                      }`}
                      onClick={handleStartJourney}
                      style={{
                        maxWidth: "158px",
                        maxHeight: "48px",
                        padding: "13px 25px",
                      }}
                      disabled={!!startDisabledReason}
                    >
                      Start
                    </button>
                  </Tooltip>
                </div>
                <Select
                  id="zoomSelect"
                  value={zoomState}
                  options={possibleViewZoomValues.map((item) => ({
                    value: item,
                    title: item * 100 + "%",
                  }))}
                  renderValue={(item) => item * 100 + "%"}
                  onChange={(value) => {
                    setZoomState(+value);
                    setViewport({ x: viewX, y: viewY, zoom: +value });
                  }}
                  sx={{ margin: "0 7.5px" }}
                />
              </div>
              <Background size={0} />
            </ReactFlow>
          </div>
        </div>
        {templateModalOpen ? (
          <ChooseTemplateModal
            templateModalOpen={templateModalOpen}
            handleTemplateModalOpen={handleTemplateModalOpen}
            selectedMessageType={selectedMessageType}
            isCollapsible={true}
            onClose={() => setTemplateModalOpen(false)}
          />
        ) : null}
        {audienceModalOpen ? (
          <Modal
            isOpen={audienceModalOpen}
            onClose={() => setAudienceModalOpen(false)}
          >
            <NameSegment
              onSubmit={handleAudienceSubmit}
              isPrimary={!nodes.some((item) => item.data.primary)}
              isCollapsible={true}
              onClose={() => setAudienceModalOpen(false)}
            />
          </Modal>
        ) : null}
        {triggerModalOpen && (
          <TriggerModal
            selectedTrigger={selectedTrigger}
            onSaveTrigger={onSaveTrigger}
            onDeleteTrigger={onDeleteTrigger}
            isCollapsible={true}
            onClose={() => settriggerModalOpen(false)}
          />
        )}
        {segmentModalOpen && (
          <SegmentModal
            isOpen={segmentModalOpen}
            onClose={() => setSegmentModalOpen(false)}
            segmentId={segmentId}
            workflowId={flowId}
            setSegmentId={setSegmentId}
          />
        )}
        <Modal
          isOpen={tutorialOpen}
          onClose={() => {
            setTutorialOpen(false);
          }}
        >
          <div className="relative pb-[100%] h-0">
            <div style={{ padding: "56.25% 0 0 0", position: "relative" }}>
              <iframe
                src="https://player.vimeo.com/video/772141536?h=a682c166c0&amp;badge=0&amp;autopause=0&amp;player_id=0&amp;app_id=58479"
                frameBorder="0"
                allow="autoplay; fullscreen; picture-in-picture"
                allowFullScreen
                style={{
                  position: "absolute",
                  top: "0",
                  left: "0",
                  width: "100%",
                  height: "100%",
                }}
                title="Journey-Tutorial"
              ></iframe>
            </div>
            <script src="https://player.vimeo.com/api/player.js"></script>
          </div>
        </Modal>
      </div>
    </div>
  );
};
// const selectedNodeData = nodes.find((node) => node.id === selectedNode);
// selectedNodeData?.data?.messages.push({ type: id, templateId: "test" });
// setNodes([...nodes]);
function FlowBuilder() {
  return (
    <>
      <Header />
      <ReactFlowProvider>
        <Flow />
      </ReactFlowProvider>
    </>
  );
}
export default FlowBuilder;<|MERGE_RESOLUTION|>--- conflicted
+++ resolved
@@ -542,7 +542,6 @@
     setNodes([...nodes, generateNode(newNode, triggers)]);
     setAudienceModalOpen(false);
   };
-<<<<<<< HEAD
 
   const onToggleChange = async () => {
     await ApiService.patch({
@@ -553,20 +552,6 @@
         isActive: false,
       },
     });
-=======
-  const handleAudienceEdit = () => {
-    setAudienceEditModalOpen(true);
-    forceRerenderSelectedNode();
-    setAudienceEditModalOpen(false);
-  };
-
-  const [segmentForm, setSegmentForm] = useState<INameSegmentForm>({
-    isDynamic:
-      nodes.find((node) => node.data.primary)?.data?.isDynamic || false,
-  });
-
-  const onToggleChange = async () => {
->>>>>>> 3ff89ced
     setSegmentForm({ isDynamic: !segmentForm.isDynamic });
   };
 
