--- conflicted
+++ resolved
@@ -57,7 +57,6 @@
 import { AxiosError } from "axios";
 import Progress from "components/Progress";
 import { useDebounce } from "react-use";
-import CustomEdge from "./CustomEdge";
 import { INameSegmentForm } from "pages/Segment/NameSegment";
 import Template, { TemplateType } from "types/Template";
 import { CheckIcon, PlusCircleIcon } from "@heroicons/react/24/outline";
@@ -101,17 +100,11 @@
   isExit?: boolean;
   isNew?: boolean;
   stats?: {
-<<<<<<< HEAD
     sent: number;
     delivered: number;
     clickedPercentage: number;
     wssent: number;
-=======
     openedPercentage: number;
-    sent: number;
-    delivered: number;
-    clickedPercentage: number;
->>>>>>> 5d9f89d5
   };
   isConnecting?: boolean;
   isNearToCursor?: boolean;
