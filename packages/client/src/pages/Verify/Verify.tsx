--- conflicted
+++ resolved
@@ -44,11 +44,7 @@
         });
       }
       setLoading(false);
-<<<<<<< HEAD
-      navigate("/verification");
-=======
       navigate("/home");
->>>>>>> f4525896
     })();
   }, []);
 
