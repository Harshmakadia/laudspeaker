import React, {
  FC,
  ReactElement,
  ReactNode,
  useEffect,
  useLayoutEffect,
  useState,
} from "react";
import { BrowserRouter, Routes, Route, useNavigate } from "react-router-dom";
import tokenService from "./services/token.service";
import Login from "./pages/Login";
import Signup from "./pages/Signup";
import FlowBuilder from "pages/FlowBuilder";
import EmailBuilder from "pages/EmailBuilder";
import { getUserPermissions } from "reducers/auth";
import SlackBuilder from "pages/SlackBuilder";
import Cor from "pages/Cor";
import FlowTable from "pages/FlowTable/FlowTable";
import TemplateTable from "pages/TemplateTable/TemplateTable";
import PeopleTable from "pages/PeopleTable/PeopleTable";
import FlowViewer from "pages/FlowViewer";
import { useDispatch } from "react-redux";
import DrawerLayout from "components/DrawerLayout";
import TableBeta from "pages/TemplateTable/TableBeta";
import OnboardingBeta from "pages/Onboarding/OnboardingBeta";
import Settings from "pages/Settings/Settings";
import Person from "pages/Person";
import Verify from "pages/Verify";
import SmsBuilder from "pages/SmsBuilder";
<<<<<<< HEAD
import Database from "pages/Integrations/Database";
import Integrations from "pages/Integrations/Integrations";
=======
import Modal from "components/Elements/Modal";
import ApiService from "services/api.service";
import Account from "types/Account";
import { GenericButton } from "components/Elements";
import Home from "pages/Home";
>>>>>>> cbfddfb3

interface IProtected {
  children: ReactElement;
}

const Protected = ({ children }: IProtected) => {
  const navigate = useNavigate();
  const [isLoggedIn, setIsLoggedIn] = useState<boolean>(false);
  useLayoutEffect(() => {
    const func = async () => {
      const loggedIn = await tokenService.verify();
      if (!loggedIn) navigate("/login");
      setIsLoggedIn(loggedIn);
    };
    func();
  }, []);

  const dispatch = useDispatch();
  if (isLoggedIn) {
    dispatch(getUserPermissions());
  }

  return isLoggedIn ? children : <></>;
};

export interface WelcomeBannerProviderProps {
  children: ReactNode;
  hidden: boolean;
  setHidden: (value: boolean) => void;
}

const WelcomeBannerProvider: FC<WelcomeBannerProviderProps> = ({
  children,
  hidden,
  setHidden,
}) => {
  const [firstName, setFirstName] = useState("");

  const navigate = useNavigate();

  useEffect(() => {
    (async () => {
      const { data } = await ApiService.get<Account>({ url: "/accounts" });

      setFirstName(data?.firstName || "");
    })();
  }, []);

  return (
    <>
      {children}
      <Modal isOpen={!hidden} onClose={() => setHidden(true)}>
        <div>
          <h3 className="font-[Inter] font-semibold text-[20px] leading-[38px]">
            Welcome {firstName}
          </h3>
          <p>
            Thank you for trying Laudspeaker. To get started we need to do 3
            things
            <ol className="list-decimal pl-[30px] py-[10px]">
              <li>Set up messaging channels</li>
              <li>Set up event streaming</li>
              <li>Optionally import your customers</li>
            </ol>
            <div>
              <p>
                If you get stuck and need help - join our{" "}
                <span className="underline decoration-dashed">
                  <a
                    href="https://join.slack.com/t/laudspeakerusers/shared_invite/zt-1li25huaq-BljJUA1Zm8dXvbZViAbMwg"
                    target="_blank"
                  >
                    slack group
                  </a>
                </span>
              </p>
            </div>
          </p>
          <div className="flex justify-end items-center gap-[10px] mt-[20px]">
            <GenericButton
              customClasses="grayscale"
              onClick={() => {
                localStorage.setItem("dontShowAgain", "true");
                setHidden(true);
              }}
            >
              I no longer need this
            </GenericButton>
            <GenericButton
              onClick={() => {
                setHidden(true);
                navigate("/onboarding");
              }}
            >
              Next
            </GenericButton>
          </div>
        </div>
      </Modal>
    </>
  );
};

const RouteComponent: React.FC = () => {
  const [showWelcomeBanner, setShowWelcomeBanner] = useState(false);

  return (
    <BrowserRouter>
      <Routes>
        <Route
          path="/login"
          element={<Login setShowWelcomeBanner={setShowWelcomeBanner} />}
        />
        <Route
          path="/signup"
          element={<Signup setShowWelcomeBanner={setShowWelcomeBanner} />}
        />
        <Route
          path="/"
          element={
            <Protected>
              <WelcomeBannerProvider
                hidden={!showWelcomeBanner}
                setHidden={(value) => setShowWelcomeBanner(!value)}
              >
                <DrawerLayout>
                  <Home />
                </DrawerLayout>
              </WelcomeBannerProvider>
            </Protected>
          }
        />
        <Route
          path="/verify-email/:id"
          element={
            <Protected>
              <DrawerLayout>
                <Verify />
              </DrawerLayout>
            </Protected>
          }
        />
        <Route
          path="/flow"
          element={
            <Protected>
              <DrawerLayout>
                <FlowTable />
              </DrawerLayout>
            </Protected>
          }
        />
        <Route
          path="/flow/:id"
          element={
            <Protected>
              <DrawerLayout>
                <FlowBuilder />
              </DrawerLayout>
            </Protected>
          }
        />
        <Route
          path="/flow/:id/view"
          element={
            <Protected>
              <DrawerLayout>
                <FlowViewer />
              </DrawerLayout>
            </Protected>
          }
        />
        <Route
          path="/people"
          element={
            <Protected>
              <DrawerLayout>
                <PeopleTable />
              </DrawerLayout>
            </Protected>
          }
        />
        <Route
          path="/person/:id"
          element={
            <Protected>
              <DrawerLayout>
                <Person />
              </DrawerLayout>
            </Protected>
          }
        />
        <Route
          path="/email-builder"
          element={
            <Protected>
              <DrawerLayout>
                <EmailBuilder />
              </DrawerLayout>
            </Protected>
          }
        />
        <Route
          path="/slack-builder"
          element={
            <Protected>
              <DrawerLayout>
                <SlackBuilder />
              </DrawerLayout>
            </Protected>
          }
        />
        <Route
          path="/sms-builder"
          element={
            <Protected>
              <DrawerLayout>
                <SmsBuilder />
              </DrawerLayout>
            </Protected>
          }
        />
        <Route
          path="/templates/email/:name"
          element={
            <Protected>
              <DrawerLayout>
                <EmailBuilder />
              </DrawerLayout>
            </Protected>
          }
        />
        <Route
          path="/templates/slack/:name"
          element={
            <Protected>
              <DrawerLayout>
                <SlackBuilder />
              </DrawerLayout>
            </Protected>
          }
        />
        <Route
          path="/templates/sms/:name"
          element={
            <Protected>
              <DrawerLayout>
                <SmsBuilder />
              </DrawerLayout>
            </Protected>
          }
        />
        <Route
          path="/templates"
          element={
            <Protected>
              <DrawerLayout>
                <TemplateTable />
              </DrawerLayout>
            </Protected>
          }
        />
        <Route
          path="/integrations"
          element={
            <Protected>
              <DrawerLayout>
                <Integrations />
              </DrawerLayout>
            </Protected>
          }
        />
        <Route
          path="/integrations/db"
          element={
            <Protected>
              <DrawerLayout>
                <Database />
              </DrawerLayout>
            </Protected>
          }
        />
        <Route
          path="/integrations/db/:id"
          element={
            <Protected>
              <DrawerLayout>
                <Database />
              </DrawerLayout>
            </Protected>
          }
        />
        <Route
          path="/settings"
          element={
            <Protected>
              <DrawerLayout>
                <Settings />
              </DrawerLayout>
            </Protected>
          }
        />
        <Route
          path="/beta/table"
          element={
            <Protected>
              <DrawerLayout>
                <TableBeta />
              </DrawerLayout>
            </Protected>
          }
        />
        <Route
          path="/home"
          element={
            <Protected>
              <WelcomeBannerProvider
                hidden={!showWelcomeBanner}
                setHidden={(value) => setShowWelcomeBanner(!value)}
              >
                <DrawerLayout>
                  <Home />
                </DrawerLayout>
              </WelcomeBannerProvider>
            </Protected>
          }
        />
        <Route
          path="/onboarding"
          element={
            <Protected>
              <WelcomeBannerProvider
                hidden={!showWelcomeBanner}
                setHidden={(value) => setShowWelcomeBanner(!value)}
              >
                <DrawerLayout>
                  <OnboardingBeta />
                </DrawerLayout>
              </WelcomeBannerProvider>
            </Protected>
          }
        />
        <Route
          path="/slack/cor/:id"
          element={
            <Protected>
              <Cor />
            </Protected>
          }
        />
        {/* 
        TEMP: uncomment in future
        <Route
          path="/journeys"
          element={
            <Protected>
              <Onboarded>
                <Journeys />
              </Onboarded>
            </Protected>
          }
        /> */}
        <Route
          path="*"
          element={
            <Protected>
              <DrawerLayout>
                <FlowTable />
              </DrawerLayout>
            </Protected>
          }
        />
      </Routes>
    </BrowserRouter>
  );
};

export default RouteComponent;<|MERGE_RESOLUTION|>--- conflicted
+++ resolved
@@ -27,16 +27,13 @@
 import Person from "pages/Person";
 import Verify from "pages/Verify";
 import SmsBuilder from "pages/SmsBuilder";
-<<<<<<< HEAD
 import Database from "pages/Integrations/Database";
 import Integrations from "pages/Integrations/Integrations";
-=======
 import Modal from "components/Elements/Modal";
 import ApiService from "services/api.service";
 import Account from "types/Account";
 import { GenericButton } from "components/Elements";
 import Home from "pages/Home";
->>>>>>> cbfddfb3
 
 interface IProtected {
   children: ReactElement;
