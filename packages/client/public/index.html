--- conflicted
+++ resolved
@@ -1,13 +1,12 @@
 <!DOCTYPE html>
 <html lang="en">
-<<<<<<< HEAD
 
 <head>
   <meta charset="utf-8" />
   <link rel="icon" href="%PUBLIC_URL%/favicon.ico" />
   <meta name="viewport" content="width=device-width, initial-scale=1" />
   <meta name="theme-color" content="#000000" />
-  <meta name="description" content="Web site created using create-react-app" />
+  <meta name="description" content="Open Source Omnichannel Marketing" />
   <link rel="apple-touch-icon" href="%PUBLIC_URL%/logo192.png" />
   <link rel="manifest" href="%PUBLIC_URL%/manifest.json" />
   <link rel="stylesheet" href="https://fonts.googleapis.com/css?family=Roboto:300,400,500,700&display=swap" />
@@ -23,40 +22,4 @@
   <div id="root"></div>
 </body>
 
-=======
-  <head>
-    <meta charset="utf-8" />
-    <link rel="icon" href="%PUBLIC_URL%/favicon.ico" />
-    <meta name="viewport" content="width=device-width, initial-scale=1" />
-    <meta name="theme-color" content="#000000" />
-    <meta
-      name="description"
-      content="Open Source Omnichannel Marketing"
-    />
-    <link rel="apple-touch-icon" href="%PUBLIC_URL%/logo192.png" />
-    <!--
-      manifest.json provides metadata used when your web app is installed on a
-      user's mobile device or desktop. See https://developers.google.com/web/fundamentals/web-app-manifest/
-    -->
-    <link rel="manifest" href="%PUBLIC_URL%/manifest.json" />
-    <link rel="stylesheet" href="https://fonts.googleapis.com/css?family=Roboto:300,400,500,700&display=swap" />
-    <link rel="preconnect" href="https://fonts.googleapis.com">
-    <link rel="preconnect" href="https://fonts.gstatic.com" crossorigin>
-    <link href="https://fonts.googleapis.com/css2?family=Inter:wght@400;500&Poppins:wght@400;500;600&display=swap" rel="stylesheet">
-    <!--
-      Notice the use of %PUBLIC_URL% in the tags above.
-      It will be replaced with the URL of the `public` folder during the build.
-      Only files inside the `public` folder can be referenced from the HTML.
-
-      Unlike "/favicon.ico" or "favicon.ico", "%PUBLIC_URL%/favicon.ico" will
-      work correctly both with client-side routing and a non-root public URL.
-      Learn how to configure a non-root public URL by running `npm run build`.
-    -->
-    <title>Laudspeaker</title>
-  </head>
-  <body>
-    <noscript>You need to enable JavaScript to run this app.</noscript>
-    <div id="root"></div>
-  </body>
->>>>>>> a88ed0a2
 </html>