import { MiddlewareConsumer, Module, RequestMethod } from '@nestjs/common';
import { TypeOrmModule } from '@nestjs/typeorm';
import { TypeOrmConfigService } from './shared/typeorm/typeorm.service';
import { ApiModule } from './api/api.module';
import { WinstonModule } from 'nest-winston';
import { BullModule } from '@nestjs/bull';
import * as winston from 'winston';
import { MongooseModule } from '@nestjs/mongoose';
import { AuthMiddleware } from './api/auth/middleware/auth.middleware';
import { EventsController } from './api/events/events.controller';
import { SlackMiddleware } from './api/slack/middleware/slack.middleware';
import { AppController } from './app.controller';
import { join, resolve } from 'path';
import { CronService } from './app.cron.service';
import { ScheduleModule } from '@nestjs/schedule';
import {
  Customer,
  CustomerSchema,
} from './api/customers/schemas/customer.schema';
import {
  CustomerKeys,
  CustomerKeysSchema,
} from './api/customers/schemas/customer-keys.schema';
import { Account } from './api/accounts/entities/accounts.entity';
import { Verification } from './api/auth/entities/verification.entity';
import { EventSchema, Event } from './api/events/schemas/event.schema';
import {
  EventKeys,
  EventKeysSchema,
} from './api/events/schemas/event-keys.schema';
<<<<<<< HEAD
=======
import { WebhookEvent } from './api/webhooks/entities/webhook-event.entity';
import { Integration } from './api/integrations/entities/integration.entity';
>>>>>>> 2a7d282b
import { Workflow } from './api/workflows/entities/workflow.entity';
import { WorkflowsService } from './api/workflows/workflows.service';
import { Job } from './api/jobs/entities/job.entity';
import { JobsService } from './api/jobs/jobs.service';
import { Segment } from './api/segments/entities/segment.entity';
import { AudiencesService } from './api/audiences/audiences.service';
import { CustomersService } from './api/customers/customers.service';
import { Audience } from './api/audiences/entities/audience.entity';
import { TemplatesService } from './api/templates/templates.service';
import { Template } from './api/templates/entities/template.entity';
import { SlackService } from './api/slack/slack.service';
import { Installation } from './api/slack/entities/installation.entity';
import { State } from './api/slack/entities/state.entity';
import { IntegrationsModule } from './api/integrations/integrations.module';

const papertrail = new winston.transports.Http({
  host: 'logs.collector.solarwinds.com',
  path: '/v1/log',
  auth: { username: 'papertrail', password: process.env.PAPERTRAIL_API_KEY },
  ssl: true,
});

import { ServeStaticModule } from '@nestjs/serve-static';

const myFormat = winston.format.printf(function ({
  level,
  message,
  timestamp,
  ...metadata
}) {
  let filename;
  const oldStackTrace = Error.prepareStackTrace;

  const boilerplateLines = (line) =>
    line &&
    line.getFileName() &&
    // in the following line you may want to "play" with adding a '/' as a prefix/postfix to your module name
    line.getFileName().indexOf('<The Name of This Module>') &&
    line.getFileName().indexOf('/node_modules/') < 0;

  try {
    // eslint-disable-next-line handle-callback-err
    Error.prepareStackTrace = (err, structuredStackTrace) =>
      structuredStackTrace;
    // @ts-ignore
    Error.captureStackTrace(this);
    // we need to "peel" the first CallSites (frames) in order to get to the caller we're looking for
    // in our case we're removing frames that come from logger module or from winston
    // @ts-ignore
    const callSites = this.stack.filter(boilerplateLines);
    if (callSites.length === 0) {
      // bail gracefully: even though we shouldn't get here, we don't want to crash for a log print!
      return null;
    }
    const results = [];
    for (let i = 0; i < 1; i++) {
      const callSite = callSites[i];
      let fileName = callSite.getFileName();
      // BASE_DIR_NAME is the path to the project root folder
      fileName = fileName.includes(resolve('.'))
        ? fileName.substring(resolve('.').length + 1)
        : fileName;
      results.push(fileName + ':' + callSite.getLineNumber());
    }
    filename = results.join('\n');
    return `[${level}] [${filename}] [${timestamp}] ${message} ${JSON.stringify(
      metadata
    )}`;
  } finally {
    Error.prepareStackTrace = oldStackTrace;
  }
});

const formatMongoConnectionString = (mongoConnectionString: string) => {
  if (mongoConnectionString) {
    if (mongoConnectionString.includes('mongodb+srv')) {
      return mongoConnectionString;
    } else if (
      !mongoConnectionString.includes('mongodb') &&
      !mongoConnectionString.includes('?directConnection=true')
    ) {
      return `mongodb://${mongoConnectionString}/?directConnection=true`;
    } else if (!mongoConnectionString.includes('mongodb')) {
      return `mongodb://${mongoConnectionString}`;
    } else if (!mongoConnectionString.includes('?directConnection=true')) {
      return `${mongoConnectionString}/?directConnection=true`;
    } else return mongoConnectionString;
  }
};

@Module({
  imports: [
    ...(process.env.SERVE_CLIENT_FROM_NEST
      ? [
          ServeStaticModule.forRoot({
            rootPath: process.env.CLIENT_PATH
              ? process.env.CLIENT_PATH
              : join(__dirname, '../../../', 'client/build/'),
            exclude: ['api/*'],
          }),
        ]
      : []),
    MongooseModule.forRoot(process.env.MONGOOSE_URL),
    BullModule.forRoot({
      redis: {
        host: process.env.REDIS_HOST ?? 'localhost',
        port: parseInt(process.env.REDIS_PORT),
        password: process.env.REDIS_PASSWORD,
      },
    }),
    WinstonModule.forRootAsync({
      useFactory: () => ({
        level: 'debug',
        transports: [
          new winston.transports.Console({
            handleExceptions: true,
            format: winston.format.combine(
              winston.format.colorize(),
              winston.format.timestamp({ format: 'YYYY-MM-DD HH:mm:ss' }),
              myFormat
            ),
          }),
        ],
      }),
      inject: [],
    }),
    TypeOrmModule.forRootAsync({ useClass: TypeOrmConfigService }),
    ApiModule,
    MongooseModule.forFeature([
      { name: Customer.name, schema: CustomerSchema },
      { name: CustomerKeys.name, schema: CustomerKeysSchema },
      { name: Event.name, schema: EventSchema },
      { name: EventKeys.name, schema: EventKeysSchema },
    ]),
    ScheduleModule.forRoot(),
    TypeOrmModule.forFeature([
      Account,
      Verification,
<<<<<<< HEAD
=======
      WebhookEvent,
      Integration,
>>>>>>> 2a7d282b
      Workflow,
      Job,
      Segment,
      Audience,
      Template,
      Installation,
      State,
    ]),
    BullModule.registerQueue({
      name: 'integrations',
    }),
    BullModule.registerQueue({
      name: 'events',
    }),
    BullModule.registerQueue({
      name: 'customers',
    }),
    BullModule.registerQueue({
      name: 'email',
    }),
    BullModule.registerQueue({
      name: 'slack',
    }),
    BullModule.registerQueue({
      name: 'sms',
    }),
    IntegrationsModule,
  ],
  controllers: [AppController],
  providers: [
    CronService,
    WorkflowsService,
    JobsService,
    AudiencesService,
    CustomersService,
    TemplatesService,
    SlackService,
  ],
})
export class AppModule {
  configure(consumer: MiddlewareConsumer) {
    consumer
      .apply(AuthMiddleware)
      .forRoutes(EventsController)
      .apply(SlackMiddleware)
      .forRoutes({ path: '/slack/events', method: RequestMethod.POST });
  }
}
<|MERGE_RESOLUTION|>--- conflicted
+++ resolved
@@ -1,226 +1,218 @@
-import { MiddlewareConsumer, Module, RequestMethod } from '@nestjs/common';
-import { TypeOrmModule } from '@nestjs/typeorm';
-import { TypeOrmConfigService } from './shared/typeorm/typeorm.service';
-import { ApiModule } from './api/api.module';
-import { WinstonModule } from 'nest-winston';
-import { BullModule } from '@nestjs/bull';
-import * as winston from 'winston';
-import { MongooseModule } from '@nestjs/mongoose';
-import { AuthMiddleware } from './api/auth/middleware/auth.middleware';
-import { EventsController } from './api/events/events.controller';
-import { SlackMiddleware } from './api/slack/middleware/slack.middleware';
-import { AppController } from './app.controller';
-import { join, resolve } from 'path';
-import { CronService } from './app.cron.service';
-import { ScheduleModule } from '@nestjs/schedule';
-import {
-  Customer,
-  CustomerSchema,
-} from './api/customers/schemas/customer.schema';
-import {
-  CustomerKeys,
-  CustomerKeysSchema,
-} from './api/customers/schemas/customer-keys.schema';
-import { Account } from './api/accounts/entities/accounts.entity';
-import { Verification } from './api/auth/entities/verification.entity';
-import { EventSchema, Event } from './api/events/schemas/event.schema';
-import {
-  EventKeys,
-  EventKeysSchema,
-} from './api/events/schemas/event-keys.schema';
-<<<<<<< HEAD
-=======
-import { WebhookEvent } from './api/webhooks/entities/webhook-event.entity';
-import { Integration } from './api/integrations/entities/integration.entity';
->>>>>>> 2a7d282b
-import { Workflow } from './api/workflows/entities/workflow.entity';
-import { WorkflowsService } from './api/workflows/workflows.service';
-import { Job } from './api/jobs/entities/job.entity';
-import { JobsService } from './api/jobs/jobs.service';
-import { Segment } from './api/segments/entities/segment.entity';
-import { AudiencesService } from './api/audiences/audiences.service';
-import { CustomersService } from './api/customers/customers.service';
-import { Audience } from './api/audiences/entities/audience.entity';
-import { TemplatesService } from './api/templates/templates.service';
-import { Template } from './api/templates/entities/template.entity';
-import { SlackService } from './api/slack/slack.service';
-import { Installation } from './api/slack/entities/installation.entity';
-import { State } from './api/slack/entities/state.entity';
-import { IntegrationsModule } from './api/integrations/integrations.module';
-
-const papertrail = new winston.transports.Http({
-  host: 'logs.collector.solarwinds.com',
-  path: '/v1/log',
-  auth: { username: 'papertrail', password: process.env.PAPERTRAIL_API_KEY },
-  ssl: true,
-});
-
-import { ServeStaticModule } from '@nestjs/serve-static';
-
-const myFormat = winston.format.printf(function ({
-  level,
-  message,
-  timestamp,
-  ...metadata
-}) {
-  let filename;
-  const oldStackTrace = Error.prepareStackTrace;
-
-  const boilerplateLines = (line) =>
-    line &&
-    line.getFileName() &&
-    // in the following line you may want to "play" with adding a '/' as a prefix/postfix to your module name
-    line.getFileName().indexOf('<The Name of This Module>') &&
-    line.getFileName().indexOf('/node_modules/') < 0;
-
-  try {
-    // eslint-disable-next-line handle-callback-err
-    Error.prepareStackTrace = (err, structuredStackTrace) =>
-      structuredStackTrace;
-    // @ts-ignore
-    Error.captureStackTrace(this);
-    // we need to "peel" the first CallSites (frames) in order to get to the caller we're looking for
-    // in our case we're removing frames that come from logger module or from winston
-    // @ts-ignore
-    const callSites = this.stack.filter(boilerplateLines);
-    if (callSites.length === 0) {
-      // bail gracefully: even though we shouldn't get here, we don't want to crash for a log print!
-      return null;
-    }
-    const results = [];
-    for (let i = 0; i < 1; i++) {
-      const callSite = callSites[i];
-      let fileName = callSite.getFileName();
-      // BASE_DIR_NAME is the path to the project root folder
-      fileName = fileName.includes(resolve('.'))
-        ? fileName.substring(resolve('.').length + 1)
-        : fileName;
-      results.push(fileName + ':' + callSite.getLineNumber());
-    }
-    filename = results.join('\n');
-    return `[${level}] [${filename}] [${timestamp}] ${message} ${JSON.stringify(
-      metadata
-    )}`;
-  } finally {
-    Error.prepareStackTrace = oldStackTrace;
-  }
-});
-
-const formatMongoConnectionString = (mongoConnectionString: string) => {
-  if (mongoConnectionString) {
-    if (mongoConnectionString.includes('mongodb+srv')) {
-      return mongoConnectionString;
-    } else if (
-      !mongoConnectionString.includes('mongodb') &&
-      !mongoConnectionString.includes('?directConnection=true')
-    ) {
-      return `mongodb://${mongoConnectionString}/?directConnection=true`;
-    } else if (!mongoConnectionString.includes('mongodb')) {
-      return `mongodb://${mongoConnectionString}`;
-    } else if (!mongoConnectionString.includes('?directConnection=true')) {
-      return `${mongoConnectionString}/?directConnection=true`;
-    } else return mongoConnectionString;
-  }
-};
-
-@Module({
-  imports: [
-    ...(process.env.SERVE_CLIENT_FROM_NEST
-      ? [
-          ServeStaticModule.forRoot({
-            rootPath: process.env.CLIENT_PATH
-              ? process.env.CLIENT_PATH
-              : join(__dirname, '../../../', 'client/build/'),
-            exclude: ['api/*'],
-          }),
-        ]
-      : []),
-    MongooseModule.forRoot(process.env.MONGOOSE_URL),
-    BullModule.forRoot({
-      redis: {
-        host: process.env.REDIS_HOST ?? 'localhost',
-        port: parseInt(process.env.REDIS_PORT),
-        password: process.env.REDIS_PASSWORD,
-      },
-    }),
-    WinstonModule.forRootAsync({
-      useFactory: () => ({
-        level: 'debug',
-        transports: [
-          new winston.transports.Console({
-            handleExceptions: true,
-            format: winston.format.combine(
-              winston.format.colorize(),
-              winston.format.timestamp({ format: 'YYYY-MM-DD HH:mm:ss' }),
-              myFormat
-            ),
-          }),
-        ],
-      }),
-      inject: [],
-    }),
-    TypeOrmModule.forRootAsync({ useClass: TypeOrmConfigService }),
-    ApiModule,
-    MongooseModule.forFeature([
-      { name: Customer.name, schema: CustomerSchema },
-      { name: CustomerKeys.name, schema: CustomerKeysSchema },
-      { name: Event.name, schema: EventSchema },
-      { name: EventKeys.name, schema: EventKeysSchema },
-    ]),
-    ScheduleModule.forRoot(),
-    TypeOrmModule.forFeature([
-      Account,
-      Verification,
-<<<<<<< HEAD
-=======
-      WebhookEvent,
-      Integration,
->>>>>>> 2a7d282b
-      Workflow,
-      Job,
-      Segment,
-      Audience,
-      Template,
-      Installation,
-      State,
-    ]),
-    BullModule.registerQueue({
-      name: 'integrations',
-    }),
-    BullModule.registerQueue({
-      name: 'events',
-    }),
-    BullModule.registerQueue({
-      name: 'customers',
-    }),
-    BullModule.registerQueue({
-      name: 'email',
-    }),
-    BullModule.registerQueue({
-      name: 'slack',
-    }),
-    BullModule.registerQueue({
-      name: 'sms',
-    }),
-    IntegrationsModule,
-  ],
-  controllers: [AppController],
-  providers: [
-    CronService,
-    WorkflowsService,
-    JobsService,
-    AudiencesService,
-    CustomersService,
-    TemplatesService,
-    SlackService,
-  ],
-})
-export class AppModule {
-  configure(consumer: MiddlewareConsumer) {
-    consumer
-      .apply(AuthMiddleware)
-      .forRoutes(EventsController)
-      .apply(SlackMiddleware)
-      .forRoutes({ path: '/slack/events', method: RequestMethod.POST });
-  }
-}
+import { MiddlewareConsumer, Module, RequestMethod } from '@nestjs/common';
+import { TypeOrmModule } from '@nestjs/typeorm';
+import { TypeOrmConfigService } from './shared/typeorm/typeorm.service';
+import { ApiModule } from './api/api.module';
+import { WinstonModule } from 'nest-winston';
+import { BullModule } from '@nestjs/bull';
+import * as winston from 'winston';
+import { MongooseModule } from '@nestjs/mongoose';
+import { AuthMiddleware } from './api/auth/middleware/auth.middleware';
+import { EventsController } from './api/events/events.controller';
+import { SlackMiddleware } from './api/slack/middleware/slack.middleware';
+import { AppController } from './app.controller';
+import { join, resolve } from 'path';
+import { CronService } from './app.cron.service';
+import { ScheduleModule } from '@nestjs/schedule';
+import {
+  Customer,
+  CustomerSchema,
+} from './api/customers/schemas/customer.schema';
+import {
+  CustomerKeys,
+  CustomerKeysSchema,
+} from './api/customers/schemas/customer-keys.schema';
+import { Account } from './api/accounts/entities/accounts.entity';
+import { Verification } from './api/auth/entities/verification.entity';
+import { EventSchema, Event } from './api/events/schemas/event.schema';
+import {
+  EventKeys,
+  EventKeysSchema,
+} from './api/events/schemas/event-keys.schema';
+import { Integration } from './api/integrations/entities/integration.entity';
+import { Workflow } from './api/workflows/entities/workflow.entity';
+import { WorkflowsService } from './api/workflows/workflows.service';
+import { Job } from './api/jobs/entities/job.entity';
+import { JobsService } from './api/jobs/jobs.service';
+import { Segment } from './api/segments/entities/segment.entity';
+import { AudiencesService } from './api/audiences/audiences.service';
+import { CustomersService } from './api/customers/customers.service';
+import { Audience } from './api/audiences/entities/audience.entity';
+import { TemplatesService } from './api/templates/templates.service';
+import { Template } from './api/templates/entities/template.entity';
+import { SlackService } from './api/slack/slack.service';
+import { Installation } from './api/slack/entities/installation.entity';
+import { State } from './api/slack/entities/state.entity';
+import { IntegrationsModule } from './api/integrations/integrations.module';
+
+const papertrail = new winston.transports.Http({
+  host: 'logs.collector.solarwinds.com',
+  path: '/v1/log',
+  auth: { username: 'papertrail', password: process.env.PAPERTRAIL_API_KEY },
+  ssl: true,
+});
+
+import { ServeStaticModule } from '@nestjs/serve-static';
+
+const myFormat = winston.format.printf(function ({
+  level,
+  message,
+  timestamp,
+  ...metadata
+}) {
+  let filename;
+  const oldStackTrace = Error.prepareStackTrace;
+
+  const boilerplateLines = (line) =>
+    line &&
+    line.getFileName() &&
+    // in the following line you may want to "play" with adding a '/' as a prefix/postfix to your module name
+    line.getFileName().indexOf('<The Name of This Module>') &&
+    line.getFileName().indexOf('/node_modules/') < 0;
+
+  try {
+    // eslint-disable-next-line handle-callback-err
+    Error.prepareStackTrace = (err, structuredStackTrace) =>
+      structuredStackTrace;
+    // @ts-ignore
+    Error.captureStackTrace(this);
+    // we need to "peel" the first CallSites (frames) in order to get to the caller we're looking for
+    // in our case we're removing frames that come from logger module or from winston
+    // @ts-ignore
+    const callSites = this.stack.filter(boilerplateLines);
+    if (callSites.length === 0) {
+      // bail gracefully: even though we shouldn't get here, we don't want to crash for a log print!
+      return null;
+    }
+    const results = [];
+    for (let i = 0; i < 1; i++) {
+      const callSite = callSites[i];
+      let fileName = callSite.getFileName();
+      // BASE_DIR_NAME is the path to the project root folder
+      fileName = fileName.includes(resolve('.'))
+        ? fileName.substring(resolve('.').length + 1)
+        : fileName;
+      results.push(fileName + ':' + callSite.getLineNumber());
+    }
+    filename = results.join('\n');
+    return `[${level}] [${filename}] [${timestamp}] ${message} ${JSON.stringify(
+      metadata
+    )}`;
+  } finally {
+    Error.prepareStackTrace = oldStackTrace;
+  }
+});
+
+const formatMongoConnectionString = (mongoConnectionString: string) => {
+  if (mongoConnectionString) {
+    if (mongoConnectionString.includes('mongodb+srv')) {
+      return mongoConnectionString;
+    } else if (
+      !mongoConnectionString.includes('mongodb') &&
+      !mongoConnectionString.includes('?directConnection=true')
+    ) {
+      return `mongodb://${mongoConnectionString}/?directConnection=true`;
+    } else if (!mongoConnectionString.includes('mongodb')) {
+      return `mongodb://${mongoConnectionString}`;
+    } else if (!mongoConnectionString.includes('?directConnection=true')) {
+      return `${mongoConnectionString}/?directConnection=true`;
+    } else return mongoConnectionString;
+  }
+};
+
+@Module({
+  imports: [
+    ...(process.env.SERVE_CLIENT_FROM_NEST
+      ? [
+          ServeStaticModule.forRoot({
+            rootPath: process.env.CLIENT_PATH
+              ? process.env.CLIENT_PATH
+              : join(__dirname, '../../../', 'client/build/'),
+            exclude: ['api/*'],
+          }),
+        ]
+      : []),
+    MongooseModule.forRoot(process.env.MONGOOSE_URL),
+    BullModule.forRoot({
+      redis: {
+        host: process.env.REDIS_HOST ?? 'localhost',
+        port: parseInt(process.env.REDIS_PORT),
+        password: process.env.REDIS_PASSWORD,
+      },
+    }),
+    WinstonModule.forRootAsync({
+      useFactory: () => ({
+        level: 'debug',
+        transports: [
+          new winston.transports.Console({
+            handleExceptions: true,
+            format: winston.format.combine(
+              winston.format.colorize(),
+              winston.format.timestamp({ format: 'YYYY-MM-DD HH:mm:ss' }),
+              myFormat
+            ),
+          }),
+        ],
+      }),
+      inject: [],
+    }),
+    TypeOrmModule.forRootAsync({ useClass: TypeOrmConfigService }),
+    ApiModule,
+    MongooseModule.forFeature([
+      { name: Customer.name, schema: CustomerSchema },
+      { name: CustomerKeys.name, schema: CustomerKeysSchema },
+      { name: Event.name, schema: EventSchema },
+      { name: EventKeys.name, schema: EventKeysSchema },
+    ]),
+    ScheduleModule.forRoot(),
+    TypeOrmModule.forFeature([
+      Account,
+      Verification,
+      Integration,
+      Workflow,
+      Job,
+      Segment,
+      Audience,
+      Template,
+      Installation,
+      State,
+    ]),
+    BullModule.registerQueue({
+      name: 'integrations',
+    }),
+    BullModule.registerQueue({
+      name: 'events',
+    }),
+    BullModule.registerQueue({
+      name: 'customers',
+    }),
+    BullModule.registerQueue({
+      name: 'email',
+    }),
+    BullModule.registerQueue({
+      name: 'slack',
+    }),
+    BullModule.registerQueue({
+      name: 'sms',
+    }),
+    IntegrationsModule,
+  ],
+  controllers: [AppController],
+  providers: [
+    CronService,
+    WorkflowsService,
+    JobsService,
+    AudiencesService,
+    CustomersService,
+    TemplatesService,
+    SlackService,
+  ],
+})
+export class AppModule {
+  configure(consumer: MiddlewareConsumer) {
+    consumer
+      .apply(AuthMiddleware)
+      .forRoutes(EventsController)
+      .apply(SlackMiddleware)
+      .forRoutes({ path: '/slack/events', method: RequestMethod.POST });
+  }
+}