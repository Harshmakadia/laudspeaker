--- conflicted
+++ resolved
@@ -1,241 +1,238 @@
-import { MiddlewareConsumer, Module, RequestMethod } from '@nestjs/common';
-import { TypeOrmModule } from '@nestjs/typeorm';
-import { TypeOrmConfigService } from './shared/typeorm/typeorm.service';
-import { ApiModule } from './api/api.module';
-import { WinstonModule } from 'nest-winston';
-import { BullModule } from '@nestjs/bullmq';
-import * as winston from 'winston';
-import { MongooseModule } from '@nestjs/mongoose';
-import { AuthMiddleware } from './api/auth/middleware/auth.middleware';
-import { EventsController } from './api/events/events.controller';
-import { SlackMiddleware } from './api/slack/middleware/slack.middleware';
-import { AppController } from './app.controller';
-import { join } from 'path';
-import { CronService } from './app.cron.service';
-import { ScheduleModule } from '@nestjs/schedule';
-import {
-  Customer,
-  CustomerSchema,
-} from './api/customers/schemas/customer.schema';
-import {
-  CustomerKeys,
-  CustomerKeysSchema,
-} from './api/customers/schemas/customer-keys.schema';
-import { Account } from './api/accounts/entities/accounts.entity';
-import { Verification } from './api/auth/entities/verification.entity';
-import { EventSchema, Event } from './api/events/schemas/event.schema';
-import {
-  EventKeys,
-  EventKeysSchema,
-} from './api/events/schemas/event-keys.schema';
-import { Integration } from './api/integrations/entities/integration.entity';
-import { Workflow } from './api/workflows/entities/workflow.entity';
-import { Job } from './api/jobs/entities/job.entity';
-import { Audience } from './api/audiences/entities/audience.entity';
-import { Template } from './api/templates/entities/template.entity';
-import { Installation } from './api/slack/entities/installation.entity';
-import { State } from './api/slack/entities/state.entity';
-import { IntegrationsModule } from './api/integrations/integrations.module';
-import { ServeStaticModule } from '@nestjs/serve-static';
-import { Recovery } from './api/auth/entities/recovery.entity';
-import { Segment } from './api/segments/entities/segment.entity';
-import { WorkflowsModule } from './api/workflows/workflows.module';
-import { JobsModule } from './api/jobs/jobs.module';
-import { AudiencesModule } from './api/audiences/audiences.module';
-import { CustomersModule } from './api/customers/customers.module';
-import { TemplatesModule } from './api/templates/templates.module';
-import { SlackModule } from './api/slack/slack.module';
-import { WebhookJobsModule } from './api/webhook-jobs/webhook-jobs.module';
-import { WebhookJob } from './api/webhook-jobs/entities/webhook-job.entity';
-import { AccountsModule } from './api/accounts/accounts.module';
-<<<<<<< HEAD
-import { EventsModule } from './api/events/events.module';
-import { ModalsModule } from './api/modals/modals.module';
-import { WebsocketsModule } from './websockets/websockets.module';
-=======
-import traverse from 'traverse';
-import { klona } from 'klona/full';
-
-const sensitiveKeys = [
-  /cookie/i,
-  /passw(or)?d/i,
-  /^pw$/,
-  /^pass$/i,
-  /secret/i,
-  /token/i,
-  /api[-._]?key/i,
-];
-
-function isSensitiveKey(keyStr) {
-  if (keyStr) {
-    return sensitiveKeys.some((regex) => regex.test(keyStr));
-  }
-}
-
-function redactObject(obj: any) {
-  traverse(obj).forEach(function redactor(this: any) {
-    if (isSensitiveKey(this.key)) {
-      this.update('[REDACTED]');
-    }
-  });
-}
-
-function redact(obj) {
-  const copy = klona(obj); // Making a deep copy to prevent side effects
-  redactObject(copy);
-
-  const splat = copy[Symbol.for('splat')];
-  redactObject(splat); // Specifically redact splat Symbol
-
-  return copy;
-}
->>>>>>> 22740410
-
-const myFormat = winston.format.printf(function ({
-  timestamp,
-  context,
-  level,
-  message,
-  stack,
-}) {
-  let ctx: any = {};
-  try {
-    ctx = JSON.parse(context);
-  } catch (e) {}
-  return `[${timestamp}] [${level}]${
-    ctx?.class ? ' [Class: ' + ctx?.class + ']' : ''
-  }${ctx?.method ? ' [Method: ' + ctx?.method + ']' : ''}${
-    ctx?.session ? ' [User: ' + ctx?.user + ']' : ''
-  }${ctx?.session ? ' [Session: ' + ctx?.session + ']' : ''}: ${message} ${
-    stack ? '{stack: ' + stack : ''
-  } ${ctx.cause ? 'cause: ' + ctx.cause : ''} ${
-    ctx.message ? 'message: ' + ctx.message : ''
-  } ${ctx.name ? 'name: ' + ctx.name + '}' : ''}`;
-});
-
-const formatMongoConnectionString = (mongoConnectionString: string) => {
-  if (mongoConnectionString) {
-    if (mongoConnectionString.includes('mongodb+srv')) {
-      return mongoConnectionString;
-    } else if (
-      !mongoConnectionString.includes('mongodb') &&
-      !mongoConnectionString.includes('?directConnection=true')
-    ) {
-      return `mongodb://${mongoConnectionString}/?directConnection=true`;
-    } else if (!mongoConnectionString.includes('mongodb')) {
-      return `mongodb://${mongoConnectionString}`;
-    } else if (!mongoConnectionString.includes('?directConnection=true')) {
-      return `${mongoConnectionString}/?directConnection=true`;
-    } else return mongoConnectionString;
-  }
-};
-
-@Module({
-  imports: [
-    ...(process.env.SERVE_CLIENT_FROM_NEST
-      ? [
-          ServeStaticModule.forRoot({
-            rootPath: process.env.CLIENT_PATH
-              ? process.env.CLIENT_PATH
-              : join(__dirname, '../../../', 'client/build/'),
-            exclude: ['api/*'],
-          }),
-        ]
-      : []),
-    MongooseModule.forRoot(process.env.MONGOOSE_URL),
-    BullModule.forRoot({
-      connection: {
-        host: process.env.REDIS_HOST ?? 'localhost',
-        port: parseInt(process.env.REDIS_PORT),
-        password: process.env.REDIS_PASSWORD,
-        retryStrategy: (times: number) => {
-          return Math.max(Math.min(Math.exp(times), 20000), 1000);
-        },
-        maxRetriesPerRequest: null,
-        enableOfflineQueue: true,
-      },
-    }),
-    // MorganLoggerModule,
-    // MorganLoggerModule.forRoot({ name: 'HTTPLogger', format: "combined" }),
-    WinstonModule.forRootAsync({
-      useFactory: () => ({
-        level: process.env.LOG_LEVEL || 'debug',
-        transports: [
-          new winston.transports.Console({
-            handleExceptions: true,
-            format: winston.format.combine(
-              winston.format((info) => redact(info))(), // Prevent logging sensitive data
-              winston.format.colorize({ all: true }),
-              winston.format.align(),
-              winston.format.errors({ stack: true }),
-              winston.format.timestamp({ format: 'YYYY-MM-DD hh:mm:ss.SSS A' }),
-              myFormat
-            ),
-          }),
-        ],
-      }),
-      inject: [],
-    }),
-    TypeOrmModule.forRootAsync({ useClass: TypeOrmConfigService }),
-    ApiModule,
-    MongooseModule.forFeature([
-      { name: Customer.name, schema: CustomerSchema },
-      { name: CustomerKeys.name, schema: CustomerKeysSchema },
-      { name: Event.name, schema: EventSchema },
-      { name: EventKeys.name, schema: EventKeysSchema },
-    ]),
-    ScheduleModule.forRoot(),
-    TypeOrmModule.forFeature([
-      Account,
-      Verification,
-      Integration,
-      Workflow,
-      Job,
-      Segment,
-      Audience,
-      Template,
-      Installation,
-      State,
-      Recovery,
-      WebhookJob,
-    ]),
-    BullModule.registerQueue({
-      name: 'integrations',
-    }),
-    BullModule.registerQueue({
-      name: 'events',
-    }),
-    BullModule.registerQueue({
-      name: 'customers',
-    }),
-    BullModule.registerQueue({
-      name: 'message',
-    }),
-    BullModule.registerQueue({
-      name: 'slack',
-    }),
-    IntegrationsModule,
-    WorkflowsModule,
-    JobsModule,
-    AudiencesModule,
-    CustomersModule,
-    TemplatesModule,
-    SlackModule,
-    WebhookJobsModule,
-    AccountsModule,
-    EventsModule,
-    ModalsModule,
-    WebsocketsModule,
-  ],
-  controllers: [AppController],
-  providers: [CronService],
-})
-export class AppModule {
-  configure(consumer: MiddlewareConsumer) {
-    consumer
-      .apply(AuthMiddleware)
-      .forRoutes(EventsController)
-      .apply(SlackMiddleware)
-      .forRoutes({ path: '/slack/events', method: RequestMethod.POST });
-  }
-}
+import { MiddlewareConsumer, Module, RequestMethod } from '@nestjs/common';
+import { TypeOrmModule } from '@nestjs/typeorm';
+import { TypeOrmConfigService } from './shared/typeorm/typeorm.service';
+import { ApiModule } from './api/api.module';
+import { WinstonModule } from 'nest-winston';
+import { BullModule } from '@nestjs/bullmq';
+import * as winston from 'winston';
+import { MongooseModule } from '@nestjs/mongoose';
+import { AuthMiddleware } from './api/auth/middleware/auth.middleware';
+import { EventsController } from './api/events/events.controller';
+import { SlackMiddleware } from './api/slack/middleware/slack.middleware';
+import { AppController } from './app.controller';
+import { join } from 'path';
+import { CronService } from './app.cron.service';
+import { ScheduleModule } from '@nestjs/schedule';
+import {
+  Customer,
+  CustomerSchema,
+} from './api/customers/schemas/customer.schema';
+import {
+  CustomerKeys,
+  CustomerKeysSchema,
+} from './api/customers/schemas/customer-keys.schema';
+import { Account } from './api/accounts/entities/accounts.entity';
+import { Verification } from './api/auth/entities/verification.entity';
+import { EventSchema, Event } from './api/events/schemas/event.schema';
+import {
+  EventKeys,
+  EventKeysSchema,
+} from './api/events/schemas/event-keys.schema';
+import { Integration } from './api/integrations/entities/integration.entity';
+import { Workflow } from './api/workflows/entities/workflow.entity';
+import { Job } from './api/jobs/entities/job.entity';
+import { Audience } from './api/audiences/entities/audience.entity';
+import { Template } from './api/templates/entities/template.entity';
+import { Installation } from './api/slack/entities/installation.entity';
+import { State } from './api/slack/entities/state.entity';
+import { IntegrationsModule } from './api/integrations/integrations.module';
+import { ServeStaticModule } from '@nestjs/serve-static';
+import { Recovery } from './api/auth/entities/recovery.entity';
+import { Segment } from './api/segments/entities/segment.entity';
+import { WorkflowsModule } from './api/workflows/workflows.module';
+import { JobsModule } from './api/jobs/jobs.module';
+import { AudiencesModule } from './api/audiences/audiences.module';
+import { CustomersModule } from './api/customers/customers.module';
+import { TemplatesModule } from './api/templates/templates.module';
+import { SlackModule } from './api/slack/slack.module';
+import { WebhookJobsModule } from './api/webhook-jobs/webhook-jobs.module';
+import { WebhookJob } from './api/webhook-jobs/entities/webhook-job.entity';
+import { AccountsModule } from './api/accounts/accounts.module';
+import { EventsModule } from './api/events/events.module';
+import { ModalsModule } from './api/modals/modals.module';
+import { WebsocketsModule } from './websockets/websockets.module';
+import traverse from 'traverse';
+import { klona } from 'klona/full';
+
+const sensitiveKeys = [
+  /cookie/i,
+  /passw(or)?d/i,
+  /^pw$/,
+  /^pass$/i,
+  /secret/i,
+  /token/i,
+  /api[-._]?key/i,
+];
+
+function isSensitiveKey(keyStr) {
+  if (keyStr) {
+    return sensitiveKeys.some((regex) => regex.test(keyStr));
+  }
+}
+
+function redactObject(obj: any) {
+  traverse(obj).forEach(function redactor(this: any) {
+    if (isSensitiveKey(this.key)) {
+      this.update('[REDACTED]');
+    }
+  });
+}
+
+function redact(obj) {
+  const copy = klona(obj); // Making a deep copy to prevent side effects
+  redactObject(copy);
+
+  const splat = copy[Symbol.for('splat')];
+  redactObject(splat); // Specifically redact splat Symbol
+
+  return copy;
+}
+
+const myFormat = winston.format.printf(function ({
+  timestamp,
+  context,
+  level,
+  message,
+  stack,
+}) {
+  let ctx: any = {};
+  try {
+    ctx = JSON.parse(context);
+  } catch (e) {}
+  return `[${timestamp}] [${level}]${
+    ctx?.class ? ' [Class: ' + ctx?.class + ']' : ''
+  }${ctx?.method ? ' [Method: ' + ctx?.method + ']' : ''}${
+    ctx?.session ? ' [User: ' + ctx?.user + ']' : ''
+  }${ctx?.session ? ' [Session: ' + ctx?.session + ']' : ''}: ${message} ${
+    stack ? '{stack: ' + stack : ''
+  } ${ctx.cause ? 'cause: ' + ctx.cause : ''} ${
+    ctx.message ? 'message: ' + ctx.message : ''
+  } ${ctx.name ? 'name: ' + ctx.name + '}' : ''}`;
+});
+
+const formatMongoConnectionString = (mongoConnectionString: string) => {
+  if (mongoConnectionString) {
+    if (mongoConnectionString.includes('mongodb+srv')) {
+      return mongoConnectionString;
+    } else if (
+      !mongoConnectionString.includes('mongodb') &&
+      !mongoConnectionString.includes('?directConnection=true')
+    ) {
+      return `mongodb://${mongoConnectionString}/?directConnection=true`;
+    } else if (!mongoConnectionString.includes('mongodb')) {
+      return `mongodb://${mongoConnectionString}`;
+    } else if (!mongoConnectionString.includes('?directConnection=true')) {
+      return `${mongoConnectionString}/?directConnection=true`;
+    } else return mongoConnectionString;
+  }
+};
+
+@Module({
+  imports: [
+    ...(process.env.SERVE_CLIENT_FROM_NEST
+      ? [
+          ServeStaticModule.forRoot({
+            rootPath: process.env.CLIENT_PATH
+              ? process.env.CLIENT_PATH
+              : join(__dirname, '../../../', 'client/build/'),
+            exclude: ['api/*'],
+          }),
+        ]
+      : []),
+    MongooseModule.forRoot(process.env.MONGOOSE_URL),
+    BullModule.forRoot({
+      connection: {
+        host: process.env.REDIS_HOST ?? 'localhost',
+        port: parseInt(process.env.REDIS_PORT),
+        password: process.env.REDIS_PASSWORD,
+        retryStrategy: (times: number) => {
+          return Math.max(Math.min(Math.exp(times), 20000), 1000);
+        },
+        maxRetriesPerRequest: null,
+        enableOfflineQueue: true,
+      },
+    }),
+    // MorganLoggerModule,
+    // MorganLoggerModule.forRoot({ name: 'HTTPLogger', format: "combined" }),
+    WinstonModule.forRootAsync({
+      useFactory: () => ({
+        level: process.env.LOG_LEVEL || 'debug',
+        transports: [
+          new winston.transports.Console({
+            handleExceptions: true,
+            format: winston.format.combine(
+              winston.format((info) => redact(info))(), // Prevent logging sensitive data
+              winston.format.colorize({ all: true }),
+              winston.format.align(),
+              winston.format.errors({ stack: true }),
+              winston.format.timestamp({ format: 'YYYY-MM-DD hh:mm:ss.SSS A' }),
+              myFormat
+            ),
+          }),
+        ],
+      }),
+      inject: [],
+    }),
+    TypeOrmModule.forRootAsync({ useClass: TypeOrmConfigService }),
+    ApiModule,
+    MongooseModule.forFeature([
+      { name: Customer.name, schema: CustomerSchema },
+      { name: CustomerKeys.name, schema: CustomerKeysSchema },
+      { name: Event.name, schema: EventSchema },
+      { name: EventKeys.name, schema: EventKeysSchema },
+    ]),
+    ScheduleModule.forRoot(),
+    TypeOrmModule.forFeature([
+      Account,
+      Verification,
+      Integration,
+      Workflow,
+      Job,
+      Segment,
+      Audience,
+      Template,
+      Installation,
+      State,
+      Recovery,
+      WebhookJob,
+    ]),
+    BullModule.registerQueue({
+      name: 'integrations',
+    }),
+    BullModule.registerQueue({
+      name: 'events',
+    }),
+    BullModule.registerQueue({
+      name: 'customers',
+    }),
+    BullModule.registerQueue({
+      name: 'message',
+    }),
+    BullModule.registerQueue({
+      name: 'slack',
+    }),
+    IntegrationsModule,
+    WorkflowsModule,
+    JobsModule,
+    AudiencesModule,
+    CustomersModule,
+    TemplatesModule,
+    SlackModule,
+    WebhookJobsModule,
+    AccountsModule,
+    EventsModule,
+    ModalsModule,
+    WebsocketsModule,
+  ],
+  controllers: [AppController],
+  providers: [CronService],
+})
+export class AppModule {
+  configure(consumer: MiddlewareConsumer) {
+    consumer
+      .apply(AuthMiddleware)
+      .forRoutes(EventsController)
+      .apply(SlackMiddleware)
+      .forRoutes({ path: '/slack/events', method: RequestMethod.POST });
+  }
+}