<<<<<<< HEAD
import { MigrationInterface, QueryRunner } from 'typeorm';

export class CreatedAt1681207893004 implements MigrationInterface {
  name = 'CreatedAt1681207893004';

  public async up(queryRunner: QueryRunner): Promise<void> {
    await queryRunner.query(
      `ALTER TABLE "template" ADD "createdAt" TIMESTAMP NOT NULL DEFAULT now()`
    );
    await queryRunner.query(
      `ALTER TABLE "workflow" ADD "createdAt" TIMESTAMP NOT NULL DEFAULT now()`
    );
  }

  public async down(queryRunner: QueryRunner): Promise<void> {
    await queryRunner.query(`ALTER TABLE "workflow" DROP COLUMN "createdAt"`);
    await queryRunner.query(`ALTER TABLE "template" DROP COLUMN "createdAt"`);
  }
}
=======
import { MigrationInterface, QueryRunner } from 'typeorm';

export class CreatedAt1681207893004 implements MigrationInterface {
  name = 'CreatedAt1681207893004';

  public async up(queryRunner: QueryRunner): Promise<void> {
    await queryRunner.query(
      `ALTER TABLE "template" ADD "createdAt" TIMESTAMP NOT NULL DEFAULT now()`
    );
    await queryRunner.query(
      `ALTER TABLE "workflow" ADD "createdAt" TIMESTAMP NOT NULL DEFAULT now()`
    );
  }

  public async down(queryRunner: QueryRunner): Promise<void> {
    await queryRunner.query(`ALTER TABLE "workflow" DROP COLUMN "createdAt"`);
    await queryRunner.query(`ALTER TABLE "template" DROP COLUMN "createdAt"`);
  }
}
>>>>>>> 65291ec0
<|MERGE_RESOLUTION|>--- conflicted
+++ resolved
@@ -1,4 +1,3 @@
-<<<<<<< HEAD
 import { MigrationInterface, QueryRunner } from 'typeorm';
 
 export class CreatedAt1681207893004 implements MigrationInterface {
@@ -18,24 +17,3 @@
     await queryRunner.query(`ALTER TABLE "template" DROP COLUMN "createdAt"`);
   }
 }
-=======
-import { MigrationInterface, QueryRunner } from 'typeorm';
-
-export class CreatedAt1681207893004 implements MigrationInterface {
-  name = 'CreatedAt1681207893004';
-
-  public async up(queryRunner: QueryRunner): Promise<void> {
-    await queryRunner.query(
-      `ALTER TABLE "template" ADD "createdAt" TIMESTAMP NOT NULL DEFAULT now()`
-    );
-    await queryRunner.query(
-      `ALTER TABLE "workflow" ADD "createdAt" TIMESTAMP NOT NULL DEFAULT now()`
-    );
-  }
-
-  public async down(queryRunner: QueryRunner): Promise<void> {
-    await queryRunner.query(`ALTER TABLE "workflow" DROP COLUMN "createdAt"`);
-    await queryRunner.query(`ALTER TABLE "template" DROP COLUMN "createdAt"`);
-  }
-}
->>>>>>> 65291ec0
