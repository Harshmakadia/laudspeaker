--- conflicted
+++ resolved
@@ -1,68 +1,65 @@
-import { Module } from '@nestjs/common';
-import { AuthModule } from './auth/auth.module';
-import { AccountsModule } from './accounts/accounts.module';
-import { CustomersModule } from './customers/customers.module';
-import { EmailModule } from './email/email.module';
-import { WorkflowsModule } from './workflows/workflows.module';
-import { AudiencesModule } from './audiences/audiences.module';
-import { EventsModule } from './events/events.module';
-import { TemplatesModule } from './templates/templates.module';
-import { SlackModule } from './slack/slack.module';
-import { TypeOrmModule } from '@nestjs/typeorm';
-import { Workflow } from './workflows/entities/workflow.entity';
-import { Template } from './templates/entities/template.entity';
-import { Audience } from './audiences/entities/audience.entity';
-import { TestsModule } from './tests/tests.module';
-import { WebhooksModule } from './webhooks/webhooks.module';
-import { SegmentsModule } from './segments/segments.module';
-import { SmsModule } from './sms/sms.module';
-import { IntegrationsModule } from './integrations/integrations.module';
-import { JobsModule } from './jobs/jobs.module';
-import { TestsService } from './tests/tests.service';
-import { FilterModule } from './filter/filter.module';
-import { WebhookJob } from './webhook-jobs/entities/webhook-job.entity';
-import { WebhookJobsModule } from './webhook-jobs/webhook-jobs.module';
-import Accounts from 'twilio/lib/rest/Accounts';
-<<<<<<< HEAD
-import { ModalsModule } from './modals/modals.module';
-=======
-import { randomUUID } from 'crypto';
->>>>>>> 22740410
-
-@Module({
-  imports: [
-    TypeOrmModule.forFeature([
-      Audience,
-      Template,
-      Workflow,
-      WebhookJob,
-      Accounts,
-    ]),
-    AccountsModule,
-    AuthModule,
-    CustomersModule,
-    EmailModule,
-    WorkflowsModule,
-    AudiencesModule,
-    EventsModule,
-    TemplatesModule,
-    SlackModule,
-    TestsModule,
-    WebhooksModule,
-    SegmentsModule,
-    SmsModule,
-    IntegrationsModule,
-    JobsModule,
-    TestsModule,
-    FilterModule,
-    WebhookJobsModule,
-    ModalsModule,
-  ],
-})
-export class ApiModule {
-  constructor(private readonly testsService: TestsService) {
-    if (process.env.NODE_ENV === 'development') {
-      this.testsService.resetTestData(randomUUID());
-    }
-  }
-}
+import { Module } from '@nestjs/common';
+import { AuthModule } from './auth/auth.module';
+import { AccountsModule } from './accounts/accounts.module';
+import { CustomersModule } from './customers/customers.module';
+import { EmailModule } from './email/email.module';
+import { WorkflowsModule } from './workflows/workflows.module';
+import { AudiencesModule } from './audiences/audiences.module';
+import { EventsModule } from './events/events.module';
+import { TemplatesModule } from './templates/templates.module';
+import { SlackModule } from './slack/slack.module';
+import { TypeOrmModule } from '@nestjs/typeorm';
+import { Workflow } from './workflows/entities/workflow.entity';
+import { Template } from './templates/entities/template.entity';
+import { Audience } from './audiences/entities/audience.entity';
+import { TestsModule } from './tests/tests.module';
+import { WebhooksModule } from './webhooks/webhooks.module';
+import { SegmentsModule } from './segments/segments.module';
+import { SmsModule } from './sms/sms.module';
+import { IntegrationsModule } from './integrations/integrations.module';
+import { JobsModule } from './jobs/jobs.module';
+import { TestsService } from './tests/tests.service';
+import { FilterModule } from './filter/filter.module';
+import { WebhookJob } from './webhook-jobs/entities/webhook-job.entity';
+import { WebhookJobsModule } from './webhook-jobs/webhook-jobs.module';
+import Accounts from 'twilio/lib/rest/Accounts';
+import { ModalsModule } from './modals/modals.module';
+import { randomUUID } from 'crypto';
+
+@Module({
+  imports: [
+    TypeOrmModule.forFeature([
+      Audience,
+      Template,
+      Workflow,
+      WebhookJob,
+      Accounts,
+    ]),
+    AccountsModule,
+    AuthModule,
+    CustomersModule,
+    EmailModule,
+    WorkflowsModule,
+    AudiencesModule,
+    EventsModule,
+    TemplatesModule,
+    SlackModule,
+    TestsModule,
+    WebhooksModule,
+    SegmentsModule,
+    SmsModule,
+    IntegrationsModule,
+    JobsModule,
+    TestsModule,
+    FilterModule,
+    WebhookJobsModule,
+    ModalsModule,
+  ],
+})
+export class ApiModule {
+  constructor(private readonly testsService: TestsService) {
+    if (process.env.NODE_ENV === 'development') {
+      this.testsService.resetTestData(randomUUID());
+    }
+  }
+}