import {
  BadRequestException,
  HttpException,
  HttpStatus,
  Inject,
  Injectable,
  LoggerService,
  NotFoundException,
} from '@nestjs/common';
import { InjectRepository } from '@nestjs/typeorm';
import { In, Repository } from 'typeorm';
import { Account } from '../accounts/entities/accounts.entity';
import {
  Customer,
  CustomerDocument,
} from '../customers/schemas/customer.schema';
import { CreateTemplateDto } from './dto/create-template.dto';
import { UpdateTemplateDto } from './dto/update-template.dto';
import {
  Template,
  TemplateType,
  WebhookMethod,
} from './entities/template.entity';
import { Job, Queue } from 'bull';
import { InjectQueue } from '@nestjs/bull';
import { Installation } from '../slack/entities/installation.entity';
import { SlackService } from '../slack/slack.service';
import { WINSTON_MODULE_NEST_PROVIDER } from 'nest-winston';
import { EventDto } from '../events/dto/event.dto';
import { Audience } from '../audiences/entities/audience.entity';
import { cleanTagsForSending } from '@/shared/utils/helpers';
<<<<<<< HEAD
import {
  ClickHouseEventProvider,
  WebhooksService,
} from '../webhooks/webhooks.service';
import { fetch } from 'undici';
import { InjectModel } from '@nestjs/mongoose';
import { Model } from 'mongoose';
=======
>>>>>>> 5d9f89d5

@Injectable()
export class TemplatesService {
  constructor(
    @Inject(WINSTON_MODULE_NEST_PROVIDER)
    private readonly logger: LoggerService,
    @InjectRepository(Template)
    public templatesRepository: Repository<Template>,
    @InjectModel(Customer.name) public CustomerModel: Model<CustomerDocument>,
    @InjectRepository(Audience)
    private audiencesRepository: Repository<Audience>,
    @Inject(SlackService) private slackService: SlackService,
    @InjectQueue('message') private readonly messageQueue: Queue,
<<<<<<< HEAD
    @InjectQueue('slack') private readonly slackQueue: Queue,
    @InjectQueue('webhooks') private readonly webhooksQueue: Queue
  ) {}
=======
    @InjectQueue('slack') private readonly slackQueue: Queue
  ) { }
>>>>>>> 5d9f89d5

  create(account: Account, createTemplateDto: CreateTemplateDto) {
    const template = new Template();
    template.type = createTemplateDto.type;
    template.name = createTemplateDto.name;
    switch (template.type) {
      case TemplateType.EMAIL:
        template.subject = createTemplateDto.subject;
        template.text = createTemplateDto.text;
        if (createTemplateDto.cc) template.cc = createTemplateDto.cc;
        template.style = createTemplateDto.style;
        break;
      case TemplateType.SLACK:
        template.slackMessage = createTemplateDto.slackMessage;
        break;
      case TemplateType.SMS:
        template.smsText = createTemplateDto.smsText;
        break;
      case TemplateType.FIREBASE:
        template.pushText = createTemplateDto.pushText;
        template.pushTitle = createTemplateDto.pushTitle;
        break;
      case TemplateType.WEBHOOK:
        template.webhookData = createTemplateDto.webhookData;
        break;
    }
    return this.templatesRepository.save({
      ...template,
      owner: { id: account.id },
    });
  }

  /**
   * Queues a message up to be sent to a customer using a template.
   *
   *  @remarks
   * If either the customer is not found or the template is not found
   * this will return an error.
   *
   * @param account - The owner of the audience
   * @param templateId - ID of template to send
   * @param customerId - ID of customer to send to
   *
   */
  async queueMessage(
    account: Account,
    templateId: string,
    customer: CustomerDocument,
    event: EventDto,
    audienceId?: string
  ): Promise<{ jobData: any; jobId: string | number }> {
    const customerId = customer.id;
    let template: Template,
      job: Job<any>, // created jobId
      installation: Installation,
      message: any;
    try {
      template = await this.findOneById(account, templateId);
      this.logger.debug(
        'Found template: ' + template.id + ' of type ' + template.type
      );
    } catch (err) {
      return Promise.reject(err);
    }
    const { _id, ownerId, audiences, ...tags } = customer.toObject();

    const filteredTags = cleanTagsForSending(tags);

    const {
      mailgunAPIKey,
      sendingName,
      testSendingEmail,
      testSendingName,
      sendgridApiKey,
      sendgridFromEmail,
      email,
    } = account;
    let { sendingDomain, sendingEmail } = account;

    let key = mailgunAPIKey;
    let from = sendingName;

    let jobData: any;

    switch (template.type) {
      case TemplateType.EMAIL:
        if (account.emailProvider === 'free3') {
          if (account.freeEmailsCount === 0)
            throw new HttpException(
              'You exceeded limit of 3 emails',
              HttpStatus.PAYMENT_REQUIRED
            );
          sendingDomain = process.env.MAILGUN_TEST_DOMAIN;
          key = process.env.MAILGUN_API_KEY;
          from = testSendingName;
          sendingEmail = testSendingEmail;
          account.freeEmailsCount--;
        }

        if (account.emailProvider === 'sendgrid') {
          key = sendgridApiKey;
          from = sendgridFromEmail;
        }

        job = await this.messageQueue.add('email', {
          accountId: account.id,
          audienceId,
          cc: template.cc,
          customerId,
          domain: sendingDomain,
          email: sendingEmail,
          eventProvider: account.emailProvider,
          from,
          trackingEmail: email,
          key,
          subject: template.subject,
          tags: filteredTags,
          templateId,
          text: template.text,
          to: customer.phEmail ? customer.phEmail : customer.email,
        });
        if (account.emailProvider === 'free3') await account.save();
        break;
      case TemplateType.SLACK:
        try {
          installation = await this.slackService.getInstallation(customer);
        } catch (err) {
          return Promise.reject(err);
        }
        job = await this.slackQueue.add('send', {
          accountId: account.id,
          args: {
            audienceId,
            channel: customer.slackId,
            customerId,
            tags: filteredTags,
            templateId,
            text: event?.payload ? event.payload : template.slackMessage,
          },
          methodName: 'chat.postMessage',
          token: installation.installation.bot.token,
          trackingEmail: email,
        });
        break;
      case TemplateType.SMS:
        job = await this.messageQueue.add('sms', {
          accountId: account.id,
          audienceId,
          customerId,
          from: account.smsFrom,
          sid: account.smsAccountSid,
          tags: filteredTags,
          templateId: template.id,
          text: template.smsText,
          to: customer.phPhoneNumber || customer.phone,
          token: account.smsAuthToken,
          trackingEmail: email,
        });
        break;
<<<<<<< HEAD
      case TemplateType.FIREBASE:
        try {
          if (!customer.phDeviceToken) {
            this.logger.warn(
              `Customer ${customer.id} has no device token; skipping`
            );
            return;
          }
          this.logger.debug(
            `Starting PUSH sending to ${customer.phDeviceToken}`
          );
          let textWithInsertedTags, titleWithInsertedTags;
          try {
            textWithInsertedTags = await this.tagEngine.parseAndRender(
              template.pushText,
              filteredTags || {},
              { strictVariables: true }
            );

            titleWithInsertedTags = await this.tagEngine.parseAndRender(
              template.pushTitle,
              filteredTags || {},
              { strictVariables: true }
            );
          } catch (error) {
            this.logger.warn("Merge tag can't be used, skipping sending...");
            await this.webhooksService.insertClickHouseMessages([
              {
                event: 'error',
                createdAt: new Date().toUTCString(),
                eventProvider: ClickHouseEventProvider.FIREBASE,
                messageId: '',
                audienceId: job.data.args.audienceId,
                customerId: job.data.args.customerId,
                templateId: String(job.data.args.templateId),
              },
            ]);
            return;
          }

          this.logger.debug(
            `Finished rendering tags in PUSH to ${customer.phDeviceToken} with title: \`${titleWithInsertedTags}\` and text: \`${textWithInsertedTags}\``
          );

          let firebaseApp: App;

          try {
            firebaseApp = getApp(account.id);
          } catch (e: any) {
            if (e.code == 'app/no-app') {
              firebaseApp = initializeApp(
                {
                  credential: cert(JSON.parse(account.firebaseCredentials)),
                },
                account.id
              );
            } else throw e;
          }

          const messaging = getMessaging(firebaseApp);

          const messageId = await messaging.send({
            token: customer.phDeviceToken,
            notification: {
              title: titleWithInsertedTags.slice(
                0,
                this.MAXIMUM_PUSH_TITLE_LENGTH
              ),
              body: textWithInsertedTags.slice(0, this.MAXIMUM_PUSH_LENGTH),
            },
            android: {
              notification: {
                sound: 'default',
                clickAction: 'FLUTTER_NOTIFICATION_CLICK',
              },
            },
            apns: {
              payload: {
                aps: {
                  badge: 1,
                  sound: 'default',
                },
              },
            },
          });

          this.logger.debug(
            `Push for template id ${templateId} to customer ${customer.id} sent with message id ${messageId}`
          );
        } catch (e) {
          this.logger.error(e);
        }
=======
      case 'firebase':
        job = await this.messageQueue.add('firebase', {
          accountId: account.id,
          audienceId,
          customerId,
          firebaseCredentials: account.firebaseCredentials,
          phDeviceToken: customer.phDeviceToken,
          pushText: template.pushText,
          pushTitle: template.pushTitle,
          trackingEmail: email,
          tags: filteredTags,
          templateId: template.id,
        });
>>>>>>> 5d9f89d5
        break;
      case TemplateType.WEBHOOK:
        if (template.webhookData) {
          job = await this.webhooksQueue.add('whapicall', {
            template,
            filteredTags,
            audienceId,
            customerId,
          });
          try {
            jobData = await job.finished();
          } catch {
            this.logger.warn('Error while retrieving webhook job data');
          }
        }
        break;
    }
    return Promise.resolve({
      jobData,
      jobId: message ? message?.sid : job?.id,
    });
  }

  async findAll(
    account: Account,
    take = 100,
    skip = 0,
    orderBy?: keyof Template,
    orderType?: 'asc' | 'desc',
    showDeleted?: boolean
  ): Promise<{ data: Template[]; totalPages: number }> {
    const totalPages = Math.ceil(
      (await this.templatesRepository.count({
        where: { owner: { id: account.id } },
      })) / take || 1
    );
    const orderOptions = {};
    if (orderBy && orderType) {
      orderOptions[orderBy] = orderType;
    }
    const templates = await this.templatesRepository.find({
      where: {
        owner: { id: account.id },
        isDeleted: In([!!showDeleted, false]),
      },
      order: orderOptions,
      take: take < 100 ? take : 100,
      skip,
    });
    return { data: templates, totalPages };
  }

  findOne(account: Account, name: string): Promise<Template> {
    return this.templatesRepository.findOneBy({
      owner: { id: account.id },
      name,
    });
  }

  findOneById(account: Account, id: string): Promise<Template> {
    return this.templatesRepository.findOneBy({
      owner: { id: account.id },
      id: id,
    });
  }

  findBy(account: Account, type: TemplateType): Promise<Template[]> {
    return this.templatesRepository.findBy({
      owner: { id: account.id },
      type: type,
    });
  }

  update(account: Account, name: string, updateTemplateDto: UpdateTemplateDto) {
    return this.templatesRepository.update(
      { owner: { id: (<Account>account).id }, name: name },
      { ...updateTemplateDto }
    );
  }

  async remove(account: Account, id: string): Promise<void> {
    await this.templatesRepository.update(
      {
        owner: { id: (<Account>account).id },
        id,
      },
      { isDeleted: true }
    );
  }

  async duplicate(account: Account, name: string) {
    const foundTemplate = await this.templatesRepository.findOne({
      where: {
        owner: { id: account.id },
        name,
      },
      relations: ['owner'],
    });
    if (!foundTemplate) throw new NotFoundException('Template not found');

    const { owner, slackMessage, style, subject, text, type, smsText } =
      foundTemplate;

    const ownerId = owner.id;

    let copyEraseIndex = foundTemplate.name.indexOf('-copy');
    if (copyEraseIndex === -1) copyEraseIndex = foundTemplate.name.length;

    const res = await this.templatesRepository
      .createQueryBuilder()
      .select('COUNT(*)')
      .where('starts_with(name, :oldName) = TRUE AND "ownerId" = :ownerId', {
        oldName: foundTemplate.name.substring(0, copyEraseIndex),
        ownerId: account.id,
      })
      .execute();

    const newName =
      foundTemplate.name.substring(0, copyEraseIndex) +
      '-copy-' +
      (res?.[0]?.count || '0');

    await this.templatesRepository.save({
      name: newName,
      owner: { id: ownerId },
      slackMessage,
      style,
      subject,
      text,
      type,
      smsText,
    });
  }

  async findUsedInJourneys(account: Account, id: string) {
    const template = await this.templatesRepository.findOneBy({
      id,
      owner: { id: account.id },
    });
    if (!template) throw new NotFoundException('Template not found');

    const data = await this.audiencesRepository
      .createQueryBuilder('audience')
      .select(`DISTINCT(workflow."name")`)
      .leftJoin(
        'audience_templates_template',
        'audience_templates_template',
        'audience_templates_template."audienceId" = audience.id'
      )
      .leftJoin('workflow', 'workflow', 'workflow.id = audience."workflowId"')
      .where(
        `workflow."isDeleted" = false AND audience."ownerId" = :ownerId AND audience_templates_template."templateId" = :templateId`,
        { ownerId: account.id, templateId: template.id }
      )
      .execute();

    return data.map((item) => item.name);
  }

  public async parseTemplateTags(str: string) {
    const matches = str.match(
      /\[\[\s(email|sms|slack|firebase);[a-zA-Z0-9-\s]+;[a-zA-Z]+\s\]\]/g
    );

    if (!matches) return str;

    for (const match of matches) {
      const [type, templateName, templateProperty] = match
        .replace('[[ ', '')
        .replace(' ]]', '')
        .trim()
        .split(';');

      const template = await this.templatesRepository.findOneBy({
        type: <TemplateType>type,
        name: templateName,
      });

      str = str.replace(match, template?.[templateProperty] || '');
    }

    return str;
  }

  async testWebhookTemplate(
    account: Account,
    id: string,
    testCustomerEmail: string
  ) {
    const template = await this.templatesRepository.findOneBy({
      owner: { id: account.id },
      id,
      type: TemplateType.WEBHOOK,
    });

    if (!template || !template.webhookData)
      throw new NotFoundException('Webhook template not found');

    const customer = await this.CustomerModel.findOne({
      email: testCustomerEmail,
    });

    if (!customer) throw new NotFoundException('Customer not found');

    const { _id, ownerId, audiences, ...tags } = customer.toObject();
    const filteredTags = cleanTagsForSending(tags);

    const { method } = template.webhookData;

    let { body, headers, url } = template.webhookData;

    url = await this.tagEngine.parseAndRender(url, filteredTags || {}, {
      strictVariables: true,
    });
    url = await this.parseTemplateTags(url);

    if (
      [
        WebhookMethod.GET,
        WebhookMethod.HEAD,
        WebhookMethod.DELETE,
        WebhookMethod.OPTIONS,
      ].includes(method)
    ) {
      body = undefined;
    } else {
      body = await this.parseTemplateTags(body);
      body = await this.tagEngine.parseAndRender(body, filteredTags || {}, {
        strictVariables: true,
      });
    }

    headers = Object.fromEntries(
      await Promise.all(
        Object.entries(headers).map(async ([key, value]) => [
          await this.parseTemplateTags(
            await this.tagEngine.parseAndRender(key, filteredTags || {}, {
              strictVariables: true,
            })
          ),
          await this.parseTemplateTags(
            await this.tagEngine.parseAndRender(value, filteredTags || {}, {
              strictVariables: true,
            })
          ),
        ])
      )
    );

    try {
      const res = await fetch(url, {
        method,
        body,
        headers,
      });

      return {
        body: await res.text(),
        headers: res.headers,
        status: res.status,
      };
    } catch (e) {
      throw new BadRequestException(e);
    }
  }
}
<|MERGE_RESOLUTION|>--- conflicted
+++ resolved
@@ -1,595 +1,492 @@
-import {
-  BadRequestException,
-  HttpException,
-  HttpStatus,
-  Inject,
-  Injectable,
-  LoggerService,
-  NotFoundException,
-} from '@nestjs/common';
-import { InjectRepository } from '@nestjs/typeorm';
-import { In, Repository } from 'typeorm';
-import { Account } from '../accounts/entities/accounts.entity';
-import {
-  Customer,
-  CustomerDocument,
-} from '../customers/schemas/customer.schema';
-import { CreateTemplateDto } from './dto/create-template.dto';
-import { UpdateTemplateDto } from './dto/update-template.dto';
-import {
-  Template,
-  TemplateType,
-  WebhookMethod,
-} from './entities/template.entity';
-import { Job, Queue } from 'bull';
-import { InjectQueue } from '@nestjs/bull';
-import { Installation } from '../slack/entities/installation.entity';
-import { SlackService } from '../slack/slack.service';
-import { WINSTON_MODULE_NEST_PROVIDER } from 'nest-winston';
-import { EventDto } from '../events/dto/event.dto';
-import { Audience } from '../audiences/entities/audience.entity';
-import { cleanTagsForSending } from '@/shared/utils/helpers';
-<<<<<<< HEAD
-import {
-  ClickHouseEventProvider,
-  WebhooksService,
-} from '../webhooks/webhooks.service';
-import { fetch } from 'undici';
-import { InjectModel } from '@nestjs/mongoose';
-import { Model } from 'mongoose';
-=======
->>>>>>> 5d9f89d5
-
-@Injectable()
-export class TemplatesService {
-  constructor(
-    @Inject(WINSTON_MODULE_NEST_PROVIDER)
-    private readonly logger: LoggerService,
-    @InjectRepository(Template)
-    public templatesRepository: Repository<Template>,
-    @InjectModel(Customer.name) public CustomerModel: Model<CustomerDocument>,
-    @InjectRepository(Audience)
-    private audiencesRepository: Repository<Audience>,
-    @Inject(SlackService) private slackService: SlackService,
-    @InjectQueue('message') private readonly messageQueue: Queue,
-<<<<<<< HEAD
-    @InjectQueue('slack') private readonly slackQueue: Queue,
-    @InjectQueue('webhooks') private readonly webhooksQueue: Queue
-  ) {}
-=======
-    @InjectQueue('slack') private readonly slackQueue: Queue
-  ) { }
->>>>>>> 5d9f89d5
-
-  create(account: Account, createTemplateDto: CreateTemplateDto) {
-    const template = new Template();
-    template.type = createTemplateDto.type;
-    template.name = createTemplateDto.name;
-    switch (template.type) {
-      case TemplateType.EMAIL:
-        template.subject = createTemplateDto.subject;
-        template.text = createTemplateDto.text;
-        if (createTemplateDto.cc) template.cc = createTemplateDto.cc;
-        template.style = createTemplateDto.style;
-        break;
-      case TemplateType.SLACK:
-        template.slackMessage = createTemplateDto.slackMessage;
-        break;
-      case TemplateType.SMS:
-        template.smsText = createTemplateDto.smsText;
-        break;
-      case TemplateType.FIREBASE:
-        template.pushText = createTemplateDto.pushText;
-        template.pushTitle = createTemplateDto.pushTitle;
-        break;
-      case TemplateType.WEBHOOK:
-        template.webhookData = createTemplateDto.webhookData;
-        break;
-    }
-    return this.templatesRepository.save({
-      ...template,
-      owner: { id: account.id },
-    });
-  }
-
-  /**
-   * Queues a message up to be sent to a customer using a template.
-   *
-   *  @remarks
-   * If either the customer is not found or the template is not found
-   * this will return an error.
-   *
-   * @param account - The owner of the audience
-   * @param templateId - ID of template to send
-   * @param customerId - ID of customer to send to
-   *
-   */
-  async queueMessage(
-    account: Account,
-    templateId: string,
-    customer: CustomerDocument,
-    event: EventDto,
-    audienceId?: string
-  ): Promise<{ jobData: any; jobId: string | number }> {
-    const customerId = customer.id;
-    let template: Template,
-      job: Job<any>, // created jobId
-      installation: Installation,
-      message: any;
-    try {
-      template = await this.findOneById(account, templateId);
-      this.logger.debug(
-        'Found template: ' + template.id + ' of type ' + template.type
-      );
-    } catch (err) {
-      return Promise.reject(err);
-    }
-    const { _id, ownerId, audiences, ...tags } = customer.toObject();
-
-    const filteredTags = cleanTagsForSending(tags);
-
-    const {
-      mailgunAPIKey,
-      sendingName,
-      testSendingEmail,
-      testSendingName,
-      sendgridApiKey,
-      sendgridFromEmail,
-      email,
-    } = account;
-    let { sendingDomain, sendingEmail } = account;
-
-    let key = mailgunAPIKey;
-    let from = sendingName;
-
-    let jobData: any;
-
-    switch (template.type) {
-      case TemplateType.EMAIL:
-        if (account.emailProvider === 'free3') {
-          if (account.freeEmailsCount === 0)
-            throw new HttpException(
-              'You exceeded limit of 3 emails',
-              HttpStatus.PAYMENT_REQUIRED
-            );
-          sendingDomain = process.env.MAILGUN_TEST_DOMAIN;
-          key = process.env.MAILGUN_API_KEY;
-          from = testSendingName;
-          sendingEmail = testSendingEmail;
-          account.freeEmailsCount--;
-        }
-
-        if (account.emailProvider === 'sendgrid') {
-          key = sendgridApiKey;
-          from = sendgridFromEmail;
-        }
-
-        job = await this.messageQueue.add('email', {
-          accountId: account.id,
-          audienceId,
-          cc: template.cc,
-          customerId,
-          domain: sendingDomain,
-          email: sendingEmail,
-          eventProvider: account.emailProvider,
-          from,
-          trackingEmail: email,
-          key,
-          subject: template.subject,
-          tags: filteredTags,
-          templateId,
-          text: template.text,
-          to: customer.phEmail ? customer.phEmail : customer.email,
-        });
-        if (account.emailProvider === 'free3') await account.save();
-        break;
-      case TemplateType.SLACK:
-        try {
-          installation = await this.slackService.getInstallation(customer);
-        } catch (err) {
-          return Promise.reject(err);
-        }
-        job = await this.slackQueue.add('send', {
-          accountId: account.id,
-          args: {
-            audienceId,
-            channel: customer.slackId,
-            customerId,
-            tags: filteredTags,
-            templateId,
-            text: event?.payload ? event.payload : template.slackMessage,
-          },
-          methodName: 'chat.postMessage',
-          token: installation.installation.bot.token,
-          trackingEmail: email,
-        });
-        break;
-      case TemplateType.SMS:
-        job = await this.messageQueue.add('sms', {
-          accountId: account.id,
-          audienceId,
-          customerId,
-          from: account.smsFrom,
-          sid: account.smsAccountSid,
-          tags: filteredTags,
-          templateId: template.id,
-          text: template.smsText,
-          to: customer.phPhoneNumber || customer.phone,
-          token: account.smsAuthToken,
-          trackingEmail: email,
-        });
-        break;
-<<<<<<< HEAD
-      case TemplateType.FIREBASE:
-        try {
-          if (!customer.phDeviceToken) {
-            this.logger.warn(
-              `Customer ${customer.id} has no device token; skipping`
-            );
-            return;
-          }
-          this.logger.debug(
-            `Starting PUSH sending to ${customer.phDeviceToken}`
-          );
-          let textWithInsertedTags, titleWithInsertedTags;
-          try {
-            textWithInsertedTags = await this.tagEngine.parseAndRender(
-              template.pushText,
-              filteredTags || {},
-              { strictVariables: true }
-            );
-
-            titleWithInsertedTags = await this.tagEngine.parseAndRender(
-              template.pushTitle,
-              filteredTags || {},
-              { strictVariables: true }
-            );
-          } catch (error) {
-            this.logger.warn("Merge tag can't be used, skipping sending...");
-            await this.webhooksService.insertClickHouseMessages([
-              {
-                event: 'error',
-                createdAt: new Date().toUTCString(),
-                eventProvider: ClickHouseEventProvider.FIREBASE,
-                messageId: '',
-                audienceId: job.data.args.audienceId,
-                customerId: job.data.args.customerId,
-                templateId: String(job.data.args.templateId),
-              },
-            ]);
-            return;
-          }
-
-          this.logger.debug(
-            `Finished rendering tags in PUSH to ${customer.phDeviceToken} with title: \`${titleWithInsertedTags}\` and text: \`${textWithInsertedTags}\``
-          );
-
-          let firebaseApp: App;
-
-          try {
-            firebaseApp = getApp(account.id);
-          } catch (e: any) {
-            if (e.code == 'app/no-app') {
-              firebaseApp = initializeApp(
-                {
-                  credential: cert(JSON.parse(account.firebaseCredentials)),
-                },
-                account.id
-              );
-            } else throw e;
-          }
-
-          const messaging = getMessaging(firebaseApp);
-
-          const messageId = await messaging.send({
-            token: customer.phDeviceToken,
-            notification: {
-              title: titleWithInsertedTags.slice(
-                0,
-                this.MAXIMUM_PUSH_TITLE_LENGTH
-              ),
-              body: textWithInsertedTags.slice(0, this.MAXIMUM_PUSH_LENGTH),
-            },
-            android: {
-              notification: {
-                sound: 'default',
-                clickAction: 'FLUTTER_NOTIFICATION_CLICK',
-              },
-            },
-            apns: {
-              payload: {
-                aps: {
-                  badge: 1,
-                  sound: 'default',
-                },
-              },
-            },
-          });
-
-          this.logger.debug(
-            `Push for template id ${templateId} to customer ${customer.id} sent with message id ${messageId}`
-          );
-        } catch (e) {
-          this.logger.error(e);
-        }
-=======
-      case 'firebase':
-        job = await this.messageQueue.add('firebase', {
-          accountId: account.id,
-          audienceId,
-          customerId,
-          firebaseCredentials: account.firebaseCredentials,
-          phDeviceToken: customer.phDeviceToken,
-          pushText: template.pushText,
-          pushTitle: template.pushTitle,
-          trackingEmail: email,
-          tags: filteredTags,
-          templateId: template.id,
-        });
->>>>>>> 5d9f89d5
-        break;
-      case TemplateType.WEBHOOK:
-        if (template.webhookData) {
-          job = await this.webhooksQueue.add('whapicall', {
-            template,
-            filteredTags,
-            audienceId,
-            customerId,
-          });
-          try {
-            jobData = await job.finished();
-          } catch {
-            this.logger.warn('Error while retrieving webhook job data');
-          }
-        }
-        break;
-    }
-    return Promise.resolve({
-      jobData,
-      jobId: message ? message?.sid : job?.id,
-    });
-  }
-
-  async findAll(
-    account: Account,
-    take = 100,
-    skip = 0,
-    orderBy?: keyof Template,
-    orderType?: 'asc' | 'desc',
-    showDeleted?: boolean
-  ): Promise<{ data: Template[]; totalPages: number }> {
-    const totalPages = Math.ceil(
-      (await this.templatesRepository.count({
-        where: { owner: { id: account.id } },
-      })) / take || 1
-    );
-    const orderOptions = {};
-    if (orderBy && orderType) {
-      orderOptions[orderBy] = orderType;
-    }
-    const templates = await this.templatesRepository.find({
-      where: {
-        owner: { id: account.id },
-        isDeleted: In([!!showDeleted, false]),
-      },
-      order: orderOptions,
-      take: take < 100 ? take : 100,
-      skip,
-    });
-    return { data: templates, totalPages };
-  }
-
-  findOne(account: Account, name: string): Promise<Template> {
-    return this.templatesRepository.findOneBy({
-      owner: { id: account.id },
-      name,
-    });
-  }
-
-  findOneById(account: Account, id: string): Promise<Template> {
-    return this.templatesRepository.findOneBy({
-      owner: { id: account.id },
-      id: id,
-    });
-  }
-
-  findBy(account: Account, type: TemplateType): Promise<Template[]> {
-    return this.templatesRepository.findBy({
-      owner: { id: account.id },
-      type: type,
-    });
-  }
-
-  update(account: Account, name: string, updateTemplateDto: UpdateTemplateDto) {
-    return this.templatesRepository.update(
-      { owner: { id: (<Account>account).id }, name: name },
-      { ...updateTemplateDto }
-    );
-  }
-
-  async remove(account: Account, id: string): Promise<void> {
-    await this.templatesRepository.update(
-      {
-        owner: { id: (<Account>account).id },
-        id,
-      },
-      { isDeleted: true }
-    );
-  }
-
-  async duplicate(account: Account, name: string) {
-    const foundTemplate = await this.templatesRepository.findOne({
-      where: {
-        owner: { id: account.id },
-        name,
-      },
-      relations: ['owner'],
-    });
-    if (!foundTemplate) throw new NotFoundException('Template not found');
-
-    const { owner, slackMessage, style, subject, text, type, smsText } =
-      foundTemplate;
-
-    const ownerId = owner.id;
-
-    let copyEraseIndex = foundTemplate.name.indexOf('-copy');
-    if (copyEraseIndex === -1) copyEraseIndex = foundTemplate.name.length;
-
-    const res = await this.templatesRepository
-      .createQueryBuilder()
-      .select('COUNT(*)')
-      .where('starts_with(name, :oldName) = TRUE AND "ownerId" = :ownerId', {
-        oldName: foundTemplate.name.substring(0, copyEraseIndex),
-        ownerId: account.id,
-      })
-      .execute();
-
-    const newName =
-      foundTemplate.name.substring(0, copyEraseIndex) +
-      '-copy-' +
-      (res?.[0]?.count || '0');
-
-    await this.templatesRepository.save({
-      name: newName,
-      owner: { id: ownerId },
-      slackMessage,
-      style,
-      subject,
-      text,
-      type,
-      smsText,
-    });
-  }
-
-  async findUsedInJourneys(account: Account, id: string) {
-    const template = await this.templatesRepository.findOneBy({
-      id,
-      owner: { id: account.id },
-    });
-    if (!template) throw new NotFoundException('Template not found');
-
-    const data = await this.audiencesRepository
-      .createQueryBuilder('audience')
-      .select(`DISTINCT(workflow."name")`)
-      .leftJoin(
-        'audience_templates_template',
-        'audience_templates_template',
-        'audience_templates_template."audienceId" = audience.id'
-      )
-      .leftJoin('workflow', 'workflow', 'workflow.id = audience."workflowId"')
-      .where(
-        `workflow."isDeleted" = false AND audience."ownerId" = :ownerId AND audience_templates_template."templateId" = :templateId`,
-        { ownerId: account.id, templateId: template.id }
-      )
-      .execute();
-
-    return data.map((item) => item.name);
-  }
-
-  public async parseTemplateTags(str: string) {
-    const matches = str.match(
-      /\[\[\s(email|sms|slack|firebase);[a-zA-Z0-9-\s]+;[a-zA-Z]+\s\]\]/g
-    );
-
-    if (!matches) return str;
-
-    for (const match of matches) {
-      const [type, templateName, templateProperty] = match
-        .replace('[[ ', '')
-        .replace(' ]]', '')
-        .trim()
-        .split(';');
-
-      const template = await this.templatesRepository.findOneBy({
-        type: <TemplateType>type,
-        name: templateName,
-      });
-
-      str = str.replace(match, template?.[templateProperty] || '');
-    }
-
-    return str;
-  }
-
-  async testWebhookTemplate(
-    account: Account,
-    id: string,
-    testCustomerEmail: string
-  ) {
-    const template = await this.templatesRepository.findOneBy({
-      owner: { id: account.id },
-      id,
-      type: TemplateType.WEBHOOK,
-    });
-
-    if (!template || !template.webhookData)
-      throw new NotFoundException('Webhook template not found');
-
-    const customer = await this.CustomerModel.findOne({
-      email: testCustomerEmail,
-    });
-
-    if (!customer) throw new NotFoundException('Customer not found');
-
-    const { _id, ownerId, audiences, ...tags } = customer.toObject();
-    const filteredTags = cleanTagsForSending(tags);
-
-    const { method } = template.webhookData;
-
-    let { body, headers, url } = template.webhookData;
-
-    url = await this.tagEngine.parseAndRender(url, filteredTags || {}, {
-      strictVariables: true,
-    });
-    url = await this.parseTemplateTags(url);
-
-    if (
-      [
-        WebhookMethod.GET,
-        WebhookMethod.HEAD,
-        WebhookMethod.DELETE,
-        WebhookMethod.OPTIONS,
-      ].includes(method)
-    ) {
-      body = undefined;
-    } else {
-      body = await this.parseTemplateTags(body);
-      body = await this.tagEngine.parseAndRender(body, filteredTags || {}, {
-        strictVariables: true,
-      });
-    }
-
-    headers = Object.fromEntries(
-      await Promise.all(
-        Object.entries(headers).map(async ([key, value]) => [
-          await this.parseTemplateTags(
-            await this.tagEngine.parseAndRender(key, filteredTags || {}, {
-              strictVariables: true,
-            })
-          ),
-          await this.parseTemplateTags(
-            await this.tagEngine.parseAndRender(value, filteredTags || {}, {
-              strictVariables: true,
-            })
-          ),
-        ])
-      )
-    );
-
-    try {
-      const res = await fetch(url, {
-        method,
-        body,
-        headers,
-      });
-
-      return {
-        body: await res.text(),
-        headers: res.headers,
-        status: res.status,
-      };
-    } catch (e) {
-      throw new BadRequestException(e);
-    }
-  }
-}
+import {
+  BadRequestException,
+  HttpException,
+  HttpStatus,
+  Inject,
+  Injectable,
+  LoggerService,
+  NotFoundException,
+} from '@nestjs/common';
+import { InjectRepository } from '@nestjs/typeorm';
+import { In, Repository } from 'typeorm';
+import { Account } from '../accounts/entities/accounts.entity';
+import {
+  Customer,
+  CustomerDocument,
+} from '../customers/schemas/customer.schema';
+import { CreateTemplateDto } from './dto/create-template.dto';
+import { UpdateTemplateDto } from './dto/update-template.dto';
+import {
+  Template,
+  TemplateType,
+  WebhookMethod,
+} from './entities/template.entity';
+import { Job, Queue } from 'bull';
+import { InjectQueue } from '@nestjs/bull';
+import { Installation } from '../slack/entities/installation.entity';
+import { SlackService } from '../slack/slack.service';
+import { WINSTON_MODULE_NEST_PROVIDER } from 'nest-winston';
+import { EventDto } from '../events/dto/event.dto';
+import { Audience } from '../audiences/entities/audience.entity';
+import { cleanTagsForSending } from '@/shared/utils/helpers';
+import { fetch } from 'undici';
+import { InjectModel } from '@nestjs/mongoose';
+import { Model } from 'mongoose';
+import { Liquid } from 'liquidjs';
+
+@Injectable()
+export class TemplatesService {
+  private tagEngine = new Liquid();
+
+  constructor(
+    @Inject(WINSTON_MODULE_NEST_PROVIDER)
+    private readonly logger: LoggerService,
+    @InjectRepository(Template)
+    public templatesRepository: Repository<Template>,
+    @InjectModel(Customer.name) public CustomerModel: Model<CustomerDocument>,
+    @InjectRepository(Audience)
+    private audiencesRepository: Repository<Audience>,
+    @Inject(SlackService) private slackService: SlackService,
+    @InjectQueue('message') private readonly messageQueue: Queue,
+    @InjectQueue('slack') private readonly slackQueue: Queue,
+    @InjectQueue('webhooks') private readonly webhooksQueue: Queue
+  ) {}
+
+  create(account: Account, createTemplateDto: CreateTemplateDto) {
+    const template = new Template();
+    template.type = createTemplateDto.type;
+    template.name = createTemplateDto.name;
+    switch (template.type) {
+      case TemplateType.EMAIL:
+        template.subject = createTemplateDto.subject;
+        template.text = createTemplateDto.text;
+        if (createTemplateDto.cc) template.cc = createTemplateDto.cc;
+        template.style = createTemplateDto.style;
+        break;
+      case TemplateType.SLACK:
+        template.slackMessage = createTemplateDto.slackMessage;
+        break;
+      case TemplateType.SMS:
+        template.smsText = createTemplateDto.smsText;
+        break;
+      case TemplateType.FIREBASE:
+        template.pushText = createTemplateDto.pushText;
+        template.pushTitle = createTemplateDto.pushTitle;
+        break;
+      case TemplateType.WEBHOOK:
+        template.webhookData = createTemplateDto.webhookData;
+        break;
+    }
+    return this.templatesRepository.save({
+      ...template,
+      owner: { id: account.id },
+    });
+  }
+
+  /**
+   * Queues a message up to be sent to a customer using a template.
+   *
+   *  @remarks
+   * If either the customer is not found or the template is not found
+   * this will return an error.
+   *
+   * @param account - The owner of the audience
+   * @param templateId - ID of template to send
+   * @param customerId - ID of customer to send to
+   *
+   */
+  async queueMessage(
+    account: Account,
+    templateId: string,
+    customer: CustomerDocument,
+    event: EventDto,
+    audienceId?: string
+  ): Promise<{ jobData: any; jobId: string | number }> {
+    const customerId = customer.id;
+    let template: Template,
+      job: Job<any>, // created jobId
+      installation: Installation,
+      message: any;
+    try {
+      template = await this.findOneById(account, templateId);
+      this.logger.debug(
+        'Found template: ' + template.id + ' of type ' + template.type
+      );
+    } catch (err) {
+      return Promise.reject(err);
+    }
+    const { _id, ownerId, audiences, ...tags } = customer.toObject();
+
+    const filteredTags = cleanTagsForSending(tags);
+
+    const {
+      mailgunAPIKey,
+      sendingName,
+      testSendingEmail,
+      testSendingName,
+      sendgridApiKey,
+      sendgridFromEmail,
+      email,
+    } = account;
+    let { sendingDomain, sendingEmail } = account;
+
+    let key = mailgunAPIKey;
+    let from = sendingName;
+
+    let jobData: any;
+
+    switch (template.type) {
+      case TemplateType.EMAIL:
+        if (account.emailProvider === 'free3') {
+          if (account.freeEmailsCount === 0)
+            throw new HttpException(
+              'You exceeded limit of 3 emails',
+              HttpStatus.PAYMENT_REQUIRED
+            );
+          sendingDomain = process.env.MAILGUN_TEST_DOMAIN;
+          key = process.env.MAILGUN_API_KEY;
+          from = testSendingName;
+          sendingEmail = testSendingEmail;
+          account.freeEmailsCount--;
+        }
+
+        if (account.emailProvider === 'sendgrid') {
+          key = sendgridApiKey;
+          from = sendgridFromEmail;
+        }
+
+        job = await this.messageQueue.add('email', {
+          accountId: account.id,
+          audienceId,
+          cc: template.cc,
+          customerId,
+          domain: sendingDomain,
+          email: sendingEmail,
+          eventProvider: account.emailProvider,
+          from,
+          trackingEmail: email,
+          key,
+          subject: template.subject,
+          tags: filteredTags,
+          templateId,
+          text: template.text,
+          to: customer.phEmail ? customer.phEmail : customer.email,
+        });
+        if (account.emailProvider === 'free3') await account.save();
+        break;
+      case TemplateType.SLACK:
+        try {
+          installation = await this.slackService.getInstallation(customer);
+        } catch (err) {
+          return Promise.reject(err);
+        }
+        job = await this.slackQueue.add('send', {
+          accountId: account.id,
+          args: {
+            audienceId,
+            channel: customer.slackId,
+            customerId,
+            tags: filteredTags,
+            templateId,
+            text: event?.payload ? event.payload : template.slackMessage,
+          },
+          methodName: 'chat.postMessage',
+          token: installation.installation.bot.token,
+          trackingEmail: email,
+        });
+        break;
+      case TemplateType.SMS:
+        job = await this.messageQueue.add('sms', {
+          accountId: account.id,
+          audienceId,
+          customerId,
+          from: account.smsFrom,
+          sid: account.smsAccountSid,
+          tags: filteredTags,
+          templateId: template.id,
+          text: template.smsText,
+          to: customer.phPhoneNumber || customer.phone,
+          token: account.smsAuthToken,
+          trackingEmail: email,
+        });
+        break;
+      case TemplateType.FIREBASE:
+        job = await this.messageQueue.add('firebase', {
+          accountId: account.id,
+          audienceId,
+          customerId,
+          firebaseCredentials: account.firebaseCredentials,
+          phDeviceToken: customer.phDeviceToken,
+          pushText: template.pushText,
+          pushTitle: template.pushTitle,
+          trackingEmail: email,
+          tags: filteredTags,
+          templateId: template.id,
+        });
+        break;
+      case TemplateType.WEBHOOK:
+        if (template.webhookData) {
+          job = await this.webhooksQueue.add('whapicall', {
+            template,
+            filteredTags,
+            audienceId,
+            customerId,
+            accountId: account.id,
+          });
+          try {
+            jobData = await job.finished();
+          } catch {
+            this.logger.warn('Error while retrieving webhook job data');
+          }
+        }
+        break;
+    }
+    return Promise.resolve({
+      jobData,
+      jobId: message ? message?.sid : job?.id,
+    });
+  }
+
+  async findAll(
+    account: Account,
+    take = 100,
+    skip = 0,
+    orderBy?: keyof Template,
+    orderType?: 'asc' | 'desc',
+    showDeleted?: boolean
+  ): Promise<{ data: Template[]; totalPages: number }> {
+    const totalPages = Math.ceil(
+      (await this.templatesRepository.count({
+        where: { owner: { id: account.id } },
+      })) / take || 1
+    );
+    const orderOptions = {};
+    if (orderBy && orderType) {
+      orderOptions[orderBy] = orderType;
+    }
+    const templates = await this.templatesRepository.find({
+      where: {
+        owner: { id: account.id },
+        isDeleted: In([!!showDeleted, false]),
+      },
+      order: orderOptions,
+      take: take < 100 ? take : 100,
+      skip,
+    });
+    return { data: templates, totalPages };
+  }
+
+  findOne(account: Account, name: string): Promise<Template> {
+    return this.templatesRepository.findOneBy({
+      owner: { id: account.id },
+      name,
+    });
+  }
+
+  findOneById(account: Account, id: string): Promise<Template> {
+    return this.templatesRepository.findOneBy({
+      owner: { id: account.id },
+      id: id,
+    });
+  }
+
+  findBy(account: Account, type: TemplateType): Promise<Template[]> {
+    return this.templatesRepository.findBy({
+      owner: { id: account.id },
+      type: type,
+    });
+  }
+
+  update(account: Account, name: string, updateTemplateDto: UpdateTemplateDto) {
+    return this.templatesRepository.update(
+      { owner: { id: (<Account>account).id }, name: name },
+      { ...updateTemplateDto }
+    );
+  }
+
+  async remove(account: Account, id: string): Promise<void> {
+    await this.templatesRepository.update(
+      {
+        owner: { id: (<Account>account).id },
+        id,
+      },
+      { isDeleted: true }
+    );
+  }
+
+  async duplicate(account: Account, name: string) {
+    const foundTemplate = await this.templatesRepository.findOne({
+      where: {
+        owner: { id: account.id },
+        name,
+      },
+      relations: ['owner'],
+    });
+    if (!foundTemplate) throw new NotFoundException('Template not found');
+
+    const { owner, slackMessage, style, subject, text, type, smsText } =
+      foundTemplate;
+
+    const ownerId = owner.id;
+
+    let copyEraseIndex = foundTemplate.name.indexOf('-copy');
+    if (copyEraseIndex === -1) copyEraseIndex = foundTemplate.name.length;
+
+    const res = await this.templatesRepository
+      .createQueryBuilder()
+      .select('COUNT(*)')
+      .where('starts_with(name, :oldName) = TRUE AND "ownerId" = :ownerId', {
+        oldName: foundTemplate.name.substring(0, copyEraseIndex),
+        ownerId: account.id,
+      })
+      .execute();
+
+    const newName =
+      foundTemplate.name.substring(0, copyEraseIndex) +
+      '-copy-' +
+      (res?.[0]?.count || '0');
+
+    await this.templatesRepository.save({
+      name: newName,
+      owner: { id: ownerId },
+      slackMessage,
+      style,
+      subject,
+      text,
+      type,
+      smsText,
+    });
+  }
+
+  async findUsedInJourneys(account: Account, id: string) {
+    const template = await this.templatesRepository.findOneBy({
+      id,
+      owner: { id: account.id },
+    });
+    if (!template) throw new NotFoundException('Template not found');
+
+    const data = await this.audiencesRepository
+      .createQueryBuilder('audience')
+      .select(`DISTINCT(workflow."name")`)
+      .leftJoin(
+        'audience_templates_template',
+        'audience_templates_template',
+        'audience_templates_template."audienceId" = audience.id'
+      )
+      .leftJoin('workflow', 'workflow', 'workflow.id = audience."workflowId"')
+      .where(
+        `workflow."isDeleted" = false AND audience."ownerId" = :ownerId AND audience_templates_template."templateId" = :templateId`,
+        { ownerId: account.id, templateId: template.id }
+      )
+      .execute();
+
+    return data.map((item) => item.name);
+  }
+
+  public async parseTemplateTags(str: string) {
+    const matches = str.match(
+      /\[\[\s(email|sms|slack|firebase);[a-zA-Z0-9-\s]+;[a-zA-Z]+\s\]\]/g
+    );
+
+    if (!matches) return str;
+
+    for (const match of matches) {
+      const [type, templateName, templateProperty] = match
+        .replace('[[ ', '')
+        .replace(' ]]', '')
+        .trim()
+        .split(';');
+
+      const template = await this.templatesRepository.findOneBy({
+        type: <TemplateType>type,
+        name: templateName,
+      });
+
+      str = str.replace(match, template?.[templateProperty] || '');
+    }
+
+    return str;
+  }
+
+  async testWebhookTemplate(
+    account: Account,
+    id: string,
+    testCustomerEmail: string
+  ) {
+    const template = await this.templatesRepository.findOneBy({
+      owner: { id: account.id },
+      id,
+      type: TemplateType.WEBHOOK,
+    });
+
+    if (!template || !template.webhookData)
+      throw new NotFoundException('Webhook template not found');
+
+    const customer = await this.CustomerModel.findOne({
+      email: testCustomerEmail,
+    });
+
+    if (!customer) throw new NotFoundException('Customer not found');
+
+    const { _id, ownerId, audiences, ...tags } = customer.toObject();
+    const filteredTags = cleanTagsForSending(tags);
+
+    const { method } = template.webhookData;
+
+    let { body, headers, url } = template.webhookData;
+
+    url = await this.tagEngine.parseAndRender(url, filteredTags || {}, {
+      strictVariables: true,
+    });
+    url = await this.parseTemplateTags(url);
+
+    if (
+      [
+        WebhookMethod.GET,
+        WebhookMethod.HEAD,
+        WebhookMethod.DELETE,
+        WebhookMethod.OPTIONS,
+      ].includes(method)
+    ) {
+      body = undefined;
+    } else {
+      body = await this.parseTemplateTags(body);
+      body = await this.tagEngine.parseAndRender(body, filteredTags || {}, {
+        strictVariables: true,
+      });
+    }
+
+    headers = Object.fromEntries(
+      await Promise.all(
+        Object.entries(headers).map(async ([key, value]) => [
+          await this.parseTemplateTags(
+            await this.tagEngine.parseAndRender(key, filteredTags || {}, {
+              strictVariables: true,
+            })
+          ),
+          await this.parseTemplateTags(
+            await this.tagEngine.parseAndRender(value, filteredTags || {}, {
+              strictVariables: true,
+            })
+          ),
+        ])
+      )
+    );
+
+    try {
+      const res = await fetch(url, {
+        method,
+        body,
+        headers,
+      });
+
+      return {
+        body: await res.text(),
+        headers: res.headers,
+        status: res.status,
+      };
+    } catch (e) {
+      throw new BadRequestException(e);
+    }
+  }
+}