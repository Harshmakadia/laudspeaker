import {
  Injectable,
  Inject,
  LoggerService,
  HttpException,
} from '@nestjs/common';
import { Correlation, CustomersService } from '../customers/customers.service';
import { CustomerDocument } from '../customers/schemas/customer.schema';
import {
  EventsTable,
  CustomEventTable,
  JobTypes,
} from './interfaces/event.interface';
import { Account } from '../accounts/entities/accounts.entity';
import { PosthogBatchEventDto } from './dto/posthog-batch-event.dto';
import { EventDto } from './dto/event.dto';
import { AccountsService } from '../accounts/accounts.service';
import { WorkflowsService } from '../workflows/workflows.service';
import { WINSTON_MODULE_NEST_PROVIDER } from 'nest-winston';
import { StatusJobDto } from './dto/status-event.dto';
import { Queue } from 'bull';
import { InjectQueue } from '@nestjs/bull';
import { InjectConnection, InjectModel } from '@nestjs/mongoose';
import mongoose, { Model } from 'mongoose';
import { EventDocument, Event } from './schemas/event.schema';
import mockData from '@/fixtures/mockData';
import { EventKeys, EventKeysDocument } from './schemas/event-keys.schema';
import { attributeConditions } from '@/fixtures/attributeConditions';
import keyTypes from '@/fixtures/keyTypes';
import { PostHogEventDto } from './dto/posthog-event.dto';
import defaultEventKeys from '@/fixtures/defaultEventKeys';
import {
  PosthogEventType,
  PosthogEventTypeDocument,
} from './schemas/posthog-event-type.schema';
import { WorkflowTick } from '../workflows/interfaces/workflow-tick.interface';
import { DataSource } from 'typeorm';
<<<<<<< HEAD
=======
import posthogEventMappings from '@/fixtures/posthogEventMappings';
>>>>>>> cbfddfb3

@Injectable()
export class EventsService {
  constructor(
    private dataSource: DataSource,
    @Inject(AccountsService) private readonly userService: AccountsService,
    @Inject(WorkflowsService)
    private readonly workflowsService: WorkflowsService,
    @Inject(CustomersService)
    private readonly customersService: CustomersService,
    @Inject(WINSTON_MODULE_NEST_PROVIDER)
    private readonly logger: LoggerService,
    @InjectQueue(JobTypes.email) private readonly emailQueue: Queue,
    @InjectQueue(JobTypes.slack) private readonly slackQueue: Queue,
    @InjectQueue(JobTypes.events)
    private readonly eventsQueue: Queue,
    @InjectModel(Event.name)
    private EventModel: Model<EventDocument>,
    @InjectModel(EventKeys.name)
    private EventKeysModel: Model<EventKeysDocument>,
    @InjectModel(PosthogEventType.name)
    private PosthogEventTypeModel: Model<PosthogEventTypeDocument>,
    @InjectConnection() private readonly connection: mongoose.Connection
  ) {
    for (const { name, property_type } of defaultEventKeys) {
      if (name && property_type) {
        this.EventKeysModel.updateOne(
          { key: name },
          { key: name, type: property_type, providerSpecific: 'posthog' },
          { upsert: true }
        ).exec();
      }
    }
    for (const { name, displayName, type, event } of posthogEventMappings) {
      if (name && displayName && type && event) {
        this.PosthogEventTypeModel.updateOne(
          { name: name },
          { name: name, displayName: displayName, type: type, event: event },
          { upsert: true }
        ).exec();
      }
    }
  }

  async correlate(
    account: Account,
    ev: EventsTable
  ): Promise<CustomerDocument> {
    return this.customersService.findByExternalIdOrCreate(
      account,
      ev.userId ? ev.userId : ev.anonymousId
    );
  }

  async correlateCustomEvent(
    account: Account,
    ev: CustomEventTable
  ): Promise<Correlation> {
    return this.customersService.findByCustomEvent(account, ev.slackId);
  }

  async getJobStatus(body: StatusJobDto, type: JobTypes) {
    const jobQueues = {
      [JobTypes.email]: this.emailQueue,
      [JobTypes.slack]: this.slackQueue,
      [JobTypes.events]: this.eventsQueue,
    };

    try {
      const job = await jobQueues[type].getJob(body.jobId);
      const state = await job.getState();
      return state;
    } catch (err) {
      this.logger.error(`Error getting ${type} job status: ` + err);
      throw new HttpException(`Error getting ${type} job status`, 503);
    }
  }

  async getPostHogPayload(apiKey: string, eventDto: PosthogBatchEventDto) {
    let account: Account, jobIds: WorkflowTick[]; // Account associated with the caller
    const transactionSession = await this.connection.startSession();
    transactionSession.startTransaction();
    const queryRunner = this.dataSource.createQueryRunner();
    await queryRunner.connect();
    await queryRunner.startTransaction();

    // Step 1: Find corresponding account
    let jobArray: WorkflowTick[] = []; // created jobId
    try {
      account = await this.userService.findOneByAPIKey(apiKey.substring(8));
      this.logger.debug('Found account: ' + account?.id);

      const chronologicalEvents: PostHogEventDto[] = eventDto.batch.sort(
        (a, b) =>
          new Date(a.originalTimestamp).getTime() -
          new Date(b.originalTimestamp).getTime()
      );

      for (
        let numEvent = 0;
        numEvent < chronologicalEvents.length;
        numEvent++
      ) {
        const currentEvent = chronologicalEvents[numEvent];
        this.logger.debug(
          'Processing posthog event: ' + JSON.stringify(currentEvent, null, 2)
        );

        if (
          currentEvent.type === 'track' &&
          currentEvent.event &&
          currentEvent.event !== 'change' &&
          currentEvent.event !== 'click' &&
          currentEvent.event !== 'submit' &&
          currentEvent.event !== '$pageleave' &&
          currentEvent.event !== '$rageclick'
        ) {
          const found = await this.PosthogEventTypeModel.findOne({
            name: currentEvent.event,
          })
            .session(transactionSession)
            .exec();
          if (!found) {
            await this.PosthogEventTypeModel.create(
              {
                name: currentEvent.event,
                type: currentEvent.type,
                displayName: currentEvent.event,
                event: currentEvent.event,
              },
              { session: transactionSession }
            );
          }
        }

        let jobIDs: WorkflowTick[] = [];
        //Step 2: Create/Correlate customer for each eventTemplatesService.queueMessage
        const postHogEventMapping = (event: any) => {
          const cust = {};
          if (event?.phPhoneNumber) {
            cust['phPhoneNumber'] = event.phPhoneNumber;
          }
          if (event?.phEmail) {
            cust['phEmail'] = event.phEmail;
          }
          if (event?.phCustom) {
            cust['phCustom'] = event.phCustom;
          }
          return cust;
        };

        const correlation = await this.customersService.findBySpecifiedEvent(
          account,
          'posthogId',
          currentEvent.userId,
          currentEvent,
          transactionSession,
          postHogEventMapping
        );

        if (!correlation.found) {
          await this.workflowsService.enrollCustomer(
            account,
            correlation.cust,
            queryRunner
          );
        }
        //need to change posthogeventdto to eventdo
        const convertedEventDto: EventDto = {
          correlationKey: 'posthogId',
          correlationValue: currentEvent.userId,
          event: currentEvent.context,
          source: 'posthog',
          payload: {
            type: currentEvent.type,
            event: currentEvent.event,
          },
        };

        //currentEvent
        jobIDs = await this.workflowsService.tick(
          account,
          convertedEventDto,
          queryRunner,
          transactionSession
        );
        this.logger.debug('Queued messages with jobIDs ' + jobIDs);
        jobArray = [...jobArray, ...jobIDs];
      }

      await transactionSession.commitTransaction();
      await queryRunner.commitTransaction();
    } catch (e) {
      await transactionSession.abortTransaction();
      await queryRunner.rollbackTransaction();
      this.logger.error('Error 340 processor: ' + e);
      throw e;
    } finally {
      await transactionSession.endSession();
      await queryRunner.release();
    }

    return jobArray;
  }

  async enginePayload(apiKey: string, eventDto: EventDto) {
    let account: Account, correlation: Correlation, jobIDs: WorkflowTick[];

    const transactionSession = await this.connection.startSession();
    transactionSession.startTransaction();
    const queryRunner = this.dataSource.createQueryRunner();
    await queryRunner.connect();
    await queryRunner.startTransaction();

    try {
      account = await this.userService.findOneByAPIKey(apiKey.substring(8));
      if (!account) this.logger.error('Account not found');
      this.logger.debug('Found Account: ' + account.id);

      correlation = await this.customersService.findOrCreateByCorrelationKVPair(
        account,
        eventDto,
        transactionSession
      );
      this.logger.debug('Correlation result:' + correlation.cust);

      if (!correlation.found)
        await this.workflowsService.enrollCustomer(
          account,
          correlation.cust,
          queryRunner
        );

      jobIDs = await this.workflowsService.tick(
        account,
        eventDto,
        queryRunner,
        transactionSession
      );
      this.logger.debug('Queued messages with jobID ' + jobIDs);
      if (eventDto) {
        await this.EventModel.create({
          ...eventDto,
          createdAt: new Date().toUTCString(),
        });
      }

      await transactionSession.commitTransaction();
      await queryRunner.commitTransaction();
    } catch (err) {
      await transactionSession.abortTransaction();
      await queryRunner.rollbackTransaction();
      this.logger.error('Error: ' + err);
      throw err;
    } finally {
      await transactionSession.endSession();
      await queryRunner.release();
    }

    console.log(jobIDs);
    return jobIDs;
  }

  async getOrUpdateAttributes(resourceId: string) {
    const attributes = await this.EventKeysModel.find().exec();
    if (resourceId === 'attributes') {
      return {
        id: resourceId,
        nextResourceURL: 'attributeConditions',
        options: attributes.map((attribute) => ({
          label: attribute.key,
          id: attribute.key,
          nextResourceURL: attribute.key,
        })),
        type: 'select',
      };
    }

    const attribute = attributes.find(
      (attribute) => attribute.key === resourceId
    );
    if (attribute)
      return {
        id: resourceId,
        options: attributeConditions(attribute.type, attribute.isArray),
        type: 'select',
      };

    return (
      mockData.resources.find((resource) => resource.id === resourceId) || {}
    );
  }

  async getAttributes(resourceId: string, providerSpecific?: string) {
    const attributes = await this.EventKeysModel.find({
      key: RegExp(`.*${resourceId}.*`, 'i'),
      providerSpecific,
    })
      .limit(10)
      .exec();

    return attributes.map((el) => ({
      key: el.key,
      type: el.type,
      isArray: el.isArray,
      options: attributeConditions(el.type, el.isArray),
    }));
  }

  async getPossibleTypes() {
    return keyTypes;
  }

  async getPossibleComparisonTypes(type: string, isArray = false) {
    return attributeConditions(type, isArray);
  }

  async getPossibleValues(key: string, search: string) {
    const searchRegExp = new RegExp(`.*${search}.*`, 'i');
    const docs = await this.EventModel.aggregate([
      { $match: { [`event.${key}`]: searchRegExp } },
      { $group: { _id: `$event.${key}` } },
      { $limit: 5 },
    ]).exec();
    return docs.map((doc) => doc?.['event']?.[key]).filter((item) => item);
  }

  async getPossiblePosthogTypes(search = '') {
    const searchRegExp = new RegExp(`.*${search}.*`, 'i');
    const types = await this.PosthogEventTypeModel.find({
      name: searchRegExp,
    })
      .limit(10)
      .exec();
    return types.map((type) => type.displayName);
  }
}
<|MERGE_RESOLUTION|>--- conflicted
+++ resolved
@@ -1,378 +1,375 @@
-import {
-  Injectable,
-  Inject,
-  LoggerService,
-  HttpException,
-} from '@nestjs/common';
-import { Correlation, CustomersService } from '../customers/customers.service';
-import { CustomerDocument } from '../customers/schemas/customer.schema';
-import {
-  EventsTable,
-  CustomEventTable,
-  JobTypes,
-} from './interfaces/event.interface';
-import { Account } from '../accounts/entities/accounts.entity';
-import { PosthogBatchEventDto } from './dto/posthog-batch-event.dto';
-import { EventDto } from './dto/event.dto';
-import { AccountsService } from '../accounts/accounts.service';
-import { WorkflowsService } from '../workflows/workflows.service';
-import { WINSTON_MODULE_NEST_PROVIDER } from 'nest-winston';
-import { StatusJobDto } from './dto/status-event.dto';
-import { Queue } from 'bull';
-import { InjectQueue } from '@nestjs/bull';
-import { InjectConnection, InjectModel } from '@nestjs/mongoose';
-import mongoose, { Model } from 'mongoose';
-import { EventDocument, Event } from './schemas/event.schema';
-import mockData from '@/fixtures/mockData';
-import { EventKeys, EventKeysDocument } from './schemas/event-keys.schema';
-import { attributeConditions } from '@/fixtures/attributeConditions';
-import keyTypes from '@/fixtures/keyTypes';
-import { PostHogEventDto } from './dto/posthog-event.dto';
-import defaultEventKeys from '@/fixtures/defaultEventKeys';
-import {
-  PosthogEventType,
-  PosthogEventTypeDocument,
-} from './schemas/posthog-event-type.schema';
-import { WorkflowTick } from '../workflows/interfaces/workflow-tick.interface';
-import { DataSource } from 'typeorm';
-<<<<<<< HEAD
-=======
-import posthogEventMappings from '@/fixtures/posthogEventMappings';
->>>>>>> cbfddfb3
-
-@Injectable()
-export class EventsService {
-  constructor(
-    private dataSource: DataSource,
-    @Inject(AccountsService) private readonly userService: AccountsService,
-    @Inject(WorkflowsService)
-    private readonly workflowsService: WorkflowsService,
-    @Inject(CustomersService)
-    private readonly customersService: CustomersService,
-    @Inject(WINSTON_MODULE_NEST_PROVIDER)
-    private readonly logger: LoggerService,
-    @InjectQueue(JobTypes.email) private readonly emailQueue: Queue,
-    @InjectQueue(JobTypes.slack) private readonly slackQueue: Queue,
-    @InjectQueue(JobTypes.events)
-    private readonly eventsQueue: Queue,
-    @InjectModel(Event.name)
-    private EventModel: Model<EventDocument>,
-    @InjectModel(EventKeys.name)
-    private EventKeysModel: Model<EventKeysDocument>,
-    @InjectModel(PosthogEventType.name)
-    private PosthogEventTypeModel: Model<PosthogEventTypeDocument>,
-    @InjectConnection() private readonly connection: mongoose.Connection
-  ) {
-    for (const { name, property_type } of defaultEventKeys) {
-      if (name && property_type) {
-        this.EventKeysModel.updateOne(
-          { key: name },
-          { key: name, type: property_type, providerSpecific: 'posthog' },
-          { upsert: true }
-        ).exec();
-      }
-    }
-    for (const { name, displayName, type, event } of posthogEventMappings) {
-      if (name && displayName && type && event) {
-        this.PosthogEventTypeModel.updateOne(
-          { name: name },
-          { name: name, displayName: displayName, type: type, event: event },
-          { upsert: true }
-        ).exec();
-      }
-    }
-  }
-
-  async correlate(
-    account: Account,
-    ev: EventsTable
-  ): Promise<CustomerDocument> {
-    return this.customersService.findByExternalIdOrCreate(
-      account,
-      ev.userId ? ev.userId : ev.anonymousId
-    );
-  }
-
-  async correlateCustomEvent(
-    account: Account,
-    ev: CustomEventTable
-  ): Promise<Correlation> {
-    return this.customersService.findByCustomEvent(account, ev.slackId);
-  }
-
-  async getJobStatus(body: StatusJobDto, type: JobTypes) {
-    const jobQueues = {
-      [JobTypes.email]: this.emailQueue,
-      [JobTypes.slack]: this.slackQueue,
-      [JobTypes.events]: this.eventsQueue,
-    };
-
-    try {
-      const job = await jobQueues[type].getJob(body.jobId);
-      const state = await job.getState();
-      return state;
-    } catch (err) {
-      this.logger.error(`Error getting ${type} job status: ` + err);
-      throw new HttpException(`Error getting ${type} job status`, 503);
-    }
-  }
-
-  async getPostHogPayload(apiKey: string, eventDto: PosthogBatchEventDto) {
-    let account: Account, jobIds: WorkflowTick[]; // Account associated with the caller
-    const transactionSession = await this.connection.startSession();
-    transactionSession.startTransaction();
-    const queryRunner = this.dataSource.createQueryRunner();
-    await queryRunner.connect();
-    await queryRunner.startTransaction();
-
-    // Step 1: Find corresponding account
-    let jobArray: WorkflowTick[] = []; // created jobId
-    try {
-      account = await this.userService.findOneByAPIKey(apiKey.substring(8));
-      this.logger.debug('Found account: ' + account?.id);
-
-      const chronologicalEvents: PostHogEventDto[] = eventDto.batch.sort(
-        (a, b) =>
-          new Date(a.originalTimestamp).getTime() -
-          new Date(b.originalTimestamp).getTime()
-      );
-
-      for (
-        let numEvent = 0;
-        numEvent < chronologicalEvents.length;
-        numEvent++
-      ) {
-        const currentEvent = chronologicalEvents[numEvent];
-        this.logger.debug(
-          'Processing posthog event: ' + JSON.stringify(currentEvent, null, 2)
-        );
-
-        if (
-          currentEvent.type === 'track' &&
-          currentEvent.event &&
-          currentEvent.event !== 'change' &&
-          currentEvent.event !== 'click' &&
-          currentEvent.event !== 'submit' &&
-          currentEvent.event !== '$pageleave' &&
-          currentEvent.event !== '$rageclick'
-        ) {
-          const found = await this.PosthogEventTypeModel.findOne({
-            name: currentEvent.event,
-          })
-            .session(transactionSession)
-            .exec();
-          if (!found) {
-            await this.PosthogEventTypeModel.create(
-              {
-                name: currentEvent.event,
-                type: currentEvent.type,
-                displayName: currentEvent.event,
-                event: currentEvent.event,
-              },
-              { session: transactionSession }
-            );
-          }
-        }
-
-        let jobIDs: WorkflowTick[] = [];
-        //Step 2: Create/Correlate customer for each eventTemplatesService.queueMessage
-        const postHogEventMapping = (event: any) => {
-          const cust = {};
-          if (event?.phPhoneNumber) {
-            cust['phPhoneNumber'] = event.phPhoneNumber;
-          }
-          if (event?.phEmail) {
-            cust['phEmail'] = event.phEmail;
-          }
-          if (event?.phCustom) {
-            cust['phCustom'] = event.phCustom;
-          }
-          return cust;
-        };
-
-        const correlation = await this.customersService.findBySpecifiedEvent(
-          account,
-          'posthogId',
-          currentEvent.userId,
-          currentEvent,
-          transactionSession,
-          postHogEventMapping
-        );
-
-        if (!correlation.found) {
-          await this.workflowsService.enrollCustomer(
-            account,
-            correlation.cust,
-            queryRunner
-          );
-        }
-        //need to change posthogeventdto to eventdo
-        const convertedEventDto: EventDto = {
-          correlationKey: 'posthogId',
-          correlationValue: currentEvent.userId,
-          event: currentEvent.context,
-          source: 'posthog',
-          payload: {
-            type: currentEvent.type,
-            event: currentEvent.event,
-          },
-        };
-
-        //currentEvent
-        jobIDs = await this.workflowsService.tick(
-          account,
-          convertedEventDto,
-          queryRunner,
-          transactionSession
-        );
-        this.logger.debug('Queued messages with jobIDs ' + jobIDs);
-        jobArray = [...jobArray, ...jobIDs];
-      }
-
-      await transactionSession.commitTransaction();
-      await queryRunner.commitTransaction();
-    } catch (e) {
-      await transactionSession.abortTransaction();
-      await queryRunner.rollbackTransaction();
-      this.logger.error('Error 340 processor: ' + e);
-      throw e;
-    } finally {
-      await transactionSession.endSession();
-      await queryRunner.release();
-    }
-
-    return jobArray;
-  }
-
-  async enginePayload(apiKey: string, eventDto: EventDto) {
-    let account: Account, correlation: Correlation, jobIDs: WorkflowTick[];
-
-    const transactionSession = await this.connection.startSession();
-    transactionSession.startTransaction();
-    const queryRunner = this.dataSource.createQueryRunner();
-    await queryRunner.connect();
-    await queryRunner.startTransaction();
-
-    try {
-      account = await this.userService.findOneByAPIKey(apiKey.substring(8));
-      if (!account) this.logger.error('Account not found');
-      this.logger.debug('Found Account: ' + account.id);
-
-      correlation = await this.customersService.findOrCreateByCorrelationKVPair(
-        account,
-        eventDto,
-        transactionSession
-      );
-      this.logger.debug('Correlation result:' + correlation.cust);
-
-      if (!correlation.found)
-        await this.workflowsService.enrollCustomer(
-          account,
-          correlation.cust,
-          queryRunner
-        );
-
-      jobIDs = await this.workflowsService.tick(
-        account,
-        eventDto,
-        queryRunner,
-        transactionSession
-      );
-      this.logger.debug('Queued messages with jobID ' + jobIDs);
-      if (eventDto) {
-        await this.EventModel.create({
-          ...eventDto,
-          createdAt: new Date().toUTCString(),
-        });
-      }
-
-      await transactionSession.commitTransaction();
-      await queryRunner.commitTransaction();
-    } catch (err) {
-      await transactionSession.abortTransaction();
-      await queryRunner.rollbackTransaction();
-      this.logger.error('Error: ' + err);
-      throw err;
-    } finally {
-      await transactionSession.endSession();
-      await queryRunner.release();
-    }
-
-    console.log(jobIDs);
-    return jobIDs;
-  }
-
-  async getOrUpdateAttributes(resourceId: string) {
-    const attributes = await this.EventKeysModel.find().exec();
-    if (resourceId === 'attributes') {
-      return {
-        id: resourceId,
-        nextResourceURL: 'attributeConditions',
-        options: attributes.map((attribute) => ({
-          label: attribute.key,
-          id: attribute.key,
-          nextResourceURL: attribute.key,
-        })),
-        type: 'select',
-      };
-    }
-
-    const attribute = attributes.find(
-      (attribute) => attribute.key === resourceId
-    );
-    if (attribute)
-      return {
-        id: resourceId,
-        options: attributeConditions(attribute.type, attribute.isArray),
-        type: 'select',
-      };
-
-    return (
-      mockData.resources.find((resource) => resource.id === resourceId) || {}
-    );
-  }
-
-  async getAttributes(resourceId: string, providerSpecific?: string) {
-    const attributes = await this.EventKeysModel.find({
-      key: RegExp(`.*${resourceId}.*`, 'i'),
-      providerSpecific,
-    })
-      .limit(10)
-      .exec();
-
-    return attributes.map((el) => ({
-      key: el.key,
-      type: el.type,
-      isArray: el.isArray,
-      options: attributeConditions(el.type, el.isArray),
-    }));
-  }
-
-  async getPossibleTypes() {
-    return keyTypes;
-  }
-
-  async getPossibleComparisonTypes(type: string, isArray = false) {
-    return attributeConditions(type, isArray);
-  }
-
-  async getPossibleValues(key: string, search: string) {
-    const searchRegExp = new RegExp(`.*${search}.*`, 'i');
-    const docs = await this.EventModel.aggregate([
-      { $match: { [`event.${key}`]: searchRegExp } },
-      { $group: { _id: `$event.${key}` } },
-      { $limit: 5 },
-    ]).exec();
-    return docs.map((doc) => doc?.['event']?.[key]).filter((item) => item);
-  }
-
-  async getPossiblePosthogTypes(search = '') {
-    const searchRegExp = new RegExp(`.*${search}.*`, 'i');
-    const types = await this.PosthogEventTypeModel.find({
-      name: searchRegExp,
-    })
-      .limit(10)
-      .exec();
-    return types.map((type) => type.displayName);
-  }
-}
+import {
+  Injectable,
+  Inject,
+  LoggerService,
+  HttpException,
+} from '@nestjs/common';
+import { Correlation, CustomersService } from '../customers/customers.service';
+import { CustomerDocument } from '../customers/schemas/customer.schema';
+import {
+  EventsTable,
+  CustomEventTable,
+  JobTypes,
+} from './interfaces/event.interface';
+import { Account } from '../accounts/entities/accounts.entity';
+import { PosthogBatchEventDto } from './dto/posthog-batch-event.dto';
+import { EventDto } from './dto/event.dto';
+import { AccountsService } from '../accounts/accounts.service';
+import { WorkflowsService } from '../workflows/workflows.service';
+import { WINSTON_MODULE_NEST_PROVIDER } from 'nest-winston';
+import { StatusJobDto } from './dto/status-event.dto';
+import { Queue } from 'bull';
+import { InjectQueue } from '@nestjs/bull';
+import { InjectConnection, InjectModel } from '@nestjs/mongoose';
+import mongoose, { Model } from 'mongoose';
+import { EventDocument, Event } from './schemas/event.schema';
+import mockData from '@/fixtures/mockData';
+import { EventKeys, EventKeysDocument } from './schemas/event-keys.schema';
+import { attributeConditions } from '@/fixtures/attributeConditions';
+import keyTypes from '@/fixtures/keyTypes';
+import { PostHogEventDto } from './dto/posthog-event.dto';
+import defaultEventKeys from '@/fixtures/defaultEventKeys';
+import {
+  PosthogEventType,
+  PosthogEventTypeDocument,
+} from './schemas/posthog-event-type.schema';
+import { WorkflowTick } from '../workflows/interfaces/workflow-tick.interface';
+import { DataSource } from 'typeorm';
+import posthogEventMappings from '@/fixtures/posthogEventMappings';
+
+@Injectable()
+export class EventsService {
+  constructor(
+    private dataSource: DataSource,
+    @Inject(AccountsService) private readonly userService: AccountsService,
+    @Inject(WorkflowsService)
+    private readonly workflowsService: WorkflowsService,
+    @Inject(CustomersService)
+    private readonly customersService: CustomersService,
+    @Inject(WINSTON_MODULE_NEST_PROVIDER)
+    private readonly logger: LoggerService,
+    @InjectQueue(JobTypes.email) private readonly emailQueue: Queue,
+    @InjectQueue(JobTypes.slack) private readonly slackQueue: Queue,
+    @InjectQueue(JobTypes.events)
+    private readonly eventsQueue: Queue,
+    @InjectModel(Event.name)
+    private EventModel: Model<EventDocument>,
+    @InjectModel(EventKeys.name)
+    private EventKeysModel: Model<EventKeysDocument>,
+    @InjectModel(PosthogEventType.name)
+    private PosthogEventTypeModel: Model<PosthogEventTypeDocument>,
+    @InjectConnection() private readonly connection: mongoose.Connection
+  ) {
+    for (const { name, property_type } of defaultEventKeys) {
+      if (name && property_type) {
+        this.EventKeysModel.updateOne(
+          { key: name },
+          { key: name, type: property_type, providerSpecific: 'posthog' },
+          { upsert: true }
+        ).exec();
+      }
+    }
+    for (const { name, displayName, type, event } of posthogEventMappings) {
+      if (name && displayName && type && event) {
+        this.PosthogEventTypeModel.updateOne(
+          { name: name },
+          { name: name, displayName: displayName, type: type, event: event },
+          { upsert: true }
+        ).exec();
+      }
+    }
+  }
+
+  async correlate(
+    account: Account,
+    ev: EventsTable
+  ): Promise<CustomerDocument> {
+    return this.customersService.findByExternalIdOrCreate(
+      account,
+      ev.userId ? ev.userId : ev.anonymousId
+    );
+  }
+
+  async correlateCustomEvent(
+    account: Account,
+    ev: CustomEventTable
+  ): Promise<Correlation> {
+    return this.customersService.findByCustomEvent(account, ev.slackId);
+  }
+
+  async getJobStatus(body: StatusJobDto, type: JobTypes) {
+    const jobQueues = {
+      [JobTypes.email]: this.emailQueue,
+      [JobTypes.slack]: this.slackQueue,
+      [JobTypes.events]: this.eventsQueue,
+    };
+
+    try {
+      const job = await jobQueues[type].getJob(body.jobId);
+      const state = await job.getState();
+      return state;
+    } catch (err) {
+      this.logger.error(`Error getting ${type} job status: ` + err);
+      throw new HttpException(`Error getting ${type} job status`, 503);
+    }
+  }
+
+  async getPostHogPayload(apiKey: string, eventDto: PosthogBatchEventDto) {
+    let account: Account, jobIds: WorkflowTick[]; // Account associated with the caller
+    const transactionSession = await this.connection.startSession();
+    transactionSession.startTransaction();
+    const queryRunner = this.dataSource.createQueryRunner();
+    await queryRunner.connect();
+    await queryRunner.startTransaction();
+
+    // Step 1: Find corresponding account
+    let jobArray: WorkflowTick[] = []; // created jobId
+    try {
+      account = await this.userService.findOneByAPIKey(apiKey.substring(8));
+      this.logger.debug('Found account: ' + account?.id);
+
+      const chronologicalEvents: PostHogEventDto[] = eventDto.batch.sort(
+        (a, b) =>
+          new Date(a.originalTimestamp).getTime() -
+          new Date(b.originalTimestamp).getTime()
+      );
+
+      for (
+        let numEvent = 0;
+        numEvent < chronologicalEvents.length;
+        numEvent++
+      ) {
+        const currentEvent = chronologicalEvents[numEvent];
+        this.logger.debug(
+          'Processing posthog event: ' + JSON.stringify(currentEvent, null, 2)
+        );
+
+        if (
+          currentEvent.type === 'track' &&
+          currentEvent.event &&
+          currentEvent.event !== 'change' &&
+          currentEvent.event !== 'click' &&
+          currentEvent.event !== 'submit' &&
+          currentEvent.event !== '$pageleave' &&
+          currentEvent.event !== '$rageclick'
+        ) {
+          const found = await this.PosthogEventTypeModel.findOne({
+            name: currentEvent.event,
+          })
+            .session(transactionSession)
+            .exec();
+          if (!found) {
+            await this.PosthogEventTypeModel.create(
+              {
+                name: currentEvent.event,
+                type: currentEvent.type,
+                displayName: currentEvent.event,
+                event: currentEvent.event,
+              },
+              { session: transactionSession }
+            );
+          }
+        }
+
+        let jobIDs: WorkflowTick[] = [];
+        //Step 2: Create/Correlate customer for each eventTemplatesService.queueMessage
+        const postHogEventMapping = (event: any) => {
+          const cust = {};
+          if (event?.phPhoneNumber) {
+            cust['phPhoneNumber'] = event.phPhoneNumber;
+          }
+          if (event?.phEmail) {
+            cust['phEmail'] = event.phEmail;
+          }
+          if (event?.phCustom) {
+            cust['phCustom'] = event.phCustom;
+          }
+          return cust;
+        };
+
+        const correlation = await this.customersService.findBySpecifiedEvent(
+          account,
+          'posthogId',
+          currentEvent.userId,
+          currentEvent,
+          transactionSession,
+          postHogEventMapping
+        );
+
+        if (!correlation.found) {
+          await this.workflowsService.enrollCustomer(
+            account,
+            correlation.cust,
+            queryRunner
+          );
+        }
+        //need to change posthogeventdto to eventdo
+        const convertedEventDto: EventDto = {
+          correlationKey: 'posthogId',
+          correlationValue: currentEvent.userId,
+          event: currentEvent.context,
+          source: 'posthog',
+          payload: {
+            type: currentEvent.type,
+            event: currentEvent.event,
+          },
+        };
+
+        //currentEvent
+        jobIDs = await this.workflowsService.tick(
+          account,
+          convertedEventDto,
+          queryRunner,
+          transactionSession
+        );
+        this.logger.debug('Queued messages with jobIDs ' + jobIDs);
+        jobArray = [...jobArray, ...jobIDs];
+      }
+
+      await transactionSession.commitTransaction();
+      await queryRunner.commitTransaction();
+    } catch (e) {
+      await transactionSession.abortTransaction();
+      await queryRunner.rollbackTransaction();
+      this.logger.error('Error 340 processor: ' + e);
+      throw e;
+    } finally {
+      await transactionSession.endSession();
+      await queryRunner.release();
+    }
+
+    return jobArray;
+  }
+
+  async enginePayload(apiKey: string, eventDto: EventDto) {
+    let account: Account, correlation: Correlation, jobIDs: WorkflowTick[];
+
+    const transactionSession = await this.connection.startSession();
+    transactionSession.startTransaction();
+    const queryRunner = this.dataSource.createQueryRunner();
+    await queryRunner.connect();
+    await queryRunner.startTransaction();
+
+    try {
+      account = await this.userService.findOneByAPIKey(apiKey.substring(8));
+      if (!account) this.logger.error('Account not found');
+      this.logger.debug('Found Account: ' + account.id);
+
+      correlation = await this.customersService.findOrCreateByCorrelationKVPair(
+        account,
+        eventDto,
+        transactionSession
+      );
+      this.logger.debug('Correlation result:' + correlation.cust);
+
+      if (!correlation.found)
+        await this.workflowsService.enrollCustomer(
+          account,
+          correlation.cust,
+          queryRunner
+        );
+
+      jobIDs = await this.workflowsService.tick(
+        account,
+        eventDto,
+        queryRunner,
+        transactionSession
+      );
+      this.logger.debug('Queued messages with jobID ' + jobIDs);
+      if (eventDto) {
+        await this.EventModel.create({
+          ...eventDto,
+          createdAt: new Date().toUTCString(),
+        });
+      }
+
+      await transactionSession.commitTransaction();
+      await queryRunner.commitTransaction();
+    } catch (err) {
+      await transactionSession.abortTransaction();
+      await queryRunner.rollbackTransaction();
+      this.logger.error('Error: ' + err);
+      throw err;
+    } finally {
+      await transactionSession.endSession();
+      await queryRunner.release();
+    }
+
+    console.log(jobIDs);
+    return jobIDs;
+  }
+
+  async getOrUpdateAttributes(resourceId: string) {
+    const attributes = await this.EventKeysModel.find().exec();
+    if (resourceId === 'attributes') {
+      return {
+        id: resourceId,
+        nextResourceURL: 'attributeConditions',
+        options: attributes.map((attribute) => ({
+          label: attribute.key,
+          id: attribute.key,
+          nextResourceURL: attribute.key,
+        })),
+        type: 'select',
+      };
+    }
+
+    const attribute = attributes.find(
+      (attribute) => attribute.key === resourceId
+    );
+    if (attribute)
+      return {
+        id: resourceId,
+        options: attributeConditions(attribute.type, attribute.isArray),
+        type: 'select',
+      };
+
+    return (
+      mockData.resources.find((resource) => resource.id === resourceId) || {}
+    );
+  }
+
+  async getAttributes(resourceId: string, providerSpecific?: string) {
+    const attributes = await this.EventKeysModel.find({
+      key: RegExp(`.*${resourceId}.*`, 'i'),
+      providerSpecific,
+    })
+      .limit(10)
+      .exec();
+
+    return attributes.map((el) => ({
+      key: el.key,
+      type: el.type,
+      isArray: el.isArray,
+      options: attributeConditions(el.type, el.isArray),
+    }));
+  }
+
+  async getPossibleTypes() {
+    return keyTypes;
+  }
+
+  async getPossibleComparisonTypes(type: string, isArray = false) {
+    return attributeConditions(type, isArray);
+  }
+
+  async getPossibleValues(key: string, search: string) {
+    const searchRegExp = new RegExp(`.*${search}.*`, 'i');
+    const docs = await this.EventModel.aggregate([
+      { $match: { [`event.${key}`]: searchRegExp } },
+      { $group: { _id: `$event.${key}` } },
+      { $limit: 5 },
+    ]).exec();
+    return docs.map((doc) => doc?.['event']?.[key]).filter((item) => item);
+  }
+
+  async getPossiblePosthogTypes(search = '') {
+    const searchRegExp = new RegExp(`.*${search}.*`, 'i');
+    const types = await this.PosthogEventTypeModel.find({
+      name: searchRegExp,
+    })
+      .limit(10)
+      .exec();
+    return types.map((type) => type.displayName);
+  }
+}