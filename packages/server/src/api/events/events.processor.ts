--- conflicted
+++ resolved
@@ -1,378 +1,367 @@
-import { AppDataSource } from '@/data-source';
-import { Process, Processor } from '@nestjs/bull';
-import {
-  HttpException,
-  Inject,
-  Injectable,
-  LoggerService,
-} from '@nestjs/common';
-import { InjectConnection, InjectModel } from '@nestjs/mongoose';
-import { Job } from 'bull';
-import mongoose, { Model } from 'mongoose';
-import { WINSTON_MODULE_NEST_PROVIDER } from 'nest-winston';
-import { AccountsService } from '../accounts/accounts.service';
-import { Account } from '../accounts/entities/accounts.entity';
-import { Audience } from '../audiences/entities/audience.entity';
-import { Correlation, CustomersService } from '../customers/customers.service';
-import { CustomerDocument } from '../customers/schemas/customer.schema';
-import { Workflow } from '../workflows/entities/workflow.entity';
-import { WorkflowTick } from '../workflows/interfaces/workflow-tick.interface';
-import { WorkflowsService } from '../workflows/workflows.service';
-import { EventDto } from './dto/event.dto';
-import { PosthogBatchEventDto } from './dto/posthog-batch-event.dto';
-import { PostHogEventDto } from './dto/posthog-event.dto';
-import errors from '@/shared/utils/errors';
-import { EventDocument } from './schemas/event.schema';
-import {
-  PosthogEventType,
-  PosthogEventTypeDocument,
-} from './schemas/posthog-event-type.schema';
-import { Segment } from '../segments/entities/segment.entity';
-import { AudiencesService } from '../audiences/audiences.service';
-
-export interface StartDto {
-  account: Account;
-  workflowID: string;
-}
-
-export interface CustomEventDto {
-  apiKey: string;
-  eventDto: EventDto;
-}
-
-export interface PosthogEventDto {
-  apiKey: string;
-  eventDto: PosthogBatchEventDto;
-}
-
-@Processor('events')
-@Injectable()
-export class EventsProcessor {
-  constructor(
-    @Inject(WINSTON_MODULE_NEST_PROVIDER)
-    private readonly logger: LoggerService,
-    @InjectModel(Event.name)
-    private EventModel: Model<EventDocument>,
-    @Inject(AccountsService) private readonly userService: AccountsService,
-    @Inject(WorkflowsService)
-    private readonly workflowsService: WorkflowsService,
-    @Inject(CustomersService)
-    private readonly customersService: CustomersService,
-    @Inject(AudiencesService) private audiencesService: AudiencesService,
-    @InjectModel(PosthogEventType.name)
-    private PosthogEventTypeModel: Model<PosthogEventTypeDocument>,
-    @InjectConnection() private readonly connection: mongoose.Connection
-  ) {}
-
-  @Process('start')
-  async processJourneyStart(job: Job<StartDto>) {
-<<<<<<< HEAD
-    this.logger.debug(
-      '\n\n\n JOB data:\n',
-      JSON.stringify(job.data, null, 2),
-      '\n\n\n'
-    );
-
-    const { accountId, workflowID } = job.data;
-=======
-    const { account, workflowID } = job.data;
->>>>>>> d674f94f
-
-    let workflow: Workflow; // Workflow to update
-    let audience: Audience; // Audience to freeze/send messages to
-    let customers: CustomerDocument[]; // Customers to add to primary audience
-    let jobIDs: (string | number)[] = [];
-
-    const transactionSession = await this.connection.startSession();
-    await transactionSession.startTransaction();
-    const queryRunner = await AppDataSource.createQueryRunner();
-    await queryRunner.connect();
-    await queryRunner.startTransaction();
-
-    this.logger.debug('\n\n\nAccount id:', accountId, '\n\n\n');
-
-    try {
-<<<<<<< HEAD
-      const account = await queryRunner.manager.findOneBy(Account, {
-        id: accountId.toString(),
-      });
-=======
-      // this.logger.debug(`events.processor.ts:EventsProcessort.processJourneyStart: Account ${accountId} of type ${typeof accountId}`);
-      // const account = await queryRunner.manager.findOneBy(Account, {
-      //   id: accountId,
-      // });
->>>>>>> d674f94f
-
-      if (!account) throw new HttpException('User not found', 404);
-
-      workflow = await queryRunner.manager.findOne(Workflow, {
-        where: {
-          owner: { id: account?.id },
-          id: workflowID,
-        },
-        relations: ['segment'],
-      });
-      if (!workflow) {
-        this.logger.debug('Workflow does not exist');
-        return Promise.reject(errors.ERROR_DOES_NOT_EXIST);
-      }
-
-      if (workflow.isActive) {
-        this.logger.debug('Workflow already active');
-        return Promise.reject(new Error('Workflow already active'));
-      }
-      if (workflow?.isStopped)
-        return Promise.reject(
-          new Error('The workflow has already been stopped')
-        );
-      if (!workflow?.segment)
-        return Promise.reject(
-          new Error('To start workflow segment should be defined')
-        );
-
-      const audiences = await queryRunner.manager.findBy(Audience, {
-        workflow: { id: workflow.id },
-      });
-
-      for (let audience of audiences) {
-        audience = await this.audiencesService.freeze(
-          account,
-          audience.id,
-          queryRunner
-        );
-        this.logger.debug('Freezing audience ' + audience?.id);
-
-        if (audience.isPrimary) {
-          customers = await this.customersService.findByInclusionCriteria(
-            account,
-            workflow.segment.inclusionCriteria,
-            transactionSession
-          );
-          this.logger.debug(
-            'Customers to include in workflow: ' + customers.length
-          );
-
-          jobIDs = await this.audiencesService.moveCustomers(
-            account,
-            null,
-            audience,
-            customers,
-            null,
-            queryRunner,
-            workflow.rules,
-            workflow.id
-          );
-          this.logger.debug('Finished moving customers into workflow');
-
-          await queryRunner.manager.save(Workflow, {
-            ...workflow,
-            isActive: true,
-          });
-          this.logger.debug('Started workflow ' + workflow?.id);
-        }
-      }
-
-      const segment = await queryRunner.manager.findOneBy(Segment, {
-        id: workflow.segment.id,
-      });
-      await queryRunner.manager.save(Segment, { ...segment, isFreezed: true });
-
-      await transactionSession.commitTransaction();
-      await queryRunner.commitTransaction();
-    } catch (err) {
-      await transactionSession.abortTransaction();
-      await queryRunner.rollbackTransaction();
-      this.logger.error('Error: ' + err);
-      throw err;
-    } finally {
-      await transactionSession.endSession();
-      await queryRunner.release();
-    }
-
-    return Promise.resolve(jobIDs);
-  }
-
-  @Process('custom')
-  async processCustomEvent(job: Job<CustomEventDto>) {
-    const { apiKey, eventDto } = job.data;
-    let account: Account, correlation: Correlation, jobIDs: WorkflowTick[];
-
-    const transactionSession = await this.connection.startSession();
-    transactionSession.startTransaction();
-    const queryRunner = AppDataSource.createQueryRunner();
-    await queryRunner.connect();
-    await queryRunner.startTransaction();
-
-    try {
-      account = await this.userService.findOneByAPIKey(apiKey.substring(8));
-      if (!account) this.logger.error('Account not found');
-      this.logger.debug('Found Account: ' + account.id);
-
-      correlation = await this.customersService.findOrCreateByCorrelationKVPair(
-        account,
-        eventDto,
-        transactionSession
-      );
-      this.logger.debug('Correlation result:' + correlation.cust);
-
-      if (!correlation.found)
-        await this.workflowsService.enrollCustomer(
-          account,
-          correlation.cust,
-          queryRunner
-        );
-
-      jobIDs = await this.workflowsService.tick(
-        account,
-        eventDto,
-        queryRunner,
-        transactionSession
-      );
-      this.logger.debug('Queued messages with jobID ' + jobIDs);
-      if (eventDto) {
-        await this.EventModel.create({
-          ...eventDto,
-          createdAt: new Date().toUTCString(),
-        });
-      }
-
-      await transactionSession.commitTransaction();
-      await queryRunner.commitTransaction();
-    } catch (err) {
-      await transactionSession.abortTransaction();
-      await queryRunner.rollbackTransaction();
-      this.logger.error('Error: ' + err);
-      throw err;
-    } finally {
-      await transactionSession.endSession();
-      await queryRunner.release();
-    }
-
-    console.log(jobIDs);
-    return jobIDs;
-  }
-
-  @Process('posthog')
-  async processPosthogEvent(job: Job<PosthogEventDto>) {
-    console.log('--- processor start ---');
-    const { apiKey, eventDto } = job.data;
-    let account: Account, jobIds: WorkflowTick[]; // Account associated with the caller
-    const transactionSession = await this.connection.startSession();
-    transactionSession.startTransaction();
-    const queryRunner = AppDataSource.createQueryRunner();
-    await queryRunner.connect();
-    await queryRunner.startTransaction();
-    console.log('--- processor transaction started ---');
-
-    // Step 1: Find corresponding account
-    let jobArray: WorkflowTick[] = []; // created jobId
-    try {
-      account = await this.userService.findOneByAPIKey(apiKey.substring(8));
-      this.logger.debug('Found account: ' + account?.id);
-
-      const chronologicalEvents: PostHogEventDto[] = eventDto.batch.sort(
-        (a, b) =>
-          new Date(a.originalTimestamp).getTime() -
-          new Date(b.originalTimestamp).getTime()
-      );
-
-      for (
-        let numEvent = 0;
-        numEvent < chronologicalEvents.length;
-        numEvent++
-      ) {
-        const currentEvent = chronologicalEvents[numEvent];
-        this.logger.debug(
-          'Processing posthog event: ' + JSON.stringify(currentEvent, null, 2)
-        );
-
-        if (
-          currentEvent.type === 'track' &&
-          currentEvent.event &&
-          currentEvent.event !== 'clicked'
-        ) {
-          const found = await this.PosthogEventTypeModel.findOne({
-            name: currentEvent.event,
-          })
-            .session(transactionSession)
-            .exec();
-          if (!found) {
-            await this.PosthogEventTypeModel.create(
-              {
-                name: currentEvent.event,
-              },
-              { session: transactionSession }
-            );
-          }
-        }
-
-        let jobIDs: WorkflowTick[] = [];
-        //Step 2: Create/Correlate customer for each eventTemplatesService.queueMessage
-        const postHogEventMapping = (event: any) => {
-          const cust = {};
-          if (event?.phPhoneNumber) {
-            cust['phPhoneNumber'] = event.phPhoneNumber;
-          }
-          if (event?.phEmail) {
-            cust['phEmail'] = event.phEmail;
-          }
-          if (event?.phCustom) {
-            cust['phCustom'] = event.phCustom;
-          }
-          return cust;
-        };
-
-        const correlation = await this.customersService.findBySpecifiedEvent(
-          account,
-          'posthogId',
-          currentEvent.userId,
-          currentEvent,
-          transactionSession,
-          postHogEventMapping
-        );
-
-        if (!correlation.found) {
-          await this.workflowsService.enrollCustomer(
-            account,
-            correlation.cust,
-            queryRunner
-          );
-        }
-        //need to change posthogeventdto to eventdo
-        const convertedEventDto: EventDto = {
-          correlationKey: 'posthogId',
-          correlationValue: currentEvent.userId,
-          event: currentEvent.context,
-          source: 'posthog',
-          payload: {
-            type: currentEvent.type,
-            event: currentEvent.event,
-          },
-        };
-
-        //currentEvent
-        jobIDs = await this.workflowsService.tick(
-          account,
-          convertedEventDto,
-          queryRunner,
-          transactionSession
-        );
-        this.logger.debug('Queued messages with jobIDs ' + jobIDs);
-        jobArray = [...jobArray, ...jobIDs];
-      }
-
-      await transactionSession.commitTransaction();
-      await queryRunner.commitTransaction();
-    } catch (e) {
-      await transactionSession.abortTransaction();
-      await queryRunner.rollbackTransaction();
-      this.logger.error('Error 340 processor: ' + e);
-      throw e;
-    } finally {
-      await transactionSession.endSession();
-      await queryRunner.release();
-    }
-
-    return jobArray;
-  }
-}
+import { AppDataSource } from '@/data-source';
+import { Process, Processor } from '@nestjs/bull';
+import {
+  HttpException,
+  Inject,
+  Injectable,
+  LoggerService,
+} from '@nestjs/common';
+import { InjectConnection, InjectModel } from '@nestjs/mongoose';
+import { Job } from 'bull';
+import mongoose, { Model } from 'mongoose';
+import { WINSTON_MODULE_NEST_PROVIDER } from 'nest-winston';
+import { AccountsService } from '../accounts/accounts.service';
+import { Account } from '../accounts/entities/accounts.entity';
+import { Audience } from '../audiences/entities/audience.entity';
+import { Correlation, CustomersService } from '../customers/customers.service';
+import { CustomerDocument } from '../customers/schemas/customer.schema';
+import { Workflow } from '../workflows/entities/workflow.entity';
+import { WorkflowTick } from '../workflows/interfaces/workflow-tick.interface';
+import { WorkflowsService } from '../workflows/workflows.service';
+import { EventDto } from './dto/event.dto';
+import { PosthogBatchEventDto } from './dto/posthog-batch-event.dto';
+import { PostHogEventDto } from './dto/posthog-event.dto';
+import errors from '@/shared/utils/errors';
+import { EventDocument } from './schemas/event.schema';
+import {
+  PosthogEventType,
+  PosthogEventTypeDocument,
+} from './schemas/posthog-event-type.schema';
+import { Segment } from '../segments/entities/segment.entity';
+import { AudiencesService } from '../audiences/audiences.service';
+
+export interface StartDto {
+  accountId: string;
+  workflowID: string;
+}
+
+export interface CustomEventDto {
+  apiKey: string;
+  eventDto: EventDto;
+}
+
+export interface PosthogEventDto {
+  apiKey: string;
+  eventDto: PosthogBatchEventDto;
+}
+
+@Processor('events')
+@Injectable()
+export class EventsProcessor {
+  constructor(
+    @Inject(WINSTON_MODULE_NEST_PROVIDER)
+    private readonly logger: LoggerService,
+    @InjectModel(Event.name)
+    private EventModel: Model<EventDocument>,
+    @Inject(AccountsService) private readonly userService: AccountsService,
+    @Inject(WorkflowsService)
+    private readonly workflowsService: WorkflowsService,
+    @Inject(CustomersService)
+    private readonly customersService: CustomersService,
+    @Inject(AudiencesService) private audiencesService: AudiencesService,
+    @InjectModel(PosthogEventType.name)
+    private PosthogEventTypeModel: Model<PosthogEventTypeDocument>,
+    @InjectConnection() private readonly connection: mongoose.Connection
+  ) {}
+
+  @Process('start')
+  async processJourneyStart(job: Job<StartDto>) {
+    this.logger.debug(
+      '\n\n\n JOB data:\n',
+      JSON.stringify(job.data, null, 2),
+      '\n\n\n'
+    );
+
+    const { accountId, workflowID } = job.data;
+
+    let workflow: Workflow; // Workflow to update
+    let audience: Audience; // Audience to freeze/send messages to
+    let customers: CustomerDocument[]; // Customers to add to primary audience
+    let jobIDs: (string | number)[] = [];
+
+    const transactionSession = await this.connection.startSession();
+    await transactionSession.startTransaction();
+    const queryRunner = await AppDataSource.createQueryRunner();
+    await queryRunner.connect();
+    await queryRunner.startTransaction();
+
+    this.logger.debug('\n\n\nAccount id:', accountId, '\n\n\n');
+
+    try {
+      const account = await queryRunner.manager.findOneBy(Account, {
+        id: accountId.toString(),
+      });
+
+      if (!account) throw new HttpException('User not found', 404);
+
+      workflow = await queryRunner.manager.findOne(Workflow, {
+        where: {
+          owner: { id: account?.id },
+          id: workflowID,
+        },
+        relations: ['segment'],
+      });
+      if (!workflow) {
+        this.logger.debug('Workflow does not exist');
+        return Promise.reject(errors.ERROR_DOES_NOT_EXIST);
+      }
+
+      if (workflow.isActive) {
+        this.logger.debug('Workflow already active');
+        return Promise.reject(new Error('Workflow already active'));
+      }
+      if (workflow?.isStopped)
+        return Promise.reject(
+          new Error('The workflow has already been stopped')
+        );
+      if (!workflow?.segment)
+        return Promise.reject(
+          new Error('To start workflow segment should be defined')
+        );
+
+      const audiences = await queryRunner.manager.findBy(Audience, {
+        workflow: { id: workflow.id },
+      });
+
+      for (let audience of audiences) {
+        audience = await this.audiencesService.freeze(
+          account,
+          audience.id,
+          queryRunner
+        );
+        this.logger.debug('Freezing audience ' + audience?.id);
+
+        if (audience.isPrimary) {
+          customers = await this.customersService.findByInclusionCriteria(
+            account,
+            workflow.segment.inclusionCriteria,
+            transactionSession
+          );
+          this.logger.debug(
+            'Customers to include in workflow: ' + customers.length
+          );
+
+          jobIDs = await this.audiencesService.moveCustomers(
+            account,
+            null,
+            audience,
+            customers,
+            null,
+            queryRunner,
+            workflow.rules,
+            workflow.id
+          );
+          this.logger.debug('Finished moving customers into workflow');
+
+          await queryRunner.manager.save(Workflow, {
+            ...workflow,
+            isActive: true,
+          });
+          this.logger.debug('Started workflow ' + workflow?.id);
+        }
+      }
+
+      const segment = await queryRunner.manager.findOneBy(Segment, {
+        id: workflow.segment.id,
+      });
+      await queryRunner.manager.save(Segment, { ...segment, isFreezed: true });
+
+      await transactionSession.commitTransaction();
+      await queryRunner.commitTransaction();
+    } catch (err) {
+      await transactionSession.abortTransaction();
+      await queryRunner.rollbackTransaction();
+      this.logger.error('Error: ' + err);
+      throw err;
+    } finally {
+      await transactionSession.endSession();
+      await queryRunner.release();
+    }
+
+    return Promise.resolve(jobIDs);
+  }
+
+  @Process('custom')
+  async processCustomEvent(job: Job<CustomEventDto>) {
+    const { apiKey, eventDto } = job.data;
+    let account: Account, correlation: Correlation, jobIDs: WorkflowTick[];
+
+    const transactionSession = await this.connection.startSession();
+    transactionSession.startTransaction();
+    const queryRunner = AppDataSource.createQueryRunner();
+    await queryRunner.connect();
+    await queryRunner.startTransaction();
+
+    try {
+      account = await this.userService.findOneByAPIKey(apiKey.substring(8));
+      if (!account) this.logger.error('Account not found');
+      this.logger.debug('Found Account: ' + account.id);
+
+      correlation = await this.customersService.findOrCreateByCorrelationKVPair(
+        account,
+        eventDto,
+        transactionSession
+      );
+      this.logger.debug('Correlation result:' + correlation.cust);
+
+      if (!correlation.found)
+        await this.workflowsService.enrollCustomer(
+          account,
+          correlation.cust,
+          queryRunner
+        );
+
+      jobIDs = await this.workflowsService.tick(
+        account,
+        eventDto,
+        queryRunner,
+        transactionSession
+      );
+      this.logger.debug('Queued messages with jobID ' + jobIDs);
+      if (eventDto) {
+        await this.EventModel.create({
+          ...eventDto,
+          createdAt: new Date().toUTCString(),
+        });
+      }
+
+      await transactionSession.commitTransaction();
+      await queryRunner.commitTransaction();
+    } catch (err) {
+      await transactionSession.abortTransaction();
+      await queryRunner.rollbackTransaction();
+      this.logger.error('Error: ' + err);
+      throw err;
+    } finally {
+      await transactionSession.endSession();
+      await queryRunner.release();
+    }
+
+    console.log(jobIDs);
+    return jobIDs;
+  }
+
+  @Process('posthog')
+  async processPosthogEvent(job: Job<PosthogEventDto>) {
+    console.log('--- processor start ---');
+    const { apiKey, eventDto } = job.data;
+    let account: Account, jobIds: WorkflowTick[]; // Account associated with the caller
+    const transactionSession = await this.connection.startSession();
+    transactionSession.startTransaction();
+    const queryRunner = AppDataSource.createQueryRunner();
+    await queryRunner.connect();
+    await queryRunner.startTransaction();
+    console.log('--- processor transaction started ---');
+
+    // Step 1: Find corresponding account
+    let jobArray: WorkflowTick[] = []; // created jobId
+    try {
+      account = await this.userService.findOneByAPIKey(apiKey.substring(8));
+      this.logger.debug('Found account: ' + account?.id);
+
+      const chronologicalEvents: PostHogEventDto[] = eventDto.batch.sort(
+        (a, b) =>
+          new Date(a.originalTimestamp).getTime() -
+          new Date(b.originalTimestamp).getTime()
+      );
+
+      for (
+        let numEvent = 0;
+        numEvent < chronologicalEvents.length;
+        numEvent++
+      ) {
+        const currentEvent = chronologicalEvents[numEvent];
+        this.logger.debug(
+          'Processing posthog event: ' + JSON.stringify(currentEvent, null, 2)
+        );
+
+        if (
+          currentEvent.type === 'track' &&
+          currentEvent.event &&
+          currentEvent.event !== 'clicked'
+        ) {
+          const found = await this.PosthogEventTypeModel.findOne({
+            name: currentEvent.event,
+          })
+            .session(transactionSession)
+            .exec();
+          if (!found) {
+            await this.PosthogEventTypeModel.create(
+              {
+                name: currentEvent.event,
+              },
+              { session: transactionSession }
+            );
+          }
+        }
+
+        let jobIDs: WorkflowTick[] = [];
+        //Step 2: Create/Correlate customer for each eventTemplatesService.queueMessage
+        const postHogEventMapping = (event: any) => {
+          const cust = {};
+          if (event?.phPhoneNumber) {
+            cust['phPhoneNumber'] = event.phPhoneNumber;
+          }
+          if (event?.phEmail) {
+            cust['phEmail'] = event.phEmail;
+          }
+          if (event?.phCustom) {
+            cust['phCustom'] = event.phCustom;
+          }
+          return cust;
+        };
+
+        const correlation = await this.customersService.findBySpecifiedEvent(
+          account,
+          'posthogId',
+          currentEvent.userId,
+          currentEvent,
+          transactionSession,
+          postHogEventMapping
+        );
+
+        if (!correlation.found) {
+          await this.workflowsService.enrollCustomer(
+            account,
+            correlation.cust,
+            queryRunner
+          );
+        }
+        //need to change posthogeventdto to eventdo
+        const convertedEventDto: EventDto = {
+          correlationKey: 'posthogId',
+          correlationValue: currentEvent.userId,
+          event: currentEvent.context,
+          source: 'posthog',
+          payload: {
+            type: currentEvent.type,
+            event: currentEvent.event,
+          },
+        };
+
+        //currentEvent
+        jobIDs = await this.workflowsService.tick(
+          account,
+          convertedEventDto,
+          queryRunner,
+          transactionSession
+        );
+        this.logger.debug('Queued messages with jobIDs ' + jobIDs);
+        jobArray = [...jobArray, ...jobIDs];
+      }
+
+      await transactionSession.commitTransaction();
+      await queryRunner.commitTransaction();
+    } catch (e) {
+      await transactionSession.abortTransaction();
+      await queryRunner.rollbackTransaction();
+      this.logger.error('Error 340 processor: ' + e);
+      throw e;
+    } finally {
+      await transactionSession.endSession();
+      await queryRunner.release();
+    }
+
+    return jobArray;
+  }
+}