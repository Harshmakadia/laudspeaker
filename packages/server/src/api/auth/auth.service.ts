--- conflicted
+++ resolved
@@ -1,83 +1,78 @@
-import { HttpException, HttpStatus, Inject, Injectable } from '@nestjs/common';
-import { InjectRepository } from '@nestjs/typeorm';
-import { Account, PlanType } from '../accounts/entities/accounts.entity';
-import { Repository } from 'typeorm';
-import { RegisterDto } from '@/api/auth/dto/register.dto';
-import { LoginDto } from './dto/login.dto';
-import { AuthHelper } from './auth.helper';
-
-@Injectable()
-export class AuthService {
-  @InjectRepository(Account)
-  public readonly repository: Repository<Account>;
-
-  @Inject(AuthHelper)
-  public readonly helper: AuthHelper;
-
-  public async register(body: RegisterDto): Promise<any | never> {
-    const { firstName, lastName, email, password }: RegisterDto = body;
-    let user: Account = await this.repository.findOne({ where: { email } });
-    if (user) {
-      throw new HttpException('Conflict', HttpStatus.CONFLICT);
-    }
-
-    user = new Account();
-
-    user.firstName = firstName;
-    user.lastName = lastName;
-    user.email = email;
-    user.password = this.helper.encodePassword(password);
-    user.apiKey = this.helper.generateApiKey();
-    const ret = await this.repository.save({
-      ...user,
-      accountCreatedAt: new Date(),
-      plan: PlanType.FREE,
-    });
-    await this.helper.generateDefaultData(ret.id);
-
-<<<<<<< HEAD
-    return { ...ret, access_token: this.helper.generateToken(ret) };
-=======
-    user.id = ret.id;
-    return { ...ret, access_token: this.helper.generateToken(user) };
->>>>>>> 380ae1c9
-  }
-
-  public async login(body: LoginDto): Promise<any | never> {
-    const { email, password }: LoginDto = body;
-    const user: Account = await this.repository.findOne({ where: { email } });
-
-    if (!user) {
-      throw new HttpException('No user found', HttpStatus.NOT_FOUND);
-    }
-
-    const isPasswordValid: boolean = this.helper.isPasswordValid(
-      password,
-      user.password
-    );
-
-    if (!isPasswordValid) {
-      throw new HttpException('No user found', HttpStatus.NOT_FOUND);
-    }
-
-    const ret = await this.repository.save({
-      ...user,
-      lastLoginAt: new Date(),
-    });
-
-    return { ...ret, access_token: this.helper.generateToken(user) };
-  }
-
-  public async validateAPIKey(apiKey: string): Promise<Account | never> {
-    const user: Account = await this.repository.findOne({
-      where: { apiKey: apiKey },
-    });
-    return user;
-  }
-
-  public async refresh(user: Account): Promise<string> {
-    this.repository.update(user.id, { lastLoginAt: new Date() });
-
-    return this.helper.generateToken(user);
-  }
-}
+import { HttpException, HttpStatus, Inject, Injectable } from '@nestjs/common';
+import { InjectRepository } from '@nestjs/typeorm';
+import { Account, PlanType } from '../accounts/entities/accounts.entity';
+import { Repository } from 'typeorm';
+import { RegisterDto } from '@/api/auth/dto/register.dto';
+import { LoginDto } from './dto/login.dto';
+import { AuthHelper } from './auth.helper';
+
+@Injectable()
+export class AuthService {
+  @InjectRepository(Account)
+  public readonly repository: Repository<Account>;
+
+  @Inject(AuthHelper)
+  public readonly helper: AuthHelper;
+
+  public async register(body: RegisterDto): Promise<any | never> {
+    const { firstName, lastName, email, password }: RegisterDto = body;
+    let user: Account = await this.repository.findOne({ where: { email } });
+    if (user) {
+      throw new HttpException('Conflict', HttpStatus.CONFLICT);
+    }
+
+    user = new Account();
+
+    user.firstName = firstName;
+    user.lastName = lastName;
+    user.email = email;
+    user.password = this.helper.encodePassword(password);
+    user.apiKey = this.helper.generateApiKey();
+    const ret = await this.repository.save({
+      ...user,
+      accountCreatedAt: new Date(),
+      plan: PlanType.FREE,
+    });
+    await this.helper.generateDefaultData(ret.id);
+
+    return { ...ret, access_token: this.helper.generateToken(ret) };
+  }
+
+  public async login(body: LoginDto): Promise<any | never> {
+    const { email, password }: LoginDto = body;
+    const user: Account = await this.repository.findOne({ where: { email } });
+
+    if (!user) {
+      throw new HttpException('No user found', HttpStatus.NOT_FOUND);
+    }
+
+    const isPasswordValid: boolean = this.helper.isPasswordValid(
+      password,
+      user.password
+    );
+
+    if (!isPasswordValid) {
+      throw new HttpException('No user found', HttpStatus.NOT_FOUND);
+    }
+
+    const ret = await this.repository.save({
+      ...user,
+      lastLoginAt: new Date(),
+    });
+
+    return { ...ret, access_token: this.helper.generateToken(user) };
+  }
+
+  public async validateAPIKey(apiKey: string): Promise<Account | never> {
+    const user: Account = await this.repository.findOne({
+      where: { apiKey: apiKey },
+    });
+    return user;
+  }
+
+  public async refresh(user: Account): Promise<string> {
+    this.repository.update(user.id, { lastLoginAt: new Date() });
+
+    return this.helper.generateToken(user);
+  }
+}