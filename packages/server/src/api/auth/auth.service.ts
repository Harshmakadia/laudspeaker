import { HttpException, HttpStatus, Inject, Injectable } from '@nestjs/common';
import { InjectRepository } from '@nestjs/typeorm';
import { Account, PlanType } from '../accounts/entities/accounts.entity';
import { Repository } from 'typeorm';
import { RegisterDto } from '@/api/auth/dto/register.dto';
import { LoginDto } from './dto/login.dto';
import { AuthHelper } from './auth.helper';
import { InjectQueue } from '@nestjs/bull';
import { Queue } from 'bull';
import { Verification } from './entities/verification.entity';
import { CustomersService } from '../customers/customers.service';

@Injectable()
export class AuthService {
  constructor(
    @InjectQueue('email') private readonly emailQueue: Queue,
    @InjectRepository(Account)
    public readonly repository: Repository<Account>,
    @InjectRepository(Verification)
    public readonly verificationRepository: Repository<Verification>,
    @Inject(AuthHelper)
    public readonly helper: AuthHelper,
    @Inject(CustomersService) private customersService: CustomersService
  ) {}

  public async register(body: RegisterDto): Promise<any | never> {
    const { firstName, lastName, email, password }: RegisterDto = body;
    let user: Account = await this.repository.findOne({ where: { email } });
    if (user) {
      throw new HttpException('Conflict', HttpStatus.CONFLICT);
    }

    user = new Account();

    user.firstName = firstName;
    user.lastName = lastName;
    user.email = email;
    user.password = this.helper.encodePassword(password);
    user.apiKey = this.helper.generateApiKey();
    const ret = await this.repository.save({
      ...user,
      accountCreatedAt: new Date(),
      plan: PlanType.FREE,
    });
    await this.helper.generateDefaultData(ret.id);
<<<<<<< HEAD

    user.id = ret.id;

    await this.requestVerification(ret);
=======
>>>>>>> 2fbc0bf7

    return { ...ret, access_token: this.helper.generateToken(ret) };
  }

  public async login(body: LoginDto): Promise<any | never> {
    const { email, password }: LoginDto = body;
    const user: Account = await this.repository.findOne({ where: { email } });

    if (!user) {
      throw new HttpException('No user found', HttpStatus.NOT_FOUND);
    }

    const isPasswordValid: boolean = this.helper.isPasswordValid(
      password,
      user.password
    );

    if (!isPasswordValid) {
      throw new HttpException('No user found', HttpStatus.NOT_FOUND);
    }

    const ret = await this.repository.save({
      ...user,
      lastLoginAt: new Date(),
    });

    return { ...ret, access_token: this.helper.generateToken(user) };
  }

  public async validateAPIKey(apiKey: string): Promise<Account | never> {
    const user: Account = await this.repository.findOne({
      where: { apiKey: apiKey },
    });
    return user;
  }

  public async refresh(user: Account): Promise<string> {
    this.repository.update(user.id, { lastLoginAt: new Date() });

    return this.helper.generateToken(user);
  }

  public async requestVerification(user: Account) {
    let verification = this.verificationRepository.create({
      email: user.email,
      accountId: user.id,
      status: 'sent',
    });

    verification = await this.verificationRepository.save(verification);

    const verificationLink = `${process.env.FRONTEND_URL}/verify-email/${verification.id}`;

    await this.emailQueue.add('send', {
      key: process.env.MAILGUN_API_KEY,
      from: 'Laudspeaker',
      domain: process.env.MAILGUN_DOMAIN,
      email: 'noreply',
      to: user.email,
      subject: 'Email verification',
      text: `Link: <a href="${verificationLink}">${verificationLink}</a>`,
    });

    return verification;
  }

  public async verifyEmail(user: Account, verificationId: string) {
    const account = await this.repository.findOneBy({ id: user.id });
    if (!account)
      throw new HttpException('User not found', HttpStatus.NOT_FOUND);

    const verification = await this.verificationRepository.findOneBy({
      id: verificationId,
      accountId: user.id,
      status: 'sent',
    });
    if (!verification)
      throw new HttpException('Verification not found', HttpStatus.NOT_FOUND);

    if (verification.email !== account.email)
      throw new HttpException('Unexpected user email', HttpStatus.BAD_REQUEST);

    account.verified = true;
    verification.status = 'verified';

    const { email, firstName, lastName, verified, customerId } = account;

    if (customerId) {
      const foundCustomer = await this.customersService.findById(
        account,
        customerId
      );

      foundCustomer.verified = true;
      await foundCustomer.save();
    } else {
      const customer = await this.customersService.create(account, {
        email,
        firstName,
        lastName,
        verified,
      });
      account.customerId = customer.id;
    }

    await account.save();
    await verification.save();
  }
}
<|MERGE_RESOLUTION|>--- conflicted
+++ resolved
@@ -1,161 +1,158 @@
-import { HttpException, HttpStatus, Inject, Injectable } from '@nestjs/common';
-import { InjectRepository } from '@nestjs/typeorm';
-import { Account, PlanType } from '../accounts/entities/accounts.entity';
-import { Repository } from 'typeorm';
-import { RegisterDto } from '@/api/auth/dto/register.dto';
-import { LoginDto } from './dto/login.dto';
-import { AuthHelper } from './auth.helper';
-import { InjectQueue } from '@nestjs/bull';
-import { Queue } from 'bull';
-import { Verification } from './entities/verification.entity';
-import { CustomersService } from '../customers/customers.service';
-
-@Injectable()
-export class AuthService {
-  constructor(
-    @InjectQueue('email') private readonly emailQueue: Queue,
-    @InjectRepository(Account)
-    public readonly repository: Repository<Account>,
-    @InjectRepository(Verification)
-    public readonly verificationRepository: Repository<Verification>,
-    @Inject(AuthHelper)
-    public readonly helper: AuthHelper,
-    @Inject(CustomersService) private customersService: CustomersService
-  ) {}
-
-  public async register(body: RegisterDto): Promise<any | never> {
-    const { firstName, lastName, email, password }: RegisterDto = body;
-    let user: Account = await this.repository.findOne({ where: { email } });
-    if (user) {
-      throw new HttpException('Conflict', HttpStatus.CONFLICT);
-    }
-
-    user = new Account();
-
-    user.firstName = firstName;
-    user.lastName = lastName;
-    user.email = email;
-    user.password = this.helper.encodePassword(password);
-    user.apiKey = this.helper.generateApiKey();
-    const ret = await this.repository.save({
-      ...user,
-      accountCreatedAt: new Date(),
-      plan: PlanType.FREE,
-    });
-    await this.helper.generateDefaultData(ret.id);
-<<<<<<< HEAD
-
-    user.id = ret.id;
-
-    await this.requestVerification(ret);
-=======
->>>>>>> 2fbc0bf7
-
-    return { ...ret, access_token: this.helper.generateToken(ret) };
-  }
-
-  public async login(body: LoginDto): Promise<any | never> {
-    const { email, password }: LoginDto = body;
-    const user: Account = await this.repository.findOne({ where: { email } });
-
-    if (!user) {
-      throw new HttpException('No user found', HttpStatus.NOT_FOUND);
-    }
-
-    const isPasswordValid: boolean = this.helper.isPasswordValid(
-      password,
-      user.password
-    );
-
-    if (!isPasswordValid) {
-      throw new HttpException('No user found', HttpStatus.NOT_FOUND);
-    }
-
-    const ret = await this.repository.save({
-      ...user,
-      lastLoginAt: new Date(),
-    });
-
-    return { ...ret, access_token: this.helper.generateToken(user) };
-  }
-
-  public async validateAPIKey(apiKey: string): Promise<Account | never> {
-    const user: Account = await this.repository.findOne({
-      where: { apiKey: apiKey },
-    });
-    return user;
-  }
-
-  public async refresh(user: Account): Promise<string> {
-    this.repository.update(user.id, { lastLoginAt: new Date() });
-
-    return this.helper.generateToken(user);
-  }
-
-  public async requestVerification(user: Account) {
-    let verification = this.verificationRepository.create({
-      email: user.email,
-      accountId: user.id,
-      status: 'sent',
-    });
-
-    verification = await this.verificationRepository.save(verification);
-
-    const verificationLink = `${process.env.FRONTEND_URL}/verify-email/${verification.id}`;
-
-    await this.emailQueue.add('send', {
-      key: process.env.MAILGUN_API_KEY,
-      from: 'Laudspeaker',
-      domain: process.env.MAILGUN_DOMAIN,
-      email: 'noreply',
-      to: user.email,
-      subject: 'Email verification',
-      text: `Link: <a href="${verificationLink}">${verificationLink}</a>`,
-    });
-
-    return verification;
-  }
-
-  public async verifyEmail(user: Account, verificationId: string) {
-    const account = await this.repository.findOneBy({ id: user.id });
-    if (!account)
-      throw new HttpException('User not found', HttpStatus.NOT_FOUND);
-
-    const verification = await this.verificationRepository.findOneBy({
-      id: verificationId,
-      accountId: user.id,
-      status: 'sent',
-    });
-    if (!verification)
-      throw new HttpException('Verification not found', HttpStatus.NOT_FOUND);
-
-    if (verification.email !== account.email)
-      throw new HttpException('Unexpected user email', HttpStatus.BAD_REQUEST);
-
-    account.verified = true;
-    verification.status = 'verified';
-
-    const { email, firstName, lastName, verified, customerId } = account;
-
-    if (customerId) {
-      const foundCustomer = await this.customersService.findById(
-        account,
-        customerId
-      );
-
-      foundCustomer.verified = true;
-      await foundCustomer.save();
-    } else {
-      const customer = await this.customersService.create(account, {
-        email,
-        firstName,
-        lastName,
-        verified,
-      });
-      account.customerId = customer.id;
-    }
-
-    await account.save();
-    await verification.save();
-  }
-}
+import { HttpException, HttpStatus, Inject, Injectable } from '@nestjs/common';
+import { InjectRepository } from '@nestjs/typeorm';
+import { Account, PlanType } from '../accounts/entities/accounts.entity';
+import { Repository } from 'typeorm';
+import { RegisterDto } from '@/api/auth/dto/register.dto';
+import { LoginDto } from './dto/login.dto';
+import { AuthHelper } from './auth.helper';
+import { InjectQueue } from '@nestjs/bull';
+import { Queue } from 'bull';
+import { Verification } from './entities/verification.entity';
+import { CustomersService } from '../customers/customers.service';
+
+@Injectable()
+export class AuthService {
+  constructor(
+    @InjectQueue('email') private readonly emailQueue: Queue,
+    @InjectRepository(Account)
+    public readonly repository: Repository<Account>,
+    @InjectRepository(Verification)
+    public readonly verificationRepository: Repository<Verification>,
+    @Inject(AuthHelper)
+    public readonly helper: AuthHelper,
+    @Inject(CustomersService) private customersService: CustomersService
+  ) {}
+
+  public async register(body: RegisterDto): Promise<any | never> {
+    const { firstName, lastName, email, password }: RegisterDto = body;
+    let user: Account = await this.repository.findOne({ where: { email } });
+    if (user) {
+      throw new HttpException('Conflict', HttpStatus.CONFLICT);
+    }
+
+    user = new Account();
+
+    user.firstName = firstName;
+    user.lastName = lastName;
+    user.email = email;
+    user.password = this.helper.encodePassword(password);
+    user.apiKey = this.helper.generateApiKey();
+    const ret = await this.repository.save({
+      ...user,
+      accountCreatedAt: new Date(),
+      plan: PlanType.FREE,
+    });
+    await this.helper.generateDefaultData(ret.id);
+
+    user.id = ret.id;
+
+    await this.requestVerification(ret);
+
+    return { ...ret, access_token: this.helper.generateToken(ret) };
+  }
+
+  public async login(body: LoginDto): Promise<any | never> {
+    const { email, password }: LoginDto = body;
+    const user: Account = await this.repository.findOne({ where: { email } });
+
+    if (!user) {
+      throw new HttpException('No user found', HttpStatus.NOT_FOUND);
+    }
+
+    const isPasswordValid: boolean = this.helper.isPasswordValid(
+      password,
+      user.password
+    );
+
+    if (!isPasswordValid) {
+      throw new HttpException('No user found', HttpStatus.NOT_FOUND);
+    }
+
+    const ret = await this.repository.save({
+      ...user,
+      lastLoginAt: new Date(),
+    });
+
+    return { ...ret, access_token: this.helper.generateToken(user) };
+  }
+
+  public async validateAPIKey(apiKey: string): Promise<Account | never> {
+    const user: Account = await this.repository.findOne({
+      where: { apiKey: apiKey },
+    });
+    return user;
+  }
+
+  public async refresh(user: Account): Promise<string> {
+    this.repository.update(user.id, { lastLoginAt: new Date() });
+
+    return this.helper.generateToken(user);
+  }
+
+  public async requestVerification(user: Account) {
+    let verification = this.verificationRepository.create({
+      email: user.email,
+      accountId: user.id,
+      status: 'sent',
+    });
+
+    verification = await this.verificationRepository.save(verification);
+
+    const verificationLink = `${process.env.FRONTEND_URL}/verify-email/${verification.id}`;
+
+    await this.emailQueue.add('send', {
+      key: process.env.MAILGUN_API_KEY,
+      from: 'Laudspeaker',
+      domain: process.env.MAILGUN_DOMAIN,
+      email: 'noreply',
+      to: user.email,
+      subject: 'Email verification',
+      text: `Link: <a href="${verificationLink}">${verificationLink}</a>`,
+    });
+
+    return verification;
+  }
+
+  public async verifyEmail(user: Account, verificationId: string) {
+    const account = await this.repository.findOneBy({ id: user.id });
+    if (!account)
+      throw new HttpException('User not found', HttpStatus.NOT_FOUND);
+
+    const verification = await this.verificationRepository.findOneBy({
+      id: verificationId,
+      accountId: user.id,
+      status: 'sent',
+    });
+    if (!verification)
+      throw new HttpException('Verification not found', HttpStatus.NOT_FOUND);
+
+    if (verification.email !== account.email)
+      throw new HttpException('Unexpected user email', HttpStatus.BAD_REQUEST);
+
+    account.verified = true;
+    verification.status = 'verified';
+
+    const { email, firstName, lastName, verified, customerId } = account;
+
+    if (customerId) {
+      const foundCustomer = await this.customersService.findById(
+        account,
+        customerId
+      );
+
+      foundCustomer.verified = true;
+      await foundCustomer.save();
+    } else {
+      const customer = await this.customersService.create(account, {
+        email,
+        firstName,
+        lastName,
+        verified,
+      });
+      account.customerId = customer.id;
+    }
+
+    await account.save();
+    await verification.save();
+  }
+}