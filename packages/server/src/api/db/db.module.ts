--- conflicted
+++ resolved
@@ -1,65 +1,33 @@
-<<<<<<< HEAD
-import { Module } from '@nestjs/common';
-import { TypeOrmModule } from '@nestjs/typeorm';
-import { Account } from '../accounts/entities/accounts.entity';
-import { Audience } from '../audiences/entities/audience.entity';
-import { Verification } from '../auth/entities/verification.entity';
-import { Workflow } from '../workflows/entities/workflow.entity';
-import { Template } from '../templates/entities/template.entity';
-import { Job } from '../jobs/entities/job.entity';
-import { Segment } from '../segments/entities/segment.entity';
-import { Installation } from '../slack/entities/installation.entity';
-import { State } from '../slack/entities/state.entity';
-
-@Module({
-  imports: [
-    TypeOrmModule.forFeature([
-      Account,
-      Job,
-      Segment,
-      Installation,
-      State,
-      Workflow,
-      Template,
-      Audience,
-      Verification,
-    ]),
-  ],
-})
-export class DBModule {}
-=======
-import { Module } from '@nestjs/common';
-import { TypeOrmModule } from '@nestjs/typeorm';
-import { Account } from '../accounts/entities/accounts.entity';
-import { Audience } from '../audiences/entities/audience.entity';
-import { Verification } from '../auth/entities/verification.entity';
-import { Workflow } from '../workflows/entities/workflow.entity';
-import { Template } from '../templates/entities/template.entity';
-import { Job } from '../jobs/entities/job.entity';
-import { Segment } from '../segments/entities/segment.entity';
-import { Installation } from '../slack/entities/installation.entity';
-import { WebhookEvent } from '../webhooks/entities/webhook-event.entity';
-import { State } from '../slack/entities/state.entity';
-import { Integration } from '../integrations/entities/integration.entity';
-import { Database } from '../integrations/entities/database.entity';
-
-@Module({
-  imports: [
-    TypeOrmModule.forFeature([
-      Account,
-      Job,
-      Segment,
-      Installation,
-      State,
-      WebhookEvent,
-      Workflow,
-      Template,
-      Audience,
-      Verification,
-      Integration,
-      Database,
-    ]),
-  ],
-})
-export class DBModule {}
->>>>>>> 2a7d282b
+import { Module } from '@nestjs/common';
+import { TypeOrmModule } from '@nestjs/typeorm';
+import { Account } from '../accounts/entities/accounts.entity';
+import { Audience } from '../audiences/entities/audience.entity';
+import { Verification } from '../auth/entities/verification.entity';
+import { Workflow } from '../workflows/entities/workflow.entity';
+import { Template } from '../templates/entities/template.entity';
+import { Job } from '../jobs/entities/job.entity';
+import { Segment } from '../segments/entities/segment.entity';
+import { Installation } from '../slack/entities/installation.entity';
+import { State } from '../slack/entities/state.entity';
+import { Integration } from '../integrations/entities/integration.entity';
+import { Database } from '../integrations/entities/database.entity';
+
+@Module({
+  imports: [
+    TypeOrmModule.forFeature([
+      Account,
+      Job,
+      Segment,
+      Installation,
+      State,
+      WebhookEvent,
+      Workflow,
+      Template,
+      Audience,
+      Verification,
+      Integration,
+      Database,
+    ]),
+  ],
+})
+export class DBModule {}