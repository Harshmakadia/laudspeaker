--- conflicted
+++ resolved
@@ -1,644 +1,640 @@
-/* eslint-disable no-case-declarations */
-import mongoose, { isValidObjectId, Model, Types } from 'mongoose';
-import {
-  HttpException,
-  HttpStatus,
-  Inject,
-  Injectable,
-  LoggerService,
-} from '@nestjs/common';
-import { InjectModel } from '@nestjs/mongoose';
-import { Customer, CustomerDocument } from './schemas/customer.schema';
-import { CreateCustomerDto } from './dto/create-customer.dto';
-import mockData from '../../fixtures/mockData';
-import { Account } from '../accounts/entities/accounts.entity';
-import { Audience } from '../audiences/entities/audience.entity';
-import { InjectRepository } from '@nestjs/typeorm';
-import { Any, DataSource, In, Repository } from 'typeorm';
-import { checkInclusion } from '../audiences/audiences.helper';
-import { EventDto } from '../events/dto/event.dto';
-import {
-  CustomerKeys,
-  CustomerKeysDocument,
-} from './schemas/customer-keys.schema';
-import { InjectQueue } from '@nestjs/bull';
-import { Queue } from 'bull';
-import { WINSTON_MODULE_NEST_PROVIDER } from 'nest-winston';
-import { createClient } from '@clickhouse/client';
-<<<<<<< HEAD
-import { Workflow } from '../workflows/entities/workflow.entity';
-// import { Workflow } from '../workflows/entities/workflow.entity';
-=======
->>>>>>> 3949e4de
-
-export type Correlation = {
-  cust: CustomerDocument;
-  found: boolean;
-};
-
-const eventsMap = {
-  sent: 'accepted',
-  clicked: 'clicked',
-};
-
-@Injectable()
-export class CustomersService {
-  private clickhouseClient = createClient({
-    host: process.env.CLICKHOUSE_HOST ?? 'http://localhost:8123',
-    username: process.env.CLICKHOUSE_USER ?? 'default',
-    password: process.env.CLICKHOUSE_PASSWORD ?? '',
-  });
-
-  constructor(
-    @Inject(WINSTON_MODULE_NEST_PROVIDER)
-    private readonly logger: LoggerService,
-    @InjectQueue('customers') private readonly customersQueue: Queue,
-    @InjectModel(Customer.name) public CustomerModel: Model<CustomerDocument>,
-    @InjectModel(CustomerKeys.name)
-    private CustomerKeysModel: Model<CustomerKeysDocument>,
-    @InjectRepository(Audience)
-    private audiencesRepository: Repository<Audience>,
-    private dataSource: DataSource
-  ) {}
-
-  async create(
-    account: Account,
-    createCustomerDto: CreateCustomerDto
-  ): Promise<Customer> {
-    const createdCustomer = new this.CustomerModel({
-      ownerId: (<Account>account).id,
-      ...createCustomerDto,
-    });
-    const ret = await createdCustomer.save();
-    // Already started (isEditable = false), dynamic (isDyanmic = true),push
-    // Not started (isEditable = true), dynamic (isDyanmic = true), push
-    const dynamicAuds = await this.audiencesRepository.findBy({
-      ownerId: (<Account>account).id,
-      isDynamic: true,
-      isPrimary: true,
-    });
-    for (let index = 0; index < dynamicAuds.length; index++) {
-      if (checkInclusion(ret, dynamicAuds[index].inclusionCriteria)) {
-        await this.audiencesRepository.update(
-          { ownerId: (<Account>account).id, id: dynamicAuds[index].id },
-          {
-            customers: dynamicAuds[index].customers.concat(ret.id),
-          }
-        );
-      }
-    }
-    // Already started(isEditable = true), static(isDyanmic = false), don't push
-    // Not started(isEditable = false), static(isDyanmic = false), push
-    const staticAuds = await this.audiencesRepository.findBy({
-      ownerId: (<Account>account).id,
-      isDynamic: false,
-      isPrimary: true,
-      isEditable: false,
-    });
-    for (let index = 0; index < staticAuds.length; index++) {
-      if (checkInclusion(ret, staticAuds[index].inclusionCriteria)) {
-        await this.audiencesRepository.update(
-          { ownerId: (<Account>account).id, id: staticAuds[index].id },
-          {
-            customers: staticAuds[index].customers.concat(ret.id),
-          }
-        );
-      }
-    }
-
-    return ret;
-  }
-
-  async addPhCustomers(data: any, account: Account) {
-    for (let index = 0; index < data.length; index++) {
-      const addedBefore = await this.CustomerModel.find({
-        ownerId: (<Account>account).id,
-        posthogId: {
-          $in: [...data[index]['distinct_ids']],
-        },
-      }).exec();
-      let createdCustomer: CustomerDocument;
-      //create customer only if we don't see before, otherwise update data
-      if (addedBefore.length == 0) {
-        createdCustomer = new this.CustomerModel({});
-      } else {
-        createdCustomer = addedBefore[0];
-      }
-
-      createdCustomer['ownerId'] = account.id;
-      createdCustomer['posthogId'] = data[index]['distinct_ids'];
-      createdCustomer['phCreatedAt'] = data[index]['created_at'];
-      if (data[index]?.properties?.$initial_os) {
-        createdCustomer['phInitialOs'] = data[index]?.properties.$initial_os;
-      }
-      if (data[index]?.properties?.$geoip_time_zone) {
-        createdCustomer['phGeoIpTimeZone'] =
-          data[index]?.properties.$geoip_time_zone;
-      }
-      if (account['posthogEmailKey'] != null) {
-        const emailKey = account['posthogEmailKey'][0];
-        if (data[index]?.properties[emailKey]) {
-          createdCustomer['phEmail'] = data[index]?.properties[emailKey];
-        }
-      }
-      const ret = await createdCustomer.save();
-    }
-  }
-
-  async findAll(
-    account: Account,
-    take = 100,
-    skip = 0
-  ): Promise<{ data: CustomerDocument[]; totalPages: number }> {
-    const totalPages =
-      Math.ceil(
-        (await this.CustomerModel.count({
-          ownerId: (<Account>account).id,
-        }).exec()) / take
-      ) || 1;
-    const customers = await this.CustomerModel.find({
-      ownerId: (<Account>account).id,
-    })
-      .skip(skip)
-      .limit(take <= 100 ? take : 100)
-      .exec();
-    return { data: customers, totalPages };
-  }
-
-  async findOne(account: Account, id: string) {
-    if (!isValidObjectId(id))
-      throw new HttpException('Id is not valid', HttpStatus.BAD_REQUEST);
-
-    const customer = await this.CustomerModel.findOne({
-      _id: new Types.ObjectId(id),
-      ownerId: account.id,
-    }).exec();
-    if (!customer)
-      throw new HttpException('Person not found', HttpStatus.NOT_FOUND);
-    return {
-      ...customer.toObject<mongoose.LeanDocument<CustomerDocument>>(),
-      _id: id,
-    };
-  }
-
-  async findCustomerEvents(account: Account, customerId: string) {
-    await this.findOne(account, customerId);
-    const response = await this.clickhouseClient.query({
-      query: `SELECT audienceId, event, createdAt FROM message_status WHERE customerId = {customerId:String} LIMIT 4`,
-      query_params: { customerId },
-    });
-    const data = (
-      await response.json<{
-        data: { audienceId: string; event: string; createdAt: string }[];
-      }>()
-    )?.data;
-
-    const result = await Promise.all(
-      data.map(async (el) => {
-        const query = await this.dataSource
-          .createQueryBuilder(Workflow, 'workflow')
-          .select('workflow.id, workflow.name, audience.name as audname')
-          .where(':id=ANY(audiences)', {
-            id: el.audienceId,
-          })
-          .leftJoin('audience', 'audience', 'audience.id = :id', {
-            id: el.audienceId,
-          })
-          .execute();
-        return {
-          ...el,
-          ...(query?.[0] || {}),
-        };
-      })
-    );
-
-    return result;
-  }
-
-  async update(
-    account: Account,
-    id: string,
-    updateCustomerDto: Record<string, unknown>
-  ) {
-    const { _id, ...newCustomerData } = updateCustomerDto;
-    const customer = await this.findOne(account, id);
-    await this.CustomerModel.replaceOne(customer, newCustomerData).exec();
-
-    return newCustomerData;
-  }
-
-  async returnAllPeopleInfo(account: Account, take = 100, skip = 0) {
-    const { data, totalPages } = await this.findAll(
-      <Account>account,
-      take,
-      skip
-    );
-    const listInfo = data.map((person) => {
-      const info = {};
-      (info['id'] = person['_id'].toString()),
-        (info['salient'] = person['email']
-          ? person['email']
-          : person['slackEmail']
-          ? person['slackEmail']
-          : person['slackRealName']
-          ? person['slackRealName']
-          : '...');
-      return info;
-    });
-    return { data: listInfo, totalPages };
-  }
-
-  async findAudienceStatsCustomers(
-    account: Account,
-    take = 100,
-    skip = 0,
-    event?: string,
-    audienceId?: string
-  ) {
-    if (eventsMap[event] && audienceId) {
-      const response = await this.clickhouseClient.query({
-        query: `SELECT customerId FROM message_status WHERE audienceId = {audienceId:UUID} AND event = {event:String} ORDER BY createdAt LIMIT {take:Int32} OFFSET {skip:Int32}`,
-        query_params: { audienceId, event: eventsMap[event], take, skip },
-      });
-      const data = (await response.json<{ data: { customerId: string }[] }>())
-        ?.data;
-      const customerIds = data?.map((item) => item.customerId) || [];
-
-      return Promise.all(
-        customerIds.map(async (id) =>
-          (await this.findById(account, id)).toObject()
-        )
-      );
-    }
-  }
-
-  async ingestPosthogPersons(
-    proj: string,
-    phAuth: string,
-    phUrl: string,
-    account: Account
-  ) {
-    let posthogUrl: string;
-    if (phUrl[phUrl.length - 1] == '/') {
-      posthogUrl = phUrl + 'api/projects/' + proj + '/persons/';
-    } else {
-      posthogUrl = phUrl + '/api/projects/' + proj + '/persons/';
-    }
-    const authString = 'Bearer ' + phAuth;
-    try {
-      const job = await this.customersQueue.add({
-        url: posthogUrl,
-        auth: authString,
-        account: account,
-      });
-    } catch (e) {
-      this.logger.error('Error: ' + e);
-    }
-  }
-
-  async findByAudience(
-    account: Account,
-    audienceId: string
-  ): Promise<CustomerDocument[]> {
-    return this.CustomerModel.find({
-      ownerId: (<Account>account).id,
-      audiences: audienceId,
-    }).exec();
-  }
-
-  async findById(
-    account: Account,
-    customerId: string
-  ): Promise<CustomerDocument> {
-    const found = await this.CustomerModel.findById(customerId).exec();
-    if (found && found?.ownerId == (<Account>account).id) return found;
-    return;
-  }
-
-  async findBySlackId(
-    account: Account,
-    slackId: string
-  ): Promise<CustomerDocument> {
-    const customers = await this.CustomerModel.find({
-      ownerId: (<Account>account).id,
-      slackId: slackId,
-    }).exec();
-    return customers[0];
-    //return found;
-  }
-
-  async findByExternalIdOrCreate(
-    account: Account,
-    id: string
-  ): Promise<CustomerDocument> {
-    const customers = await this.CustomerModel.find({
-      ownerId: (<Account>account).id,
-      externalId: id,
-    }).exec();
-    if (customers.length < 1) {
-      const createdCustomer = new this.CustomerModel({
-        ownerId: (<Account>account).id,
-        externalId: id,
-      });
-      return createdCustomer.save();
-    } else return customers[0];
-  }
-
-  async findByCustomEvent(account: Account, id: string): Promise<Correlation> {
-    const customers = await this.CustomerModel.find({
-      ownerId: (<Account>account).id,
-      slackId: id,
-    }).exec();
-    if (customers.length < 1) {
-      const createdCustomer = new this.CustomerModel({
-        ownerId: (<Account>account).id,
-        slackId: id,
-      });
-      return { cust: await createdCustomer.save(), found: false };
-    } else return { cust: customers[0], found: true };
-  }
-
-  async findBySpecifiedEvent(
-    account: Account,
-    correlationKey: string,
-    correlationValue: string | [],
-    event: any,
-    mapping?: (event: any) => any
-  ): Promise<Correlation> {
-    // const queryParam: any = {
-    //   ownerId: (<Account>account).id,
-    //   [correlationKey]: correlationValue,
-    // };
-    // let customer: CustomerDocument = await this.CustomerModel.findOne(
-    //   queryParam
-    // ).exec();
-    // if (customer) {
-    //   if (mapping) {
-    //     customer = await this.CustomerModel.findOneAndUpdate(
-    //       queryParam,
-    //       mapping(event)
-    //     ).exec();
-    //     this.logger.debug('Customer found and updated: ' + JSON.stringify(customer));
-    //     return { cust: customer, found: true };
-    //   } else {
-    //     this.logger.debug('Customer found, no update needed: ' + customer.id);
-    //     return { cust: customer, found: true };
-    //   }
-    // } else {
-    //   if (mapping)
-    //     customer = await this.CustomerModel.findOneAndUpdate(
-    //       queryParam,
-    //       mapping(event),
-    //       { upsert: true }
-    //     ).exec();
-    //   else
-    //     customer = await this.CustomerModel.findOneAndUpdate(
-    //       queryParam,
-    //       undefined,
-    //       { upsert: true }
-    //     ).exec();
-    //   return { cust: customer, found: false };
-    // }
-    let customer: CustomerDocument;
-    const queryParam = {
-      ownerId: (<Account>account).id,
-      [correlationKey]: correlationValue,
-    };
-    this.logger.debug('QueryParam: ' + JSON.stringify(queryParam));
-    customer = await this.CustomerModel.findOne(queryParam).exec();
-    if (!customer) {
-      this.logger.debug('Customer not found, creating new customer...');
-      if (mapping) {
-        const newCust = mapping(event);
-        newCust['ownerId'] = (<Account>account).id;
-        newCust[correlationKey] = [correlationValue];
-        const createdCustomer = new this.CustomerModel(newCust);
-        this.logger.debug('New customer created: ' + createdCustomer.id);
-        return { cust: await createdCustomer.save(), found: false };
-      } else {
-        const createdCustomer = new this.CustomerModel({
-          ownerId: (<Account>account).id,
-          correlationKey: correlationValue,
-        });
-        this.logger.debug('New customer created: ' + createdCustomer.id);
-        return { cust: await createdCustomer.save(), found: false };
-      }
-
-      //to do cant just return [0] in the future
-    } else {
-      if (mapping)
-        customer = await this.CustomerModel.findOneAndUpdate(
-          queryParam,
-          mapping(event)
-        ).exec();
-      this.logger.debug('Customer found: ' + customer.id);
-      return { cust: customer, found: true };
-    }
-  }
-
-  /**
-   * Finds all customers that match the inclusion criteria. Uses findAll under
-   * the hood.
-   *
-   * @remarks
-   * Optimize this to happen inside of mongo later.
-   *
-   * @param account - The owner of the customers
-   * @param criteria - Inclusion criteria to match on
-   *
-   */
-  async findByInclusionCriteria(
-    account: Account,
-    criteria: any
-  ): Promise<CustomerDocument[]> {
-    let customers: CustomerDocument[] = [];
-    const ret: CustomerDocument[] = [];
-    try {
-      customers = (await this.findAll(account)).data;
-    } catch (err) {
-      return Promise.reject(err);
-    }
-    customers.forEach((customer) => {
-      if (checkInclusion(customer, criteria)) ret.push(customer);
-    });
-    return Promise.resolve(ret);
-  }
-
-  checkInclusion(customer: CustomerDocument, inclusionCriteria: any): boolean {
-    return checkInclusion(customer, inclusionCriteria);
-  }
-
-  /**
-   * Find a single customer that has [correlationKey]=correlationValue
-   * belonging to account.id
-   *
-   * @remarks
-   * Optimize this to happen inside of mongo later.
-   *
-   * @param account - The owner of the customers
-   * @param correlationKey - matching key to use, i.e. email or slackId
-   * @param correlationValue - matching value to use, i.e. a@b.com or UABC1234
-   *
-   */
-  async findByCorrelationKVPair(
-    account: Account,
-    correlationKey: string,
-    correlationValue: string | []
-  ): Promise<CustomerDocument> {
-    let customer: CustomerDocument; // Found customer
-    const queryParam = {
-      ownerId: (<Account>account).id,
-      [correlationKey]: correlationValue,
-    };
-    try {
-      customer = await this.CustomerModel.findOne(queryParam).exec();
-      this.logger.debug('Found customer in correlationKVPair:' + customer.id);
-    } catch (err) {
-      return Promise.reject(err);
-    }
-    return Promise.resolve(customer);
-  }
-
-  async findOrCreateByCorrelationKVPair(
-    account: Account,
-    dto: EventDto
-  ): Promise<Correlation> {
-    let customer: CustomerDocument; // Found customer
-    const queryParam = { ownerId: (<Account>account).id };
-    queryParam[dto.correlationKey] = dto.correlationValue;
-    try {
-      customer = await this.CustomerModel.findOne(queryParam).exec();
-    } catch (err) {
-      return Promise.reject(err);
-    }
-    if (!customer) {
-      const createdCustomer = new this.CustomerModel(queryParam);
-      return { cust: await createdCustomer.save(), found: false };
-    } else return { cust: customer, found: true };
-  }
-
-  async mergeCustomers(
-    account: Account,
-    oldCustomer: any,
-    newCustomer: any
-  ): Promise<void> {
-    //we assume newer information is more up to date
-    oldCustomer.slackName = newCustomer.name;
-
-    if (newCustomer.real_name != null) {
-      oldCustomer.slackRealName = newCustomer.real_name;
-    }
-    if (newCustomer.team_id?.length)
-      oldCustomer.slackTeamId = newCustomer.team_id;
-
-    if (newCustomer.profile?.first_name) {
-      oldCustomer.firstName = newCustomer.profile.first_name;
-    }
-
-    if (newCustomer.profile?.last_name) {
-      oldCustomer.lastName = newCustomer.profile.last_name;
-    }
-    if (newCustomer.tz_offset != null) {
-      oldCustomer.slackTimeZone = newCustomer.tz_offset;
-    }
-    if (newCustomer.profile?.email != null) {
-      oldCustomer.slackEmail = newCustomer.profile.email;
-    }
-    oldCustomer.slackDeleted = newCustomer.deleted;
-    oldCustomer.slackAdmin = newCustomer.is_admin;
-    //false until specified by user
-    if (!newCustomer.is_admin) {
-      oldCustomer.slackTeamMember = false;
-    } else {
-      oldCustomer.slackTeamMember = true;
-    }
-    await oldCustomer.save();
-  }
-
-  async removeById(custId: string) {
-    const cust = await this.CustomerModel.findById(custId);
-    await this.CustomerModel.remove(cust);
-  }
-
-  async getAttributes(resourceId: string) {
-    const attributes = await this.CustomerKeysModel.find().exec();
-    if (resourceId === 'attributes') {
-      return {
-        id: resourceId,
-        nextResourceURL: 'attributeConditions',
-        options: attributes.map((attribute) => ({
-          label: attribute.key,
-          id: attribute.key,
-          nextResourceURL: attribute.key,
-        })),
-        type: 'select',
-      };
-    }
-
-    const attribute = attributes.find(
-      (attribute) => attribute.key === resourceId
-    );
-    if (attribute)
-      return {
-        id: resourceId,
-        options: attributeConditions(attribute.type, attribute.isArray),
-        type: 'select',
-      };
-
-    return (
-      mockData.resources.find((resource) => resource.id === resourceId) || {}
-    );
-  }
-}
-
-const attributeConditions = (type: string, isArray: boolean): any[] => {
-  if (isArray) {
-    return [
-      { label: 'contains', id: 'contains', where: '' },
-      { label: 'does not contain', id: 'doesNotContain', where: '' },
-    ];
-  }
-  switch (type) {
-    case 'String':
-      return [
-        { label: 'is equal to', id: 'isEqual', where: '' },
-        { label: 'is not equal to', id: 'isNotEqual', where: '' },
-        { label: 'exists', id: 'exists', where: '' },
-        { label: 'does not exist', id: 'doesNotExist', where: '' },
-        { label: 'contains', id: 'contains', where: '' },
-        { label: 'does not contain', id: 'doesNotContain', where: '' },
-      ];
-    case 'Email':
-      return [
-        { label: 'is equal to', id: 'isEqual', where: '' },
-        { label: 'is not equal to', id: 'isNotEqual', where: '' },
-        { label: 'exists', id: 'exists', where: '' },
-        { label: 'does not exist', id: 'doesNotExist', where: '' },
-        { label: 'contains', id: 'contains', where: '' },
-        { label: 'does not contain', id: 'doesNotContain', where: '' },
-      ];
-    case 'Number':
-      return [
-        { label: 'is equal to', id: 'isEqual', where: '' },
-        { label: 'is not equal to', id: 'isNotEqual', where: '' },
-        { label: 'is greater than', id: 'isGreaterThan', where: '' },
-        { label: 'is less than', id: 'isLessThan', where: '' },
-        { label: 'exists', id: 'exists', where: '' },
-        { label: 'does not exist', id: 'doesNotExist', where: '' },
-      ];
-    case 'Boolean':
-      return [
-        { label: 'is equal to', id: 'isBoolEqual', where: '' },
-        { label: 'is not equal to', id: 'isBoolNotEqual', where: '' },
-      ];
-    case 'Date':
-      return [
-        {
-          label: 'before',
-          id: 'isTimestampBefore',
-          where: '',
-        },
-        { label: 'after', id: 'isTimestampAfter', where: '' },
-      ];
-  }
-};
+/* eslint-disable no-case-declarations */
+import mongoose, { isValidObjectId, Model, Types } from 'mongoose';
+import {
+  HttpException,
+  HttpStatus,
+  Inject,
+  Injectable,
+  LoggerService,
+} from '@nestjs/common';
+import { InjectModel } from '@nestjs/mongoose';
+import { Customer, CustomerDocument } from './schemas/customer.schema';
+import { CreateCustomerDto } from './dto/create-customer.dto';
+import mockData from '../../fixtures/mockData';
+import { Account } from '../accounts/entities/accounts.entity';
+import { Audience } from '../audiences/entities/audience.entity';
+import { InjectRepository } from '@nestjs/typeorm';
+import { Any, DataSource, In, Repository } from 'typeorm';
+import { checkInclusion } from '../audiences/audiences.helper';
+import { EventDto } from '../events/dto/event.dto';
+import {
+  CustomerKeys,
+  CustomerKeysDocument,
+} from './schemas/customer-keys.schema';
+import { InjectQueue } from '@nestjs/bull';
+import { Queue } from 'bull';
+import { WINSTON_MODULE_NEST_PROVIDER } from 'nest-winston';
+import { createClient } from '@clickhouse/client';
+import { Workflow } from '../workflows/entities/workflow.entity';
+
+export type Correlation = {
+  cust: CustomerDocument;
+  found: boolean;
+};
+
+const eventsMap = {
+  sent: 'accepted',
+  clicked: 'clicked',
+};
+
+@Injectable()
+export class CustomersService {
+  private clickhouseClient = createClient({
+    host: process.env.CLICKHOUSE_HOST ?? 'http://localhost:8123',
+    username: process.env.CLICKHOUSE_USER ?? 'default',
+    password: process.env.CLICKHOUSE_PASSWORD ?? '',
+  });
+
+  constructor(
+    @Inject(WINSTON_MODULE_NEST_PROVIDER)
+    private readonly logger: LoggerService,
+    @InjectQueue('customers') private readonly customersQueue: Queue,
+    @InjectModel(Customer.name) public CustomerModel: Model<CustomerDocument>,
+    @InjectModel(CustomerKeys.name)
+    private CustomerKeysModel: Model<CustomerKeysDocument>,
+    @InjectRepository(Audience)
+    private audiencesRepository: Repository<Audience>,
+    private dataSource: DataSource
+  ) {}
+
+  async create(
+    account: Account,
+    createCustomerDto: CreateCustomerDto
+  ): Promise<Customer> {
+    const createdCustomer = new this.CustomerModel({
+      ownerId: (<Account>account).id,
+      ...createCustomerDto,
+    });
+    const ret = await createdCustomer.save();
+    // Already started (isEditable = false), dynamic (isDyanmic = true),push
+    // Not started (isEditable = true), dynamic (isDyanmic = true), push
+    const dynamicAuds = await this.audiencesRepository.findBy({
+      ownerId: (<Account>account).id,
+      isDynamic: true,
+      isPrimary: true,
+    });
+    for (let index = 0; index < dynamicAuds.length; index++) {
+      if (checkInclusion(ret, dynamicAuds[index].inclusionCriteria)) {
+        await this.audiencesRepository.update(
+          { ownerId: (<Account>account).id, id: dynamicAuds[index].id },
+          {
+            customers: dynamicAuds[index].customers.concat(ret.id),
+          }
+        );
+      }
+    }
+    // Already started(isEditable = true), static(isDyanmic = false), don't push
+    // Not started(isEditable = false), static(isDyanmic = false), push
+    const staticAuds = await this.audiencesRepository.findBy({
+      ownerId: (<Account>account).id,
+      isDynamic: false,
+      isPrimary: true,
+      isEditable: false,
+    });
+    for (let index = 0; index < staticAuds.length; index++) {
+      if (checkInclusion(ret, staticAuds[index].inclusionCriteria)) {
+        await this.audiencesRepository.update(
+          { ownerId: (<Account>account).id, id: staticAuds[index].id },
+          {
+            customers: staticAuds[index].customers.concat(ret.id),
+          }
+        );
+      }
+    }
+
+    return ret;
+  }
+
+  async addPhCustomers(data: any, account: Account) {
+    for (let index = 0; index < data.length; index++) {
+      const addedBefore = await this.CustomerModel.find({
+        ownerId: (<Account>account).id,
+        posthogId: {
+          $in: [...data[index]['distinct_ids']],
+        },
+      }).exec();
+      let createdCustomer: CustomerDocument;
+      //create customer only if we don't see before, otherwise update data
+      if (addedBefore.length == 0) {
+        createdCustomer = new this.CustomerModel({});
+      } else {
+        createdCustomer = addedBefore[0];
+      }
+
+      createdCustomer['ownerId'] = account.id;
+      createdCustomer['posthogId'] = data[index]['distinct_ids'];
+      createdCustomer['phCreatedAt'] = data[index]['created_at'];
+      if (data[index]?.properties?.$initial_os) {
+        createdCustomer['phInitialOs'] = data[index]?.properties.$initial_os;
+      }
+      if (data[index]?.properties?.$geoip_time_zone) {
+        createdCustomer['phGeoIpTimeZone'] =
+          data[index]?.properties.$geoip_time_zone;
+      }
+      if (account['posthogEmailKey'] != null) {
+        const emailKey = account['posthogEmailKey'][0];
+        if (data[index]?.properties[emailKey]) {
+          createdCustomer['phEmail'] = data[index]?.properties[emailKey];
+        }
+      }
+      const ret = await createdCustomer.save();
+    }
+  }
+
+  async findAll(
+    account: Account,
+    take = 100,
+    skip = 0
+  ): Promise<{ data: CustomerDocument[]; totalPages: number }> {
+    const totalPages =
+      Math.ceil(
+        (await this.CustomerModel.count({
+          ownerId: (<Account>account).id,
+        }).exec()) / take
+      ) || 1;
+    const customers = await this.CustomerModel.find({
+      ownerId: (<Account>account).id,
+    })
+      .skip(skip)
+      .limit(take <= 100 ? take : 100)
+      .exec();
+    return { data: customers, totalPages };
+  }
+
+  async findOne(account: Account, id: string) {
+    if (!isValidObjectId(id))
+      throw new HttpException('Id is not valid', HttpStatus.BAD_REQUEST);
+
+    const customer = await this.CustomerModel.findOne({
+      _id: new Types.ObjectId(id),
+      ownerId: account.id,
+    }).exec();
+    if (!customer)
+      throw new HttpException('Person not found', HttpStatus.NOT_FOUND);
+    return {
+      ...customer.toObject<mongoose.LeanDocument<CustomerDocument>>(),
+      _id: id,
+    };
+  }
+
+  async findCustomerEvents(account: Account, customerId: string) {
+    await this.findOne(account, customerId);
+    const response = await this.clickhouseClient.query({
+      query: `SELECT audienceId, event, createdAt FROM message_status WHERE customerId = {customerId:String} LIMIT 4`,
+      query_params: { customerId },
+    });
+    const data = (
+      await response.json<{
+        data: { audienceId: string; event: string; createdAt: string }[];
+      }>()
+    )?.data;
+
+    const result = await Promise.all(
+      data.map(async (el) => {
+        const query = await this.dataSource
+          .createQueryBuilder(Workflow, 'workflow')
+          .select('workflow.id, workflow.name, audience.name as audname')
+          .where(':id=ANY(audiences)', {
+            id: el.audienceId,
+          })
+          .leftJoin('audience', 'audience', 'audience.id = :id', {
+            id: el.audienceId,
+          })
+          .execute();
+        return {
+          ...el,
+          ...(query?.[0] || {}),
+        };
+      })
+    );
+
+    return result;
+  }
+
+  async update(
+    account: Account,
+    id: string,
+    updateCustomerDto: Record<string, unknown>
+  ) {
+    const { _id, ...newCustomerData } = updateCustomerDto;
+    const customer = await this.findOne(account, id);
+    await this.CustomerModel.replaceOne(customer, newCustomerData).exec();
+
+    return newCustomerData;
+  }
+
+  async returnAllPeopleInfo(account: Account, take = 100, skip = 0) {
+    const { data, totalPages } = await this.findAll(
+      <Account>account,
+      take,
+      skip
+    );
+    const listInfo = data.map((person) => {
+      const info = {};
+      (info['id'] = person['_id'].toString()),
+        (info['salient'] = person['email']
+          ? person['email']
+          : person['slackEmail']
+          ? person['slackEmail']
+          : person['slackRealName']
+          ? person['slackRealName']
+          : '...');
+      return info;
+    });
+    return { data: listInfo, totalPages };
+  }
+
+  async findAudienceStatsCustomers(
+    account: Account,
+    take = 100,
+    skip = 0,
+    event?: string,
+    audienceId?: string
+  ) {
+    if (eventsMap[event] && audienceId) {
+      const response = await this.clickhouseClient.query({
+        query: `SELECT customerId FROM message_status WHERE audienceId = {audienceId:UUID} AND event = {event:String} ORDER BY createdAt LIMIT {take:Int32} OFFSET {skip:Int32}`,
+        query_params: { audienceId, event: eventsMap[event], take, skip },
+      });
+      const data = (await response.json<{ data: { customerId: string }[] }>())
+        ?.data;
+      const customerIds = data?.map((item) => item.customerId) || [];
+
+      return Promise.all(
+        customerIds.map(async (id) =>
+          (await this.findById(account, id)).toObject()
+        )
+      );
+    }
+  }
+
+  async ingestPosthogPersons(
+    proj: string,
+    phAuth: string,
+    phUrl: string,
+    account: Account
+  ) {
+    let posthogUrl: string;
+    if (phUrl[phUrl.length - 1] == '/') {
+      posthogUrl = phUrl + 'api/projects/' + proj + '/persons/';
+    } else {
+      posthogUrl = phUrl + '/api/projects/' + proj + '/persons/';
+    }
+    const authString = 'Bearer ' + phAuth;
+    try {
+      const job = await this.customersQueue.add({
+        url: posthogUrl,
+        auth: authString,
+        account: account,
+      });
+    } catch (e) {
+      this.logger.error('Error: ' + e);
+    }
+  }
+
+  async findByAudience(
+    account: Account,
+    audienceId: string
+  ): Promise<CustomerDocument[]> {
+    return this.CustomerModel.find({
+      ownerId: (<Account>account).id,
+      audiences: audienceId,
+    }).exec();
+  }
+
+  async findById(
+    account: Account,
+    customerId: string
+  ): Promise<CustomerDocument> {
+    const found = await this.CustomerModel.findById(customerId).exec();
+    if (found && found?.ownerId == (<Account>account).id) return found;
+    return;
+  }
+
+  async findBySlackId(
+    account: Account,
+    slackId: string
+  ): Promise<CustomerDocument> {
+    const customers = await this.CustomerModel.find({
+      ownerId: (<Account>account).id,
+      slackId: slackId,
+    }).exec();
+    return customers[0];
+    //return found;
+  }
+
+  async findByExternalIdOrCreate(
+    account: Account,
+    id: string
+  ): Promise<CustomerDocument> {
+    const customers = await this.CustomerModel.find({
+      ownerId: (<Account>account).id,
+      externalId: id,
+    }).exec();
+    if (customers.length < 1) {
+      const createdCustomer = new this.CustomerModel({
+        ownerId: (<Account>account).id,
+        externalId: id,
+      });
+      return createdCustomer.save();
+    } else return customers[0];
+  }
+
+  async findByCustomEvent(account: Account, id: string): Promise<Correlation> {
+    const customers = await this.CustomerModel.find({
+      ownerId: (<Account>account).id,
+      slackId: id,
+    }).exec();
+    if (customers.length < 1) {
+      const createdCustomer = new this.CustomerModel({
+        ownerId: (<Account>account).id,
+        slackId: id,
+      });
+      return { cust: await createdCustomer.save(), found: false };
+    } else return { cust: customers[0], found: true };
+  }
+
+  async findBySpecifiedEvent(
+    account: Account,
+    correlationKey: string,
+    correlationValue: string | [],
+    event: any,
+    mapping?: (event: any) => any
+  ): Promise<Correlation> {
+    // const queryParam: any = {
+    //   ownerId: (<Account>account).id,
+    //   [correlationKey]: correlationValue,
+    // };
+    // let customer: CustomerDocument = await this.CustomerModel.findOne(
+    //   queryParam
+    // ).exec();
+    // if (customer) {
+    //   if (mapping) {
+    //     customer = await this.CustomerModel.findOneAndUpdate(
+    //       queryParam,
+    //       mapping(event)
+    //     ).exec();
+    //     this.logger.debug('Customer found and updated: ' + JSON.stringify(customer));
+    //     return { cust: customer, found: true };
+    //   } else {
+    //     this.logger.debug('Customer found, no update needed: ' + customer.id);
+    //     return { cust: customer, found: true };
+    //   }
+    // } else {
+    //   if (mapping)
+    //     customer = await this.CustomerModel.findOneAndUpdate(
+    //       queryParam,
+    //       mapping(event),
+    //       { upsert: true }
+    //     ).exec();
+    //   else
+    //     customer = await this.CustomerModel.findOneAndUpdate(
+    //       queryParam,
+    //       undefined,
+    //       { upsert: true }
+    //     ).exec();
+    //   return { cust: customer, found: false };
+    // }
+    let customer: CustomerDocument;
+    const queryParam = {
+      ownerId: (<Account>account).id,
+      [correlationKey]: correlationValue,
+    };
+    this.logger.debug('QueryParam: ' + JSON.stringify(queryParam));
+    customer = await this.CustomerModel.findOne(queryParam).exec();
+    if (!customer) {
+      this.logger.debug('Customer not found, creating new customer...');
+      if (mapping) {
+        const newCust = mapping(event);
+        newCust['ownerId'] = (<Account>account).id;
+        newCust[correlationKey] = [correlationValue];
+        const createdCustomer = new this.CustomerModel(newCust);
+        this.logger.debug('New customer created: ' + createdCustomer.id);
+        return { cust: await createdCustomer.save(), found: false };
+      } else {
+        const createdCustomer = new this.CustomerModel({
+          ownerId: (<Account>account).id,
+          correlationKey: correlationValue,
+        });
+        this.logger.debug('New customer created: ' + createdCustomer.id);
+        return { cust: await createdCustomer.save(), found: false };
+      }
+
+      //to do cant just return [0] in the future
+    } else {
+      if (mapping)
+        customer = await this.CustomerModel.findOneAndUpdate(
+          queryParam,
+          mapping(event)
+        ).exec();
+      this.logger.debug('Customer found: ' + customer.id);
+      return { cust: customer, found: true };
+    }
+  }
+
+  /**
+   * Finds all customers that match the inclusion criteria. Uses findAll under
+   * the hood.
+   *
+   * @remarks
+   * Optimize this to happen inside of mongo later.
+   *
+   * @param account - The owner of the customers
+   * @param criteria - Inclusion criteria to match on
+   *
+   */
+  async findByInclusionCriteria(
+    account: Account,
+    criteria: any
+  ): Promise<CustomerDocument[]> {
+    let customers: CustomerDocument[] = [];
+    const ret: CustomerDocument[] = [];
+    try {
+      customers = (await this.findAll(account)).data;
+    } catch (err) {
+      return Promise.reject(err);
+    }
+    customers.forEach((customer) => {
+      if (checkInclusion(customer, criteria)) ret.push(customer);
+    });
+    return Promise.resolve(ret);
+  }
+
+  checkInclusion(customer: CustomerDocument, inclusionCriteria: any): boolean {
+    return checkInclusion(customer, inclusionCriteria);
+  }
+
+  /**
+   * Find a single customer that has [correlationKey]=correlationValue
+   * belonging to account.id
+   *
+   * @remarks
+   * Optimize this to happen inside of mongo later.
+   *
+   * @param account - The owner of the customers
+   * @param correlationKey - matching key to use, i.e. email or slackId
+   * @param correlationValue - matching value to use, i.e. a@b.com or UABC1234
+   *
+   */
+  async findByCorrelationKVPair(
+    account: Account,
+    correlationKey: string,
+    correlationValue: string | []
+  ): Promise<CustomerDocument> {
+    let customer: CustomerDocument; // Found customer
+    const queryParam = {
+      ownerId: (<Account>account).id,
+      [correlationKey]: correlationValue,
+    };
+    try {
+      customer = await this.CustomerModel.findOne(queryParam).exec();
+      this.logger.debug('Found customer in correlationKVPair:' + customer.id);
+    } catch (err) {
+      return Promise.reject(err);
+    }
+    return Promise.resolve(customer);
+  }
+
+  async findOrCreateByCorrelationKVPair(
+    account: Account,
+    dto: EventDto
+  ): Promise<Correlation> {
+    let customer: CustomerDocument; // Found customer
+    const queryParam = { ownerId: (<Account>account).id };
+    queryParam[dto.correlationKey] = dto.correlationValue;
+    try {
+      customer = await this.CustomerModel.findOne(queryParam).exec();
+    } catch (err) {
+      return Promise.reject(err);
+    }
+    if (!customer) {
+      const createdCustomer = new this.CustomerModel(queryParam);
+      return { cust: await createdCustomer.save(), found: false };
+    } else return { cust: customer, found: true };
+  }
+
+  async mergeCustomers(
+    account: Account,
+    oldCustomer: any,
+    newCustomer: any
+  ): Promise<void> {
+    //we assume newer information is more up to date
+    oldCustomer.slackName = newCustomer.name;
+
+    if (newCustomer.real_name != null) {
+      oldCustomer.slackRealName = newCustomer.real_name;
+    }
+    if (newCustomer.team_id?.length)
+      oldCustomer.slackTeamId = newCustomer.team_id;
+
+    if (newCustomer.profile?.first_name) {
+      oldCustomer.firstName = newCustomer.profile.first_name;
+    }
+
+    if (newCustomer.profile?.last_name) {
+      oldCustomer.lastName = newCustomer.profile.last_name;
+    }
+    if (newCustomer.tz_offset != null) {
+      oldCustomer.slackTimeZone = newCustomer.tz_offset;
+    }
+    if (newCustomer.profile?.email != null) {
+      oldCustomer.slackEmail = newCustomer.profile.email;
+    }
+    oldCustomer.slackDeleted = newCustomer.deleted;
+    oldCustomer.slackAdmin = newCustomer.is_admin;
+    //false until specified by user
+    if (!newCustomer.is_admin) {
+      oldCustomer.slackTeamMember = false;
+    } else {
+      oldCustomer.slackTeamMember = true;
+    }
+    await oldCustomer.save();
+  }
+
+  async removeById(custId: string) {
+    const cust = await this.CustomerModel.findById(custId);
+    await this.CustomerModel.remove(cust);
+  }
+
+  async getAttributes(resourceId: string) {
+    const attributes = await this.CustomerKeysModel.find().exec();
+    if (resourceId === 'attributes') {
+      return {
+        id: resourceId,
+        nextResourceURL: 'attributeConditions',
+        options: attributes.map((attribute) => ({
+          label: attribute.key,
+          id: attribute.key,
+          nextResourceURL: attribute.key,
+        })),
+        type: 'select',
+      };
+    }
+
+    const attribute = attributes.find(
+      (attribute) => attribute.key === resourceId
+    );
+    if (attribute)
+      return {
+        id: resourceId,
+        options: attributeConditions(attribute.type, attribute.isArray),
+        type: 'select',
+      };
+
+    return (
+      mockData.resources.find((resource) => resource.id === resourceId) || {}
+    );
+  }
+}
+
+const attributeConditions = (type: string, isArray: boolean): any[] => {
+  if (isArray) {
+    return [
+      { label: 'contains', id: 'contains', where: '' },
+      { label: 'does not contain', id: 'doesNotContain', where: '' },
+    ];
+  }
+  switch (type) {
+    case 'String':
+      return [
+        { label: 'is equal to', id: 'isEqual', where: '' },
+        { label: 'is not equal to', id: 'isNotEqual', where: '' },
+        { label: 'exists', id: 'exists', where: '' },
+        { label: 'does not exist', id: 'doesNotExist', where: '' },
+        { label: 'contains', id: 'contains', where: '' },
+        { label: 'does not contain', id: 'doesNotContain', where: '' },
+      ];
+    case 'Email':
+      return [
+        { label: 'is equal to', id: 'isEqual', where: '' },
+        { label: 'is not equal to', id: 'isNotEqual', where: '' },
+        { label: 'exists', id: 'exists', where: '' },
+        { label: 'does not exist', id: 'doesNotExist', where: '' },
+        { label: 'contains', id: 'contains', where: '' },
+        { label: 'does not contain', id: 'doesNotContain', where: '' },
+      ];
+    case 'Number':
+      return [
+        { label: 'is equal to', id: 'isEqual', where: '' },
+        { label: 'is not equal to', id: 'isNotEqual', where: '' },
+        { label: 'is greater than', id: 'isGreaterThan', where: '' },
+        { label: 'is less than', id: 'isLessThan', where: '' },
+        { label: 'exists', id: 'exists', where: '' },
+        { label: 'does not exist', id: 'doesNotExist', where: '' },
+      ];
+    case 'Boolean':
+      return [
+        { label: 'is equal to', id: 'isBoolEqual', where: '' },
+        { label: 'is not equal to', id: 'isBoolNotEqual', where: '' },
+      ];
+    case 'Date':
+      return [
+        {
+          label: 'before',
+          id: 'isTimestampBefore',
+          where: '',
+        },
+        { label: 'after', id: 'isTimestampAfter', where: '' },
+      ];
+  }
+};