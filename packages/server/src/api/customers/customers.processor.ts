import { Process, Processor } from '@nestjs/bull';
import { Job } from 'bull';
import { Inject } from '@nestjs/common';
import { CustomersService } from './customers.service';
import axios from 'axios';

@Processor('customers')
export class CustomersProcessor {
  constructor(
    @Inject(CustomersService) private customersService: CustomersService
  ) {}

  @Process()
  async handleSync(job: Job) {
    try {
      let res = await axios({
        method: 'get',
<<<<<<< HEAD
        url: 'https://' + job.data.url + '?limit=1000',
=======
        url: job.data.url?.includes('localhost')
          ? 'http://'
          : 'https://' + job.data.url + '?limit=1000',
>>>>>>> 9d21b3ff
        headers: {
          Authorization: job.data.auth,
        },
      });
      if (res?.data?.results.length > 0) {
        await this.customersService.addPhCustomers(
          res.data.results,
          job.data.account
        );
      }
      while (res.data?.next) {
        res = await axios({
          method: 'get',
          url: res.data.next,
          headers: {
            Authorization: job.data.auth,
          },
        });
        if (res?.data?.results.length > 0) {
          await this.customersService.addPhCustomers(
            res.data.results,
            job.data.account
          );
        }
      }
      console.log('processing is over');
    } catch (e) {
      console.log(e);
    }
  }
}
<|MERGE_RESOLUTION|>--- conflicted
+++ resolved
@@ -1,55 +1,51 @@
-import { Process, Processor } from '@nestjs/bull';
-import { Job } from 'bull';
-import { Inject } from '@nestjs/common';
-import { CustomersService } from './customers.service';
-import axios from 'axios';
-
-@Processor('customers')
-export class CustomersProcessor {
-  constructor(
-    @Inject(CustomersService) private customersService: CustomersService
-  ) {}
-
-  @Process()
-  async handleSync(job: Job) {
-    try {
-      let res = await axios({
-        method: 'get',
-<<<<<<< HEAD
-        url: 'https://' + job.data.url + '?limit=1000',
-=======
-        url: job.data.url?.includes('localhost')
-          ? 'http://'
-          : 'https://' + job.data.url + '?limit=1000',
->>>>>>> 9d21b3ff
-        headers: {
-          Authorization: job.data.auth,
-        },
-      });
-      if (res?.data?.results.length > 0) {
-        await this.customersService.addPhCustomers(
-          res.data.results,
-          job.data.account
-        );
-      }
-      while (res.data?.next) {
-        res = await axios({
-          method: 'get',
-          url: res.data.next,
-          headers: {
-            Authorization: job.data.auth,
-          },
-        });
-        if (res?.data?.results.length > 0) {
-          await this.customersService.addPhCustomers(
-            res.data.results,
-            job.data.account
-          );
-        }
-      }
-      console.log('processing is over');
-    } catch (e) {
-      console.log(e);
-    }
-  }
-}
+import { Process, Processor } from '@nestjs/bull';
+import { Job } from 'bull';
+import { Inject } from '@nestjs/common';
+import { CustomersService } from './customers.service';
+import axios from 'axios';
+
+@Processor('customers')
+export class CustomersProcessor {
+  constructor(
+    @Inject(CustomersService) private customersService: CustomersService
+  ) {}
+
+  @Process()
+  async handleSync(job: Job) {
+    try {
+      let res = await axios({
+        method: 'get',
+        url: job.data.url?.includes('localhost')
+          ? 'http://'
+          : 'https://' + job.data.url + '?limit=1000',
+        headers: {
+          Authorization: job.data.auth,
+        },
+      });
+      if (res?.data?.results.length > 0) {
+        await this.customersService.addPhCustomers(
+          res.data.results,
+          job.data.account
+        );
+      }
+      while (res.data?.next) {
+        res = await axios({
+          method: 'get',
+          url: res.data.next,
+          headers: {
+            Authorization: job.data.auth,
+          },
+        });
+        if (res?.data?.results.length > 0) {
+          await this.customersService.addPhCustomers(
+            res.data.results,
+            job.data.account
+          );
+        }
+      }
+      console.log('processing is over');
+    } catch (e) {
+      console.log(e);
+    }
+  }
+}