import {
  Controller,
  Get,
  Post,
  Param,
  UseGuards,
  Body,
  Req,
  Inject,
} from '@nestjs/common';
import { Queue } from 'bull';
import { InjectQueue } from '@nestjs/bull';
import Mailgun from 'mailgun.js';
import FormData from 'form-data';
import * as _ from 'lodash';
import { JwtAuthGuard } from '../auth/guards/jwt-auth.guard';
import { SendEmailDto } from './dto/send-email.dto';
import { InjectRepository } from '@nestjs/typeorm';
import { Repository } from 'typeorm';
import { Account } from '../accounts/entities/accounts.entity';
import { Request } from 'express';
import { Audience } from '../audiences/entities/audience.entity';
import * as __ from 'async-dash';
import { CustomersService } from '../customers/customers.service';

@Controller('email')
export class EmailController {
  constructor(
    @InjectQueue('message') private readonly messageQueue: Queue,
    @InjectRepository(Account)
    private usersRepository: Repository<Account>,
    @InjectRepository(Audience)
    private audienceRepository: Repository<Audience>,
    @Inject(CustomersService)
    private readonly customersService: CustomersService
  ) {}

  @Post('send')
  @UseGuards(JwtAuthGuard)
  async send(@Req() { user }: Request, @Body() sendEmailDto: SendEmailDto) {
    const found: Account = await this.usersRepository.findOneBy({
      id: (<Account>user).id,
    });
    await this.messageQueue.add('email', {
<<<<<<< HEAD
=======
      trackingEmail: found.email,
>>>>>>> d3fe158d
      key: found.mailgunAPIKey,
      from: found.sendingName,
      domain: found.sendingDomain,
      email: found.sendingEmail,
      to: sendEmailDto.to,
      subject: sendEmailDto.subject,
      text: sendEmailDto.text,
    });
  }

  @Get('domains/:key')
  @UseGuards(JwtAuthGuard)
  async domains(@Param('key') key: string) {
    const mailgun = new Mailgun(FormData);
    const mg = mailgun.client({ username: 'api', key: key });
    return _.filter(await mg.domains.list(), ['state', 'active']);
  }

  @Post('send/:audienceName')
  @UseGuards(JwtAuthGuard)
  async sendBatch(
    @Req() { user }: Request,
    @Body() sendEmailDto: SendEmailDto,
    @Param('audienceName') name: string
  ) {
    const found: Account = await this.usersRepository.findOneBy({
      id: (<Account>user).id,
    });
    const audienceObj = await this.audienceRepository.findOneBy({
      owner: { id: (<Account>user).id },
      name: name,
    });
    const jobs = await Promise.all(
      audienceObj.customers.map(async (customerId) => {
        const { email } = (
          await this.customersService.findById(found, customerId)
        ).toObject();

        return {
          name: 'email',
          data: {
            key: found.mailgunAPIKey,
            from: found.sendingName,
            domain: found.sendingDomain,
            email: found.sendingEmail,
            to: email,
            subject: sendEmailDto.subject,
            text: sendEmailDto.text,
          },
        };
      })
    );
    await this.messageQueue.addBulk(jobs);
  }
}
<|MERGE_RESOLUTION|>--- conflicted
+++ resolved
@@ -1,103 +1,100 @@
-import {
-  Controller,
-  Get,
-  Post,
-  Param,
-  UseGuards,
-  Body,
-  Req,
-  Inject,
-} from '@nestjs/common';
-import { Queue } from 'bull';
-import { InjectQueue } from '@nestjs/bull';
-import Mailgun from 'mailgun.js';
-import FormData from 'form-data';
-import * as _ from 'lodash';
-import { JwtAuthGuard } from '../auth/guards/jwt-auth.guard';
-import { SendEmailDto } from './dto/send-email.dto';
-import { InjectRepository } from '@nestjs/typeorm';
-import { Repository } from 'typeorm';
-import { Account } from '../accounts/entities/accounts.entity';
-import { Request } from 'express';
-import { Audience } from '../audiences/entities/audience.entity';
-import * as __ from 'async-dash';
-import { CustomersService } from '../customers/customers.service';
-
-@Controller('email')
-export class EmailController {
-  constructor(
-    @InjectQueue('message') private readonly messageQueue: Queue,
-    @InjectRepository(Account)
-    private usersRepository: Repository<Account>,
-    @InjectRepository(Audience)
-    private audienceRepository: Repository<Audience>,
-    @Inject(CustomersService)
-    private readonly customersService: CustomersService
-  ) {}
-
-  @Post('send')
-  @UseGuards(JwtAuthGuard)
-  async send(@Req() { user }: Request, @Body() sendEmailDto: SendEmailDto) {
-    const found: Account = await this.usersRepository.findOneBy({
-      id: (<Account>user).id,
-    });
-    await this.messageQueue.add('email', {
-<<<<<<< HEAD
-=======
-      trackingEmail: found.email,
->>>>>>> d3fe158d
-      key: found.mailgunAPIKey,
-      from: found.sendingName,
-      domain: found.sendingDomain,
-      email: found.sendingEmail,
-      to: sendEmailDto.to,
-      subject: sendEmailDto.subject,
-      text: sendEmailDto.text,
-    });
-  }
-
-  @Get('domains/:key')
-  @UseGuards(JwtAuthGuard)
-  async domains(@Param('key') key: string) {
-    const mailgun = new Mailgun(FormData);
-    const mg = mailgun.client({ username: 'api', key: key });
-    return _.filter(await mg.domains.list(), ['state', 'active']);
-  }
-
-  @Post('send/:audienceName')
-  @UseGuards(JwtAuthGuard)
-  async sendBatch(
-    @Req() { user }: Request,
-    @Body() sendEmailDto: SendEmailDto,
-    @Param('audienceName') name: string
-  ) {
-    const found: Account = await this.usersRepository.findOneBy({
-      id: (<Account>user).id,
-    });
-    const audienceObj = await this.audienceRepository.findOneBy({
-      owner: { id: (<Account>user).id },
-      name: name,
-    });
-    const jobs = await Promise.all(
-      audienceObj.customers.map(async (customerId) => {
-        const { email } = (
-          await this.customersService.findById(found, customerId)
-        ).toObject();
-
-        return {
-          name: 'email',
-          data: {
-            key: found.mailgunAPIKey,
-            from: found.sendingName,
-            domain: found.sendingDomain,
-            email: found.sendingEmail,
-            to: email,
-            subject: sendEmailDto.subject,
-            text: sendEmailDto.text,
-          },
-        };
-      })
-    );
-    await this.messageQueue.addBulk(jobs);
-  }
-}
+import {
+  Controller,
+  Get,
+  Post,
+  Param,
+  UseGuards,
+  Body,
+  Req,
+  Inject,
+} from '@nestjs/common';
+import { Queue } from 'bull';
+import { InjectQueue } from '@nestjs/bull';
+import Mailgun from 'mailgun.js';
+import FormData from 'form-data';
+import * as _ from 'lodash';
+import { JwtAuthGuard } from '../auth/guards/jwt-auth.guard';
+import { SendEmailDto } from './dto/send-email.dto';
+import { InjectRepository } from '@nestjs/typeorm';
+import { Repository } from 'typeorm';
+import { Account } from '../accounts/entities/accounts.entity';
+import { Request } from 'express';
+import { Audience } from '../audiences/entities/audience.entity';
+import * as __ from 'async-dash';
+import { CustomersService } from '../customers/customers.service';
+
+@Controller('email')
+export class EmailController {
+  constructor(
+    @InjectQueue('message') private readonly messageQueue: Queue,
+    @InjectRepository(Account)
+    private usersRepository: Repository<Account>,
+    @InjectRepository(Audience)
+    private audienceRepository: Repository<Audience>,
+    @Inject(CustomersService)
+    private readonly customersService: CustomersService
+  ) {}
+
+  @Post('send')
+  @UseGuards(JwtAuthGuard)
+  async send(@Req() { user }: Request, @Body() sendEmailDto: SendEmailDto) {
+    const found: Account = await this.usersRepository.findOneBy({
+      id: (<Account>user).id,
+    });
+    await this.messageQueue.add('email', {
+      trackingEmail: found.email,
+      key: found.mailgunAPIKey,
+      from: found.sendingName,
+      domain: found.sendingDomain,
+      email: found.sendingEmail,
+      to: sendEmailDto.to,
+      subject: sendEmailDto.subject,
+      text: sendEmailDto.text,
+    });
+  }
+
+  @Get('domains/:key')
+  @UseGuards(JwtAuthGuard)
+  async domains(@Param('key') key: string) {
+    const mailgun = new Mailgun(FormData);
+    const mg = mailgun.client({ username: 'api', key: key });
+    return _.filter(await mg.domains.list(), ['state', 'active']);
+  }
+
+  @Post('send/:audienceName')
+  @UseGuards(JwtAuthGuard)
+  async sendBatch(
+    @Req() { user }: Request,
+    @Body() sendEmailDto: SendEmailDto,
+    @Param('audienceName') name: string
+  ) {
+    const found: Account = await this.usersRepository.findOneBy({
+      id: (<Account>user).id,
+    });
+    const audienceObj = await this.audienceRepository.findOneBy({
+      owner: { id: (<Account>user).id },
+      name: name,
+    });
+    const jobs = await Promise.all(
+      audienceObj.customers.map(async (customerId) => {
+        const { email } = (
+          await this.customersService.findById(found, customerId)
+        ).toObject();
+
+        return {
+          name: 'email',
+          data: {
+            key: found.mailgunAPIKey,
+            from: found.sendingName,
+            domain: found.sendingDomain,
+            email: found.sendingEmail,
+            to: email,
+            subject: sendEmailDto.subject,
+            text: sendEmailDto.text,
+          },
+        };
+      })
+    );
+    await this.messageQueue.addBulk(jobs);
+  }
+}