import { Module } from '@nestjs/common';
import { WorkflowsController } from './workflows.controller';
import { WorkflowsService } from './workflows.service';
import { TypeOrmModule } from '@nestjs/typeorm';
import { Workflow } from './entities/workflow.entity';
import { Audience } from '../audiences/entities/audience.entity';
import { AudiencesService } from '../audiences/audiences.service';
import { MongooseModule } from '@nestjs/mongoose';
import { Customer, CustomerSchema } from '../customers/schemas/customer.schema';
import { CustomersService } from '../customers/customers.service';
import { TemplatesService } from '../templates/templates.service';
import { Template } from '../templates/entities/template.entity';
import { SlackService } from '../slack/slack.service';
import { BullModule } from '@nestjs/bull';
import { Installation } from '../slack/entities/installation.entity';
import { State } from '../slack/entities/state.entity';
import { Account } from '../accounts/entities/accounts.entity';
import { Stats } from '../audiences/entities/stats.entity';
import {
  CustomerKeys,
  CustomerKeysSchema,
} from '../customers/schemas/customer-keys.schema';
import {
  EventKeys,
  EventKeysSchema,
} from '../events/schemas/event-keys.schema';
<<<<<<< HEAD
=======
import { Segment } from '../segments/entities/segment.entity';
import { AudiencesModule } from '../audiences/audiences.module';
import { CustomersModule } from '../customers/customers.module';
import { TemplatesModule } from '../templates/templates.module';
import { SlackModule } from '../slack/slack.module';
>>>>>>> 29536827

@Module({
  imports: [
    TypeOrmModule.forFeature([
      Workflow,
      Account,
      Audience,
      Template,
      Installation,
      State,
      Stats,
      Segment,
    ]),
    MongooseModule.forFeature([
      { name: Customer.name, schema: CustomerSchema },
      { name: EventKeys.name, schema: EventKeysSchema },
    ]),
    MongooseModule.forFeature([
      { name: CustomerKeys.name, schema: CustomerKeysSchema },
    ]),
    BullModule.registerQueue({
      name: 'email',
    }),
    BullModule.registerQueue({
      name: 'slack',
    }),
    BullModule.registerQueue({
      name: 'customers',
    }),
    AudiencesModule,
    CustomersModule,
    TemplatesModule,
    SlackModule,
  ],
  controllers: [WorkflowsController],
  providers: [WorkflowsService],
  exports: [WorkflowsService],
})
export class WorkflowsModule {}
<|MERGE_RESOLUTION|>--- conflicted
+++ resolved
@@ -1,73 +1,70 @@
-import { Module } from '@nestjs/common';
-import { WorkflowsController } from './workflows.controller';
-import { WorkflowsService } from './workflows.service';
-import { TypeOrmModule } from '@nestjs/typeorm';
-import { Workflow } from './entities/workflow.entity';
-import { Audience } from '../audiences/entities/audience.entity';
-import { AudiencesService } from '../audiences/audiences.service';
-import { MongooseModule } from '@nestjs/mongoose';
-import { Customer, CustomerSchema } from '../customers/schemas/customer.schema';
-import { CustomersService } from '../customers/customers.service';
-import { TemplatesService } from '../templates/templates.service';
-import { Template } from '../templates/entities/template.entity';
-import { SlackService } from '../slack/slack.service';
-import { BullModule } from '@nestjs/bull';
-import { Installation } from '../slack/entities/installation.entity';
-import { State } from '../slack/entities/state.entity';
-import { Account } from '../accounts/entities/accounts.entity';
-import { Stats } from '../audiences/entities/stats.entity';
-import {
-  CustomerKeys,
-  CustomerKeysSchema,
-} from '../customers/schemas/customer-keys.schema';
-import {
-  EventKeys,
-  EventKeysSchema,
-} from '../events/schemas/event-keys.schema';
-<<<<<<< HEAD
-=======
-import { Segment } from '../segments/entities/segment.entity';
-import { AudiencesModule } from '../audiences/audiences.module';
-import { CustomersModule } from '../customers/customers.module';
-import { TemplatesModule } from '../templates/templates.module';
-import { SlackModule } from '../slack/slack.module';
->>>>>>> 29536827
-
-@Module({
-  imports: [
-    TypeOrmModule.forFeature([
-      Workflow,
-      Account,
-      Audience,
-      Template,
-      Installation,
-      State,
-      Stats,
-      Segment,
-    ]),
-    MongooseModule.forFeature([
-      { name: Customer.name, schema: CustomerSchema },
-      { name: EventKeys.name, schema: EventKeysSchema },
-    ]),
-    MongooseModule.forFeature([
-      { name: CustomerKeys.name, schema: CustomerKeysSchema },
-    ]),
-    BullModule.registerQueue({
-      name: 'email',
-    }),
-    BullModule.registerQueue({
-      name: 'slack',
-    }),
-    BullModule.registerQueue({
-      name: 'customers',
-    }),
-    AudiencesModule,
-    CustomersModule,
-    TemplatesModule,
-    SlackModule,
-  ],
-  controllers: [WorkflowsController],
-  providers: [WorkflowsService],
-  exports: [WorkflowsService],
-})
-export class WorkflowsModule {}
+import { Module } from '@nestjs/common';
+import { WorkflowsController } from './workflows.controller';
+import { WorkflowsService } from './workflows.service';
+import { TypeOrmModule } from '@nestjs/typeorm';
+import { Workflow } from './entities/workflow.entity';
+import { Audience } from '../audiences/entities/audience.entity';
+import { AudiencesService } from '../audiences/audiences.service';
+import { MongooseModule } from '@nestjs/mongoose';
+import { Customer, CustomerSchema } from '../customers/schemas/customer.schema';
+import { CustomersService } from '../customers/customers.service';
+import { TemplatesService } from '../templates/templates.service';
+import { Template } from '../templates/entities/template.entity';
+import { SlackService } from '../slack/slack.service';
+import { BullModule } from '@nestjs/bull';
+import { Installation } from '../slack/entities/installation.entity';
+import { State } from '../slack/entities/state.entity';
+import { Account } from '../accounts/entities/accounts.entity';
+import { Stats } from '../audiences/entities/stats.entity';
+import {
+  CustomerKeys,
+  CustomerKeysSchema,
+} from '../customers/schemas/customer-keys.schema';
+import {
+  EventKeys,
+  EventKeysSchema,
+} from '../events/schemas/event-keys.schema';
+import { Segment } from '../segments/entities/segment.entity';
+import { AudiencesModule } from '../audiences/audiences.module';
+import { CustomersModule } from '../customers/customers.module';
+import { TemplatesModule } from '../templates/templates.module';
+import { SlackModule } from '../slack/slack.module';
+
+@Module({
+  imports: [
+    TypeOrmModule.forFeature([
+      Workflow,
+      Account,
+      Audience,
+      Template,
+      Installation,
+      State,
+      Stats,
+      Segment,
+    ]),
+    MongooseModule.forFeature([
+      { name: Customer.name, schema: CustomerSchema },
+      { name: EventKeys.name, schema: EventKeysSchema },
+    ]),
+    MongooseModule.forFeature([
+      { name: CustomerKeys.name, schema: CustomerKeysSchema },
+    ]),
+    BullModule.registerQueue({
+      name: 'email',
+    }),
+    BullModule.registerQueue({
+      name: 'slack',
+    }),
+    BullModule.registerQueue({
+      name: 'customers',
+    }),
+    AudiencesModule,
+    CustomersModule,
+    TemplatesModule,
+    SlackModule,
+  ],
+  controllers: [WorkflowsController],
+  providers: [WorkflowsService],
+  exports: [WorkflowsService],
+})
+export class WorkflowsModule {}