import {
  LoggerService,
  Inject,
  Injectable,
  HttpException,
  NotFoundException,
} from '@nestjs/common';
import { InjectRepository } from '@nestjs/typeorm';
import { DataSource, In, Repository } from 'typeorm';
import { Account } from '../accounts/entities/accounts.entity';
import { AudiencesService } from '../audiences/audiences.service';
import { UpdateWorkflowDto } from './dto/update-workflow.dto';
import {
  PosthogTriggerParams,
  ProviderTypes,
  Trigger,
  TriggerType,
  Workflow,
} from './entities/workflow.entity';
import errors from '@/shared/utils/errors';
import { Audience } from '../audiences/entities/audience.entity';
import { CustomersService } from '../customers/customers.service';
import { CustomerDocument } from '../customers/schemas/customer.schema';
import { EventDto } from '../events/dto/event.dto';
import { WINSTON_MODULE_NEST_PROVIDER } from 'nest-winston';
import { Stats } from '../audiences/entities/stats.entity';
import { createClient } from '@clickhouse/client';
import {
  PosthogKeysPayload,
  WorkflowTick,
} from './interfaces/workflow-tick.interface';
import { isBoolean, isString } from 'class-validator';
import {
  EventKeys,
  EventKeysDocument,
} from '../events/schemas/event-keys.schema';
import { Model } from 'mongoose';
import { InjectModel } from '@nestjs/mongoose';
import {
  conditionalCompare,
  conditionalComposition,
  operableCompare,
} from '../audiences/audiences.helper';

const defaultEventParams = ['click', 'change', 'pageleave', 'submit'];

@Injectable()
export class WorkflowsService {
  private clickhouseClient = createClient({
    host: process.env.CLICKHOUSE_HOST ?? 'http://localhost:8123',
    username: process.env.CLICKHOUSE_USER ?? 'default',
    password: process.env.CLICKHOUSE_PASSWORD ?? '',
  });

  constructor(
    @Inject(WINSTON_MODULE_NEST_PROVIDER)
    private readonly logger: LoggerService,
    @InjectRepository(Workflow)
    private workflowsRepository: Repository<Workflow>,
    @InjectRepository(Stats) private statsRepository: Repository<Stats>,
    @Inject(AudiencesService) private audiencesService: AudiencesService,
    @Inject(CustomersService) private customersService: CustomersService,
    @InjectModel(EventKeys.name)
    private EventKeysModel: Model<EventKeysDocument>,
    private dataSource: DataSource
  ) {}

  /**
   * Finds all workflows
   *
   * @param account - The owner of the workflows
   *
   */
  async findAll(
    account: Account,
    take = 100,
    skip = 0,
    orderBy?: keyof Workflow,
    orderType?: 'asc' | 'desc',
    showDisabled?: boolean
  ): Promise<{ data: Workflow[]; totalPages: number }> {
    const totalPages = Math.ceil(
      (await this.workflowsRepository.count({
        where: { ownerId: (<Account>account).id },
      })) / take || 1
    );
    const orderOptions = {};
    if (orderBy && orderType) {
      orderOptions[orderBy] = orderType;
    }
    const workflows = await this.workflowsRepository.find({
      where: {
        ownerId: (<Account>account).id,
        isDeleted: In([!!showDisabled, false]),
      },
      order: orderOptions,
      take: take < 100 ? take : 100,
      skip,
    });
    return { data: workflows, totalPages };
  }

  /**
   * Finds all active workflows
   *
   * @param account - The owner of the workflows
   *
   */
  findAllActive(account: Account): Promise<Workflow[]> {
    return this.workflowsRepository.find({
      where: {
        ownerId: (<Account>account).id,
        isActive: true,
        isStopped: false,
        isPaused: false,
      },
      relations: ['segment'],
    });
  }

  private async getStats(audienceId?: string) {
    if (!audienceId) return {};
    const sentResponse = await this.clickhouseClient.query({
      query: `SELECT COUNT(*) FROM message_status WHERE event = 'delivered' AND audienceId = {audienceId:UUID}`,
      query_params: { audienceId },
    });
    const sentData = (await sentResponse.json<any>())?.data;
    const sent = +sentData?.[0]?.['count()'] || 0;

    const clickedResponse = await this.clickhouseClient.query({
      query: `SELECT COUNT(*) FROM message_status WHERE event = 'clicked' AND audienceId = {audienceId:UUID}`,
      query_params: { audienceId },
    });
    const clickedData = (await clickedResponse.json<any>())?.data;
    const clicked = +clickedData?.[0]?.['count()'];

    const clickedPercentage = (clicked / sent) * 100;

    return {
      sent,
      clickedPercentage,
    };
  }

  /**
   * Finds a workflow by name, creating it if it does not
   * exist.
   *
   * @remarks
   * Throws an error if the workflow is not found
   *
   * @param account - The owner of the workflow
   * @param name - name of workflow to find/create
   *
   */
  async findOne(
    account: Account,
    name: string,
    needStats: boolean
  ): Promise<Workflow> {
    let found: Workflow;
    try {
      found = await this.workflowsRepository.findOne({
        where: {
          ownerId: (<Account>account).id,
          name: name,
        },
        relations: ['segment'],
      });
    } catch (err) {
      this.logger.error('Error: ' + err);
      return Promise.reject(err);
    }
    try {
      if (needStats && found?.visualLayout) {
        found.visualLayout.nodes = await Promise.all(
          found?.visualLayout?.nodes?.map(async (node) => ({
            ...node,
            data: {
              ...node.data,
              stats: await this.getStats(node?.data?.audienceId),
            },
          }))
        );
      }
    } catch (e) {
      console.error(e);
    }

    if (found) {
      this.logger.debug('Found workflow: ' + found?.id);
      return found;
    } else {
      const workflow = new Workflow();
      workflow.name = name;
      workflow.audiences = [];
      workflow.ownerId = (<Account>account).id;
      let ret: Workflow;
      try {
        ret = await this.workflowsRepository.save(workflow);
        this.logger.debug('Created workflow: ' + ret?.id);
      } catch (err) {
        this.logger.error('Error: ' + err);
        return Promise.reject(err);
      }
      return Promise.resolve(ret); //await this.workflowsRepository.save(workflow)
    }
  }

  /**
   * Updates the audiences, name, visual layout, and rules of a workflow
   *
   * @remarks
   * Throws an error if the workflow is not found
   *
   * @param account - The owner of the workflow
   * @param updateWorkflowDto - fields to update
   *
   */
  async update(
    account: Account,
    updateWorkflowDto: UpdateWorkflowDto
  ): Promise<void> {
    const workflow = await this.workflowsRepository.findOne({
      where: {
        id: updateWorkflowDto.id,
      },
      relations: ['segment'],
    });

    if (!workflow) throw new NotFoundException('Workflow not found');
    if (workflow.isActive)
      return Promise.reject(new Error('Workflow has already been activated'));

    const { rules, visualLayout, isDynamic, audiences, name } =
      updateWorkflowDto;
<<<<<<< HEAD
    if (rules) {
      const newRules: string[] = [];

=======

    if (rules) {
      const rules = [];
>>>>>>> f47c3786
      for (const trigger of rules) {
        for (const condition of trigger.properties.conditions) {
          const { key, type, isArray } = condition;
          if (isString(key) && isString(type) && isBoolean(isArray)) {
            const eventKey = await this.EventKeysModel.findOne({
              key,
              type,
              isArray,
            }).exec();
            if (!eventKey)
              await this.EventKeysModel.create({
                key,
                type,
                isArray,
              });
          }
        }
<<<<<<< HEAD
        newRules.push(Buffer.from(JSON.stringify(trigger)).toString('base64'));
      }
      workflow.rules = newRules;
=======
        rules.push(Buffer.from(JSON.stringify(trigger)).toString('base64'));
      }
      workflow.rules = rules;
>>>>>>> f47c3786
    }

    if (visualLayout) {
      for (const node of visualLayout.nodes) {
        const audienceId = node?.data?.audienceId;
        const nodeTemplates = node?.data?.messages;
        if (!nodeTemplates || !Array.isArray(nodeTemplates) || !audienceId)
          continue;

        await this.audiencesService.audiencesRepository.update(
          {
            id: audienceId,
            ownerId: account.id,
          },
          {
            templates: nodeTemplates.map((item) => item.templateId),
          }
        );
      }
    }

    let segmentId = workflow.segment?.id;
    if (updateWorkflowDto.segmentId !== undefined) {
      segmentId = updateWorkflowDto.segmentId;
    }

    try {
      await this.workflowsRepository.save({
        ...workflow,
        segment: { id: segmentId },
        audiences,
        visualLayout,
        isDynamic,
        name,
      });
      this.logger.debug('Updated workflow ' + updateWorkflowDto.id);
    } catch (err) {
      this.logger.error('Error:' + err);
      return Promise.reject(err);
    }
    return;
  }

  async duplicate(user: Account, id: string) {
    const oldWorkflow = await this.workflowsRepository.findOne({
      where: {
        ownerId: user.id,
        id,
      },
      relations: ['segment'],
    });
    if (!oldWorkflow) throw new NotFoundException('Workflow not found');

    let copyEraseIndex = oldWorkflow.name.indexOf('-copy');
    if (copyEraseIndex === -1) copyEraseIndex = oldWorkflow.name.length;

    const res = await this.workflowsRepository
      .createQueryBuilder()
      .select('COUNT(*)')
      .where('starts_with(name, :oldName) = TRUE AND "ownerId" = :ownerId', {
        oldName: oldWorkflow.name.substring(0, copyEraseIndex),
        ownerId: user.id,
      })
      .execute();
    const newName =
      oldWorkflow.name.substring(0, copyEraseIndex) +
      '-copy-' +
      (res?.[0]?.count || '0');
    const newWorkflow = await this.findOne(user, newName, false);

    const newAudiences = await Promise.all(
      oldWorkflow.audiences?.map(async (id) => {
        const { name, description, isPrimary, templates } =
          await this.audiencesService.findOne(user, id);
        const newAudience = await this.audiencesService.insert(user, {
          name,
          description,
          isPrimary,
          templates,
        });
        return newAudience.id;
      }) || []
    );

    let visualLayout = JSON.stringify(oldWorkflow.visualLayout);
    const rules = oldWorkflow.rules?.map((rule) =>
      Buffer.from(rule, 'base64').toString()
    );

    for (let i = 0; i < oldWorkflow.audiences.length; i++) {
      const oldAudience = oldWorkflow.audiences[i];
      const newAudience = newAudiences[i];
      visualLayout = visualLayout.replaceAll(oldAudience, newAudience);
      for (let i = 0; i < rules.length; i++) {
        rules[i] = rules[i].replaceAll(oldAudience, newAudience);
      }
    }

    visualLayout = JSON.parse(visualLayout);
    const triggers: Trigger[] = rules?.map((rule) => JSON.parse(rule));

    await this.update(user, {
      id: newWorkflow.id,
      audiences: newAudiences,
      name: newName,
      visualLayout,
      rules: triggers,
      segmentId: oldWorkflow.segment.id,
      isDynamic: oldWorkflow.isDynamic,
    });
  }

  /**
   * Start a workflow, adding the initial set of customers to the primary audience
   * and sending them any relevant messages. Similar to enrollCustomers,
   * many customers -> one workflow
   *
   * @remarks
   * Throws an error if the workflow is not found
   *
   * @param account - The owner of the workflow
   * @param updateAudienceDto - DTO with the updated information
   *
   */
  async start(
    account: Account,
    workflowID: string
  ): Promise<(string | number)[]> {
    let workflow: Workflow; // Workflow to update
    let audience: Audience; // Audience to freeze/send messages to
    let customers: CustomerDocument[]; // Customers to add to primary audience
    let jobIDs: (string | number)[] = [];
    try {
      workflow = await this.workflowsRepository.findOne({
        where: {
          ownerId: (<Account>account).id,
          id: workflowID,
        },
        relations: ['segment'],
      });
      if (!workflow) {
        this.logger.debug('Workflow does not exist');
        return Promise.reject(errors.ERROR_DOES_NOT_EXIST);
      }
    } catch (err) {
      this.logger.error('Error: ' + err);
      return Promise.reject(err);
    }
    if (workflow.isActive) {
      this.logger.debug('Workflow already active');
      return Promise.reject(new Error('Workflow already active'));
    }
    if (workflow?.isStopped)
      return Promise.reject(new Error('The workflow has already been stopped'));
    for (let index = 0; index < workflow?.audiences?.length; index++) {
      try {
        audience = await this.audiencesService.findOne(
          account,
          workflow.audiences[index]
        );
        if (!audience) {
          this.logger.error('Error: Workflow contains nonexistant audience');
          return Promise.reject(errors.ERROR_DOES_NOT_EXIST);
        }
      } catch (err) {
        this.logger.error('Error: ' + err);
        return Promise.reject(err);
      }
      try {
        audience = await this.audiencesService.freeze(account, audience?.id);
        this.logger.debug('Freezing audience ' + audience?.id);
      } catch (err) {
        this.logger.error('Error: ' + err);
        return Promise.reject(err);
      }
      if (audience.isPrimary) {
        try {
          customers = await this.customersService.findByInclusionCriteria(
            account,
            workflow.segment.inclusionCriteria
          );
          this.logger.debug(
            'Customers to include in workflow: ' + customers.length
          );
        } catch (err) {
          this.logger.error('Error: ' + err);
          return Promise.reject(err);
        }
        try {
          jobIDs = await this.audiencesService.moveCustomers(
            account,
            null,
            audience,
            customers,
            null
          );
          this.logger.debug('Finished moving customers into workflow');
        } catch (err) {
          this.logger.error('Error: ' + err);
          return Promise.reject(err);
        }
        try {
          await this.workflowsRepository.save({
            ...workflow,
            isActive: true,
          });
          this.logger.debug('Started workflow ' + workflow?.id);
        } catch (err) {
          this.logger.error('Error: ' + err);
          return Promise.reject(err);
        }
      }
    }
    return Promise.resolve(jobIDs);
  }

  /**
   * Adds a customer to dynamic primary audience of all active workflows,
   * and sends them any relevant messages. Similar to  start,
   * one customer -> many workflows
   *
   * @remarks
   * Throws an error if the workflow is not found
   *
   * @param account - The owner of the workflow
   * @param updateAudienceDto - DTO with the updated information
   *
   */
  async enrollCustomer(
    account: Account,
    customer: CustomerDocument
  ): Promise<void> {
    let workflows: Workflow[], // Active workflows for this account
      workflow: Workflow, // Workflow being updated
      audience: Audience; // Primary audience to add customer to
    try {
      workflows = await this.findAllActive(account);
      this.logger.debug('Active workflows: ' + workflows?.length);
    } catch (err) {
      this.logger.error('Error: ' + err);
      return Promise.reject(err);
    }
    for (
      let workflowsIndex = 0;
      workflowsIndex < workflows?.length;
      workflowsIndex++
    ) {
      workflow = workflows[workflowsIndex];
      for (
        let audienceIndex = 0;
        audienceIndex < workflow?.audiences?.length;
        audienceIndex++
      ) {
        try {
          audience = await this.audiencesService.findOne(
            account,
            workflow.audiences[audienceIndex]
          );
          this.logger.debug('Audience: ' + audience);
        } catch (err) {
          this.logger.error('Error: ' + err);
          return Promise.reject(err);
        }
        if (
          audience.isPrimary &&
          workflow.isDynamic &&
          this.customersService.checkInclusion(
            customer,
            workflow.segment.inclusionCriteria
          )
        ) {
          try {
            await this.audiencesService.moveCustomer(
              account,
              null,
              audience?.id,
              customer?.id,
              null
            );
            this.logger.debug('Enrolled customer in dynamic primary audience.');
          } catch (err) {
            this.logger.error('Error: ' + err);
            return Promise.reject(err);
          }
        }
      }
    }
  }

  /**
   * Update an account's active workflows based on event and time
   * based triggers, moving all customers to the correct
   * audiences and sending all the messages.
   *
   * @remarks
   * TODO: Error handling
   * TODO: Branch triggers
   * TODO: Time triggers
   *
   * @param account - The owner of the workflow
   * @param event - incoming event to use as basis for tick
   *
   */
  async tick(
    account: Account,
    event: EventDto | null | undefined
  ): Promise<WorkflowTick[]> {
    let workflows: Workflow[], // Active workflows for this account
      workflow: Workflow, // Workflow being updated
      customer: CustomerDocument, // Customer to be found
      trigger: Trigger, // Trigger being processed
      from: Audience, //  Audience to move customer out of
      to: Audience; // Audience to move customer into
    const jobIds: WorkflowTick[] = [];
    let jobIdArr: (string | number)[] = [];
    let interrupt = false; // Interrupt the tick to avoid the same event triggering two customer moves

    if (event) {
      try {
        customer = await this.customersService.findByCorrelationKVPair(
          account,
          event.correlationKey,
          event.correlationValue
        );
        this.logger.debug('Found customer: ' + customer?.id);
      } catch (err) {
        this.logger.error('Error: ' + err);
        return Promise.reject(err);
      }
    }
    try {
      workflows = await this.findAllActive(account);
      this.logger.debug('Found active workflows: ' + workflows.length);
    } catch (err) {
      this.logger.error('Error: ' + err);
      return Promise.reject(err);
    }
    workflow_loop: for (
      let workflowsIndex = 0;
      workflowsIndex < workflows?.length;
      workflowsIndex++
    ) {
      workflow = workflows[workflowsIndex];
      let jobId: WorkflowTick = {
        workflowId: workflow.id,
        jobIds: undefined,
        status: undefined,
        failureReason: undefined,
      };
      for (
        let triggerIndex = 0;
        triggerIndex < workflow?.rules?.length;
        triggerIndex++
      ) {
        if (interrupt) {
          interrupt = false;
          break;
        }
        trigger = JSON.parse(
          Buffer.from(workflow.rules[triggerIndex], 'base64').toString('ascii')
        );

        if (
          event.source === ProviderTypes.Posthog &&
          trigger.providerType === ProviderTypes.Posthog &&
          !(
            event.payload.type === trigger.providerParams ||
            (event.payload.type === PosthogTriggerParams.Track &&
              !defaultEventParams.includes(event.payload.type) &&
              trigger.providerParams === PosthogTriggerParams.Autocapture)
          )
        ) {
          continue;
        }

        switch (trigger.type) {
          case TriggerType.event:
            if (customer) {
              try {
                from = await this.audiencesService.findOne(
                  account,
                  trigger.source
                );
                this.logger.debug('Source: ' + from?.id);
              } catch (err) {
                this.logger.error('Error: ' + err);
                jobId.failureReason = err;
                jobId.status = 'Failed';
                jobIds.push(jobId);
                continue workflow_loop;
                //return Promise.reject(err);
              }
              if (trigger?.dest?.length == 1) {
                if (trigger.dest[0]) {
                  try {
                    to = await this.audiencesService.findOne(
                      account,
                      trigger.dest[0]
                    );
                    this.logger.debug('Dest: ' + to?.id);
                  } catch (err) {
                    this.logger.error('Error: ' + err);
                    jobId.failureReason = err;
                    jobId.status = 'Failed';
                    jobIds.push(jobId);
                    continue workflow_loop;
                    // return Promise.reject(err);
                  }
                }

                const { conditions } = trigger.properties;
                let eventIncluded = true;
                this.logger.debug(
                  'Event conditions: ' + JSON.stringify(conditions)
                );
                if (conditions && conditions.length > 0) {
                  const compareResults = conditions.map((condition) => {
                    this.logger.debug(
                      `Comparing: ${event?.event?.[condition.key] || ''} ${
                        condition.comparisonType || ''
                      } ${condition.value || ''}`
                    );
                    return ['exists', 'doesNotExist'].includes(
                      condition.comparisonType
                    )
                      ? operableCompare(
                          event?.event?.[condition.key],
                          condition.comparisonType
                        )
                      : conditionalCompare(
                          event?.event?.[condition.key],
                          condition.value,
                          condition.comparisonType
                        );
                  });
                  this.logger.debug(
                    'Compare result: ' + JSON.stringify(compareResults)
                  );

                  if (compareResults.length > 1) {
                    const compareTypes = conditions.map(
                      (condition) => condition.relationWithNext
                    );
                    eventIncluded = conditionalComposition(
                      compareResults,
                      compareTypes
                    );
                  } else {
                    eventIncluded = compareResults[0];
                  }
                }

                this.logger.debug('Event included: ' + eventIncluded);

                if (
                  from.customers.indexOf(customer?.id) > -1 &&
                  eventIncluded
                ) {
                  try {
                    jobIdArr = await this.audiencesService.moveCustomer(
                      account,
                      from?.id,
                      to?.id,
                      customer?.id,
                      event
                    );
                    if (to) {
                      const stats = await this.statsRepository.findOne({
                        where: {
                          audience: { id: to?.id },
                        },
                        relations: ['audience'],
                      });
                      stats.sentAmount++;
                      await this.statsRepository.save(stats);
                    }
                    this.logger.debug(
                      'Moving ' +
                        customer?.id +
                        ' out of ' +
                        from?.id +
                        ' and into ' +
                        to?.id
                    );
                    jobId.jobIds = jobIdArr;
                    jobIds.push(jobId);
                  } catch (err) {
                    this.logger.error('Error: ' + err);
                    jobId.failureReason = err;
                    jobId.status = 'Failed';
                    jobIds.push(jobId);
                    break workflow_loop;
                    // return Promise.reject(err);
                  }
                  interrupt = true;
                }
              } else {
                //TODO: Branch Triggers
              }
            }
            break;
          case TriggerType.time_delay: //TODO
            break;
          case TriggerType.time_window: //TODO
            break;
        }
      }
    }
    return Promise.resolve(jobIds);
  }

  /**
   * Delete a workflow
   *
   * @remarks
   * TODO: Error handling
   *
   * @param account - The owner of the workflow
   * @param name - the name of the workflow to delete
   *
   */
  async remove(account: Account, name: string): Promise<void> {
    await this.workflowsRepository.delete({
      ownerId: (<Account>account).id,
      name,
    });
  }

  async setPaused(account: Account, id: string, value: boolean) {
    const found: Workflow = await this.workflowsRepository.findOneBy({
      ownerId: (<Account>account).id,
      id,
    });
    if (found?.isStopped)
      throw new HttpException('The workflow has already been stopped', 400);
    await this.workflowsRepository.save({
      ...found,
      isPaused: value,
    });
    return value;
  }

  async setStopped(account: Account, id: string, value: boolean) {
    const found: Workflow = await this.workflowsRepository.findOneBy({
      ownerId: (<Account>account).id,
      id,
    });
    if (!found?.isActive)
      throw new HttpException('The workflow was not activated', 400);
    await this.workflowsRepository.save({
      ...found,
      isStopped: value,
    });
    return value;
  }

  async markFlowDeleted(workflowId: string) {
    await this.workflowsRepository.update(
      { id: workflowId },
      {
        isActive: true,
        isDeleted: true,
        isPaused: true,
        isStopped: true,
      }
    );
    return;
  }
}
<|MERGE_RESOLUTION|>--- conflicted
+++ resolved
@@ -1,840 +1,827 @@
-import {
-  LoggerService,
-  Inject,
-  Injectable,
-  HttpException,
-  NotFoundException,
-} from '@nestjs/common';
-import { InjectRepository } from '@nestjs/typeorm';
-import { DataSource, In, Repository } from 'typeorm';
-import { Account } from '../accounts/entities/accounts.entity';
-import { AudiencesService } from '../audiences/audiences.service';
-import { UpdateWorkflowDto } from './dto/update-workflow.dto';
-import {
-  PosthogTriggerParams,
-  ProviderTypes,
-  Trigger,
-  TriggerType,
-  Workflow,
-} from './entities/workflow.entity';
-import errors from '@/shared/utils/errors';
-import { Audience } from '../audiences/entities/audience.entity';
-import { CustomersService } from '../customers/customers.service';
-import { CustomerDocument } from '../customers/schemas/customer.schema';
-import { EventDto } from '../events/dto/event.dto';
-import { WINSTON_MODULE_NEST_PROVIDER } from 'nest-winston';
-import { Stats } from '../audiences/entities/stats.entity';
-import { createClient } from '@clickhouse/client';
-import {
-  PosthogKeysPayload,
-  WorkflowTick,
-} from './interfaces/workflow-tick.interface';
-import { isBoolean, isString } from 'class-validator';
-import {
-  EventKeys,
-  EventKeysDocument,
-} from '../events/schemas/event-keys.schema';
-import { Model } from 'mongoose';
-import { InjectModel } from '@nestjs/mongoose';
-import {
-  conditionalCompare,
-  conditionalComposition,
-  operableCompare,
-} from '../audiences/audiences.helper';
-
-const defaultEventParams = ['click', 'change', 'pageleave', 'submit'];
-
-@Injectable()
-export class WorkflowsService {
-  private clickhouseClient = createClient({
-    host: process.env.CLICKHOUSE_HOST ?? 'http://localhost:8123',
-    username: process.env.CLICKHOUSE_USER ?? 'default',
-    password: process.env.CLICKHOUSE_PASSWORD ?? '',
-  });
-
-  constructor(
-    @Inject(WINSTON_MODULE_NEST_PROVIDER)
-    private readonly logger: LoggerService,
-    @InjectRepository(Workflow)
-    private workflowsRepository: Repository<Workflow>,
-    @InjectRepository(Stats) private statsRepository: Repository<Stats>,
-    @Inject(AudiencesService) private audiencesService: AudiencesService,
-    @Inject(CustomersService) private customersService: CustomersService,
-    @InjectModel(EventKeys.name)
-    private EventKeysModel: Model<EventKeysDocument>,
-    private dataSource: DataSource
-  ) {}
-
-  /**
-   * Finds all workflows
-   *
-   * @param account - The owner of the workflows
-   *
-   */
-  async findAll(
-    account: Account,
-    take = 100,
-    skip = 0,
-    orderBy?: keyof Workflow,
-    orderType?: 'asc' | 'desc',
-    showDisabled?: boolean
-  ): Promise<{ data: Workflow[]; totalPages: number }> {
-    const totalPages = Math.ceil(
-      (await this.workflowsRepository.count({
-        where: { ownerId: (<Account>account).id },
-      })) / take || 1
-    );
-    const orderOptions = {};
-    if (orderBy && orderType) {
-      orderOptions[orderBy] = orderType;
-    }
-    const workflows = await this.workflowsRepository.find({
-      where: {
-        ownerId: (<Account>account).id,
-        isDeleted: In([!!showDisabled, false]),
-      },
-      order: orderOptions,
-      take: take < 100 ? take : 100,
-      skip,
-    });
-    return { data: workflows, totalPages };
-  }
-
-  /**
-   * Finds all active workflows
-   *
-   * @param account - The owner of the workflows
-   *
-   */
-  findAllActive(account: Account): Promise<Workflow[]> {
-    return this.workflowsRepository.find({
-      where: {
-        ownerId: (<Account>account).id,
-        isActive: true,
-        isStopped: false,
-        isPaused: false,
-      },
-      relations: ['segment'],
-    });
-  }
-
-  private async getStats(audienceId?: string) {
-    if (!audienceId) return {};
-    const sentResponse = await this.clickhouseClient.query({
-      query: `SELECT COUNT(*) FROM message_status WHERE event = 'delivered' AND audienceId = {audienceId:UUID}`,
-      query_params: { audienceId },
-    });
-    const sentData = (await sentResponse.json<any>())?.data;
-    const sent = +sentData?.[0]?.['count()'] || 0;
-
-    const clickedResponse = await this.clickhouseClient.query({
-      query: `SELECT COUNT(*) FROM message_status WHERE event = 'clicked' AND audienceId = {audienceId:UUID}`,
-      query_params: { audienceId },
-    });
-    const clickedData = (await clickedResponse.json<any>())?.data;
-    const clicked = +clickedData?.[0]?.['count()'];
-
-    const clickedPercentage = (clicked / sent) * 100;
-
-    return {
-      sent,
-      clickedPercentage,
-    };
-  }
-
-  /**
-   * Finds a workflow by name, creating it if it does not
-   * exist.
-   *
-   * @remarks
-   * Throws an error if the workflow is not found
-   *
-   * @param account - The owner of the workflow
-   * @param name - name of workflow to find/create
-   *
-   */
-  async findOne(
-    account: Account,
-    name: string,
-    needStats: boolean
-  ): Promise<Workflow> {
-    let found: Workflow;
-    try {
-      found = await this.workflowsRepository.findOne({
-        where: {
-          ownerId: (<Account>account).id,
-          name: name,
-        },
-        relations: ['segment'],
-      });
-    } catch (err) {
-      this.logger.error('Error: ' + err);
-      return Promise.reject(err);
-    }
-    try {
-      if (needStats && found?.visualLayout) {
-        found.visualLayout.nodes = await Promise.all(
-          found?.visualLayout?.nodes?.map(async (node) => ({
-            ...node,
-            data: {
-              ...node.data,
-              stats: await this.getStats(node?.data?.audienceId),
-            },
-          }))
-        );
-      }
-    } catch (e) {
-      console.error(e);
-    }
-
-    if (found) {
-      this.logger.debug('Found workflow: ' + found?.id);
-      return found;
-    } else {
-      const workflow = new Workflow();
-      workflow.name = name;
-      workflow.audiences = [];
-      workflow.ownerId = (<Account>account).id;
-      let ret: Workflow;
-      try {
-        ret = await this.workflowsRepository.save(workflow);
-        this.logger.debug('Created workflow: ' + ret?.id);
-      } catch (err) {
-        this.logger.error('Error: ' + err);
-        return Promise.reject(err);
-      }
-      return Promise.resolve(ret); //await this.workflowsRepository.save(workflow)
-    }
-  }
-
-  /**
-   * Updates the audiences, name, visual layout, and rules of a workflow
-   *
-   * @remarks
-   * Throws an error if the workflow is not found
-   *
-   * @param account - The owner of the workflow
-   * @param updateWorkflowDto - fields to update
-   *
-   */
-  async update(
-    account: Account,
-    updateWorkflowDto: UpdateWorkflowDto
-  ): Promise<void> {
-    const workflow = await this.workflowsRepository.findOne({
-      where: {
-        id: updateWorkflowDto.id,
-      },
-      relations: ['segment'],
-    });
-
-    if (!workflow) throw new NotFoundException('Workflow not found');
-    if (workflow.isActive)
-      return Promise.reject(new Error('Workflow has already been activated'));
-
-    const { rules, visualLayout, isDynamic, audiences, name } =
-      updateWorkflowDto;
-<<<<<<< HEAD
-    if (rules) {
-      const newRules: string[] = [];
-
-=======
-
-    if (rules) {
-      const rules = [];
->>>>>>> f47c3786
-      for (const trigger of rules) {
-        for (const condition of trigger.properties.conditions) {
-          const { key, type, isArray } = condition;
-          if (isString(key) && isString(type) && isBoolean(isArray)) {
-            const eventKey = await this.EventKeysModel.findOne({
-              key,
-              type,
-              isArray,
-            }).exec();
-            if (!eventKey)
-              await this.EventKeysModel.create({
-                key,
-                type,
-                isArray,
-              });
-          }
-        }
-<<<<<<< HEAD
-        newRules.push(Buffer.from(JSON.stringify(trigger)).toString('base64'));
-      }
-      workflow.rules = newRules;
-=======
-        rules.push(Buffer.from(JSON.stringify(trigger)).toString('base64'));
-      }
-      workflow.rules = rules;
->>>>>>> f47c3786
-    }
-
-    if (visualLayout) {
-      for (const node of visualLayout.nodes) {
-        const audienceId = node?.data?.audienceId;
-        const nodeTemplates = node?.data?.messages;
-        if (!nodeTemplates || !Array.isArray(nodeTemplates) || !audienceId)
-          continue;
-
-        await this.audiencesService.audiencesRepository.update(
-          {
-            id: audienceId,
-            ownerId: account.id,
-          },
-          {
-            templates: nodeTemplates.map((item) => item.templateId),
-          }
-        );
-      }
-    }
-
-    let segmentId = workflow.segment?.id;
-    if (updateWorkflowDto.segmentId !== undefined) {
-      segmentId = updateWorkflowDto.segmentId;
-    }
-
-    try {
-      await this.workflowsRepository.save({
-        ...workflow,
-        segment: { id: segmentId },
-        audiences,
-        visualLayout,
-        isDynamic,
-        name,
-      });
-      this.logger.debug('Updated workflow ' + updateWorkflowDto.id);
-    } catch (err) {
-      this.logger.error('Error:' + err);
-      return Promise.reject(err);
-    }
-    return;
-  }
-
-  async duplicate(user: Account, id: string) {
-    const oldWorkflow = await this.workflowsRepository.findOne({
-      where: {
-        ownerId: user.id,
-        id,
-      },
-      relations: ['segment'],
-    });
-    if (!oldWorkflow) throw new NotFoundException('Workflow not found');
-
-    let copyEraseIndex = oldWorkflow.name.indexOf('-copy');
-    if (copyEraseIndex === -1) copyEraseIndex = oldWorkflow.name.length;
-
-    const res = await this.workflowsRepository
-      .createQueryBuilder()
-      .select('COUNT(*)')
-      .where('starts_with(name, :oldName) = TRUE AND "ownerId" = :ownerId', {
-        oldName: oldWorkflow.name.substring(0, copyEraseIndex),
-        ownerId: user.id,
-      })
-      .execute();
-    const newName =
-      oldWorkflow.name.substring(0, copyEraseIndex) +
-      '-copy-' +
-      (res?.[0]?.count || '0');
-    const newWorkflow = await this.findOne(user, newName, false);
-
-    const newAudiences = await Promise.all(
-      oldWorkflow.audiences?.map(async (id) => {
-        const { name, description, isPrimary, templates } =
-          await this.audiencesService.findOne(user, id);
-        const newAudience = await this.audiencesService.insert(user, {
-          name,
-          description,
-          isPrimary,
-          templates,
-        });
-        return newAudience.id;
-      }) || []
-    );
-
-    let visualLayout = JSON.stringify(oldWorkflow.visualLayout);
-    const rules = oldWorkflow.rules?.map((rule) =>
-      Buffer.from(rule, 'base64').toString()
-    );
-
-    for (let i = 0; i < oldWorkflow.audiences.length; i++) {
-      const oldAudience = oldWorkflow.audiences[i];
-      const newAudience = newAudiences[i];
-      visualLayout = visualLayout.replaceAll(oldAudience, newAudience);
-      for (let i = 0; i < rules.length; i++) {
-        rules[i] = rules[i].replaceAll(oldAudience, newAudience);
-      }
-    }
-
-    visualLayout = JSON.parse(visualLayout);
-    const triggers: Trigger[] = rules?.map((rule) => JSON.parse(rule));
-
-    await this.update(user, {
-      id: newWorkflow.id,
-      audiences: newAudiences,
-      name: newName,
-      visualLayout,
-      rules: triggers,
-      segmentId: oldWorkflow.segment.id,
-      isDynamic: oldWorkflow.isDynamic,
-    });
-  }
-
-  /**
-   * Start a workflow, adding the initial set of customers to the primary audience
-   * and sending them any relevant messages. Similar to enrollCustomers,
-   * many customers -> one workflow
-   *
-   * @remarks
-   * Throws an error if the workflow is not found
-   *
-   * @param account - The owner of the workflow
-   * @param updateAudienceDto - DTO with the updated information
-   *
-   */
-  async start(
-    account: Account,
-    workflowID: string
-  ): Promise<(string | number)[]> {
-    let workflow: Workflow; // Workflow to update
-    let audience: Audience; // Audience to freeze/send messages to
-    let customers: CustomerDocument[]; // Customers to add to primary audience
-    let jobIDs: (string | number)[] = [];
-    try {
-      workflow = await this.workflowsRepository.findOne({
-        where: {
-          ownerId: (<Account>account).id,
-          id: workflowID,
-        },
-        relations: ['segment'],
-      });
-      if (!workflow) {
-        this.logger.debug('Workflow does not exist');
-        return Promise.reject(errors.ERROR_DOES_NOT_EXIST);
-      }
-    } catch (err) {
-      this.logger.error('Error: ' + err);
-      return Promise.reject(err);
-    }
-    if (workflow.isActive) {
-      this.logger.debug('Workflow already active');
-      return Promise.reject(new Error('Workflow already active'));
-    }
-    if (workflow?.isStopped)
-      return Promise.reject(new Error('The workflow has already been stopped'));
-    for (let index = 0; index < workflow?.audiences?.length; index++) {
-      try {
-        audience = await this.audiencesService.findOne(
-          account,
-          workflow.audiences[index]
-        );
-        if (!audience) {
-          this.logger.error('Error: Workflow contains nonexistant audience');
-          return Promise.reject(errors.ERROR_DOES_NOT_EXIST);
-        }
-      } catch (err) {
-        this.logger.error('Error: ' + err);
-        return Promise.reject(err);
-      }
-      try {
-        audience = await this.audiencesService.freeze(account, audience?.id);
-        this.logger.debug('Freezing audience ' + audience?.id);
-      } catch (err) {
-        this.logger.error('Error: ' + err);
-        return Promise.reject(err);
-      }
-      if (audience.isPrimary) {
-        try {
-          customers = await this.customersService.findByInclusionCriteria(
-            account,
-            workflow.segment.inclusionCriteria
-          );
-          this.logger.debug(
-            'Customers to include in workflow: ' + customers.length
-          );
-        } catch (err) {
-          this.logger.error('Error: ' + err);
-          return Promise.reject(err);
-        }
-        try {
-          jobIDs = await this.audiencesService.moveCustomers(
-            account,
-            null,
-            audience,
-            customers,
-            null
-          );
-          this.logger.debug('Finished moving customers into workflow');
-        } catch (err) {
-          this.logger.error('Error: ' + err);
-          return Promise.reject(err);
-        }
-        try {
-          await this.workflowsRepository.save({
-            ...workflow,
-            isActive: true,
-          });
-          this.logger.debug('Started workflow ' + workflow?.id);
-        } catch (err) {
-          this.logger.error('Error: ' + err);
-          return Promise.reject(err);
-        }
-      }
-    }
-    return Promise.resolve(jobIDs);
-  }
-
-  /**
-   * Adds a customer to dynamic primary audience of all active workflows,
-   * and sends them any relevant messages. Similar to  start,
-   * one customer -> many workflows
-   *
-   * @remarks
-   * Throws an error if the workflow is not found
-   *
-   * @param account - The owner of the workflow
-   * @param updateAudienceDto - DTO with the updated information
-   *
-   */
-  async enrollCustomer(
-    account: Account,
-    customer: CustomerDocument
-  ): Promise<void> {
-    let workflows: Workflow[], // Active workflows for this account
-      workflow: Workflow, // Workflow being updated
-      audience: Audience; // Primary audience to add customer to
-    try {
-      workflows = await this.findAllActive(account);
-      this.logger.debug('Active workflows: ' + workflows?.length);
-    } catch (err) {
-      this.logger.error('Error: ' + err);
-      return Promise.reject(err);
-    }
-    for (
-      let workflowsIndex = 0;
-      workflowsIndex < workflows?.length;
-      workflowsIndex++
-    ) {
-      workflow = workflows[workflowsIndex];
-      for (
-        let audienceIndex = 0;
-        audienceIndex < workflow?.audiences?.length;
-        audienceIndex++
-      ) {
-        try {
-          audience = await this.audiencesService.findOne(
-            account,
-            workflow.audiences[audienceIndex]
-          );
-          this.logger.debug('Audience: ' + audience);
-        } catch (err) {
-          this.logger.error('Error: ' + err);
-          return Promise.reject(err);
-        }
-        if (
-          audience.isPrimary &&
-          workflow.isDynamic &&
-          this.customersService.checkInclusion(
-            customer,
-            workflow.segment.inclusionCriteria
-          )
-        ) {
-          try {
-            await this.audiencesService.moveCustomer(
-              account,
-              null,
-              audience?.id,
-              customer?.id,
-              null
-            );
-            this.logger.debug('Enrolled customer in dynamic primary audience.');
-          } catch (err) {
-            this.logger.error('Error: ' + err);
-            return Promise.reject(err);
-          }
-        }
-      }
-    }
-  }
-
-  /**
-   * Update an account's active workflows based on event and time
-   * based triggers, moving all customers to the correct
-   * audiences and sending all the messages.
-   *
-   * @remarks
-   * TODO: Error handling
-   * TODO: Branch triggers
-   * TODO: Time triggers
-   *
-   * @param account - The owner of the workflow
-   * @param event - incoming event to use as basis for tick
-   *
-   */
-  async tick(
-    account: Account,
-    event: EventDto | null | undefined
-  ): Promise<WorkflowTick[]> {
-    let workflows: Workflow[], // Active workflows for this account
-      workflow: Workflow, // Workflow being updated
-      customer: CustomerDocument, // Customer to be found
-      trigger: Trigger, // Trigger being processed
-      from: Audience, //  Audience to move customer out of
-      to: Audience; // Audience to move customer into
-    const jobIds: WorkflowTick[] = [];
-    let jobIdArr: (string | number)[] = [];
-    let interrupt = false; // Interrupt the tick to avoid the same event triggering two customer moves
-
-    if (event) {
-      try {
-        customer = await this.customersService.findByCorrelationKVPair(
-          account,
-          event.correlationKey,
-          event.correlationValue
-        );
-        this.logger.debug('Found customer: ' + customer?.id);
-      } catch (err) {
-        this.logger.error('Error: ' + err);
-        return Promise.reject(err);
-      }
-    }
-    try {
-      workflows = await this.findAllActive(account);
-      this.logger.debug('Found active workflows: ' + workflows.length);
-    } catch (err) {
-      this.logger.error('Error: ' + err);
-      return Promise.reject(err);
-    }
-    workflow_loop: for (
-      let workflowsIndex = 0;
-      workflowsIndex < workflows?.length;
-      workflowsIndex++
-    ) {
-      workflow = workflows[workflowsIndex];
-      let jobId: WorkflowTick = {
-        workflowId: workflow.id,
-        jobIds: undefined,
-        status: undefined,
-        failureReason: undefined,
-      };
-      for (
-        let triggerIndex = 0;
-        triggerIndex < workflow?.rules?.length;
-        triggerIndex++
-      ) {
-        if (interrupt) {
-          interrupt = false;
-          break;
-        }
-        trigger = JSON.parse(
-          Buffer.from(workflow.rules[triggerIndex], 'base64').toString('ascii')
-        );
-
-        if (
-          event.source === ProviderTypes.Posthog &&
-          trigger.providerType === ProviderTypes.Posthog &&
-          !(
-            event.payload.type === trigger.providerParams ||
-            (event.payload.type === PosthogTriggerParams.Track &&
-              !defaultEventParams.includes(event.payload.type) &&
-              trigger.providerParams === PosthogTriggerParams.Autocapture)
-          )
-        ) {
-          continue;
-        }
-
-        switch (trigger.type) {
-          case TriggerType.event:
-            if (customer) {
-              try {
-                from = await this.audiencesService.findOne(
-                  account,
-                  trigger.source
-                );
-                this.logger.debug('Source: ' + from?.id);
-              } catch (err) {
-                this.logger.error('Error: ' + err);
-                jobId.failureReason = err;
-                jobId.status = 'Failed';
-                jobIds.push(jobId);
-                continue workflow_loop;
-                //return Promise.reject(err);
-              }
-              if (trigger?.dest?.length == 1) {
-                if (trigger.dest[0]) {
-                  try {
-                    to = await this.audiencesService.findOne(
-                      account,
-                      trigger.dest[0]
-                    );
-                    this.logger.debug('Dest: ' + to?.id);
-                  } catch (err) {
-                    this.logger.error('Error: ' + err);
-                    jobId.failureReason = err;
-                    jobId.status = 'Failed';
-                    jobIds.push(jobId);
-                    continue workflow_loop;
-                    // return Promise.reject(err);
-                  }
-                }
-
-                const { conditions } = trigger.properties;
-                let eventIncluded = true;
-                this.logger.debug(
-                  'Event conditions: ' + JSON.stringify(conditions)
-                );
-                if (conditions && conditions.length > 0) {
-                  const compareResults = conditions.map((condition) => {
-                    this.logger.debug(
-                      `Comparing: ${event?.event?.[condition.key] || ''} ${
-                        condition.comparisonType || ''
-                      } ${condition.value || ''}`
-                    );
-                    return ['exists', 'doesNotExist'].includes(
-                      condition.comparisonType
-                    )
-                      ? operableCompare(
-                          event?.event?.[condition.key],
-                          condition.comparisonType
-                        )
-                      : conditionalCompare(
-                          event?.event?.[condition.key],
-                          condition.value,
-                          condition.comparisonType
-                        );
-                  });
-                  this.logger.debug(
-                    'Compare result: ' + JSON.stringify(compareResults)
-                  );
-
-                  if (compareResults.length > 1) {
-                    const compareTypes = conditions.map(
-                      (condition) => condition.relationWithNext
-                    );
-                    eventIncluded = conditionalComposition(
-                      compareResults,
-                      compareTypes
-                    );
-                  } else {
-                    eventIncluded = compareResults[0];
-                  }
-                }
-
-                this.logger.debug('Event included: ' + eventIncluded);
-
-                if (
-                  from.customers.indexOf(customer?.id) > -1 &&
-                  eventIncluded
-                ) {
-                  try {
-                    jobIdArr = await this.audiencesService.moveCustomer(
-                      account,
-                      from?.id,
-                      to?.id,
-                      customer?.id,
-                      event
-                    );
-                    if (to) {
-                      const stats = await this.statsRepository.findOne({
-                        where: {
-                          audience: { id: to?.id },
-                        },
-                        relations: ['audience'],
-                      });
-                      stats.sentAmount++;
-                      await this.statsRepository.save(stats);
-                    }
-                    this.logger.debug(
-                      'Moving ' +
-                        customer?.id +
-                        ' out of ' +
-                        from?.id +
-                        ' and into ' +
-                        to?.id
-                    );
-                    jobId.jobIds = jobIdArr;
-                    jobIds.push(jobId);
-                  } catch (err) {
-                    this.logger.error('Error: ' + err);
-                    jobId.failureReason = err;
-                    jobId.status = 'Failed';
-                    jobIds.push(jobId);
-                    break workflow_loop;
-                    // return Promise.reject(err);
-                  }
-                  interrupt = true;
-                }
-              } else {
-                //TODO: Branch Triggers
-              }
-            }
-            break;
-          case TriggerType.time_delay: //TODO
-            break;
-          case TriggerType.time_window: //TODO
-            break;
-        }
-      }
-    }
-    return Promise.resolve(jobIds);
-  }
-
-  /**
-   * Delete a workflow
-   *
-   * @remarks
-   * TODO: Error handling
-   *
-   * @param account - The owner of the workflow
-   * @param name - the name of the workflow to delete
-   *
-   */
-  async remove(account: Account, name: string): Promise<void> {
-    await this.workflowsRepository.delete({
-      ownerId: (<Account>account).id,
-      name,
-    });
-  }
-
-  async setPaused(account: Account, id: string, value: boolean) {
-    const found: Workflow = await this.workflowsRepository.findOneBy({
-      ownerId: (<Account>account).id,
-      id,
-    });
-    if (found?.isStopped)
-      throw new HttpException('The workflow has already been stopped', 400);
-    await this.workflowsRepository.save({
-      ...found,
-      isPaused: value,
-    });
-    return value;
-  }
-
-  async setStopped(account: Account, id: string, value: boolean) {
-    const found: Workflow = await this.workflowsRepository.findOneBy({
-      ownerId: (<Account>account).id,
-      id,
-    });
-    if (!found?.isActive)
-      throw new HttpException('The workflow was not activated', 400);
-    await this.workflowsRepository.save({
-      ...found,
-      isStopped: value,
-    });
-    return value;
-  }
-
-  async markFlowDeleted(workflowId: string) {
-    await this.workflowsRepository.update(
-      { id: workflowId },
-      {
-        isActive: true,
-        isDeleted: true,
-        isPaused: true,
-        isStopped: true,
-      }
-    );
-    return;
-  }
-}
+import {
+  LoggerService,
+  Inject,
+  Injectable,
+  HttpException,
+  NotFoundException,
+} from '@nestjs/common';
+import { InjectRepository } from '@nestjs/typeorm';
+import { DataSource, In, Repository } from 'typeorm';
+import { Account } from '../accounts/entities/accounts.entity';
+import { AudiencesService } from '../audiences/audiences.service';
+import { UpdateWorkflowDto } from './dto/update-workflow.dto';
+import {
+  PosthogTriggerParams,
+  ProviderTypes,
+  Trigger,
+  TriggerType,
+  Workflow,
+} from './entities/workflow.entity';
+import errors from '@/shared/utils/errors';
+import { Audience } from '../audiences/entities/audience.entity';
+import { CustomersService } from '../customers/customers.service';
+import { CustomerDocument } from '../customers/schemas/customer.schema';
+import { EventDto } from '../events/dto/event.dto';
+import { WINSTON_MODULE_NEST_PROVIDER } from 'nest-winston';
+import { Stats } from '../audiences/entities/stats.entity';
+import { createClient } from '@clickhouse/client';
+import {
+  PosthogKeysPayload,
+  WorkflowTick,
+} from './interfaces/workflow-tick.interface';
+import { isBoolean, isString } from 'class-validator';
+import {
+  EventKeys,
+  EventKeysDocument,
+} from '../events/schemas/event-keys.schema';
+import { Model } from 'mongoose';
+import { InjectModel } from '@nestjs/mongoose';
+import {
+  conditionalCompare,
+  conditionalComposition,
+  operableCompare,
+} from '../audiences/audiences.helper';
+
+const defaultEventParams = ['click', 'change', 'pageleave', 'submit'];
+
+@Injectable()
+export class WorkflowsService {
+  private clickhouseClient = createClient({
+    host: process.env.CLICKHOUSE_HOST ?? 'http://localhost:8123',
+    username: process.env.CLICKHOUSE_USER ?? 'default',
+    password: process.env.CLICKHOUSE_PASSWORD ?? '',
+  });
+
+  constructor(
+    @Inject(WINSTON_MODULE_NEST_PROVIDER)
+    private readonly logger: LoggerService,
+    @InjectRepository(Workflow)
+    private workflowsRepository: Repository<Workflow>,
+    @InjectRepository(Stats) private statsRepository: Repository<Stats>,
+    @Inject(AudiencesService) private audiencesService: AudiencesService,
+    @Inject(CustomersService) private customersService: CustomersService,
+    @InjectModel(EventKeys.name)
+    private EventKeysModel: Model<EventKeysDocument>,
+    private dataSource: DataSource
+  ) {}
+
+  /**
+   * Finds all workflows
+   *
+   * @param account - The owner of the workflows
+   *
+   */
+  async findAll(
+    account: Account,
+    take = 100,
+    skip = 0,
+    orderBy?: keyof Workflow,
+    orderType?: 'asc' | 'desc',
+    showDisabled?: boolean
+  ): Promise<{ data: Workflow[]; totalPages: number }> {
+    const totalPages = Math.ceil(
+      (await this.workflowsRepository.count({
+        where: { ownerId: (<Account>account).id },
+      })) / take || 1
+    );
+    const orderOptions = {};
+    if (orderBy && orderType) {
+      orderOptions[orderBy] = orderType;
+    }
+    const workflows = await this.workflowsRepository.find({
+      where: {
+        ownerId: (<Account>account).id,
+        isDeleted: In([!!showDisabled, false]),
+      },
+      order: orderOptions,
+      take: take < 100 ? take : 100,
+      skip,
+    });
+    return { data: workflows, totalPages };
+  }
+
+  /**
+   * Finds all active workflows
+   *
+   * @param account - The owner of the workflows
+   *
+   */
+  findAllActive(account: Account): Promise<Workflow[]> {
+    return this.workflowsRepository.find({
+      where: {
+        ownerId: (<Account>account).id,
+        isActive: true,
+        isStopped: false,
+        isPaused: false,
+      },
+      relations: ['segment'],
+    });
+  }
+
+  private async getStats(audienceId?: string) {
+    if (!audienceId) return {};
+    const sentResponse = await this.clickhouseClient.query({
+      query: `SELECT COUNT(*) FROM message_status WHERE event = 'delivered' AND audienceId = {audienceId:UUID}`,
+      query_params: { audienceId },
+    });
+    const sentData = (await sentResponse.json<any>())?.data;
+    const sent = +sentData?.[0]?.['count()'] || 0;
+
+    const clickedResponse = await this.clickhouseClient.query({
+      query: `SELECT COUNT(*) FROM message_status WHERE event = 'clicked' AND audienceId = {audienceId:UUID}`,
+      query_params: { audienceId },
+    });
+    const clickedData = (await clickedResponse.json<any>())?.data;
+    const clicked = +clickedData?.[0]?.['count()'];
+
+    const clickedPercentage = (clicked / sent) * 100;
+
+    return {
+      sent,
+      clickedPercentage,
+    };
+  }
+
+  /**
+   * Finds a workflow by name, creating it if it does not
+   * exist.
+   *
+   * @remarks
+   * Throws an error if the workflow is not found
+   *
+   * @param account - The owner of the workflow
+   * @param name - name of workflow to find/create
+   *
+   */
+  async findOne(
+    account: Account,
+    name: string,
+    needStats: boolean
+  ): Promise<Workflow> {
+    let found: Workflow;
+    try {
+      found = await this.workflowsRepository.findOne({
+        where: {
+          ownerId: (<Account>account).id,
+          name: name,
+        },
+        relations: ['segment'],
+      });
+    } catch (err) {
+      this.logger.error('Error: ' + err);
+      return Promise.reject(err);
+    }
+    try {
+      if (needStats && found?.visualLayout) {
+        found.visualLayout.nodes = await Promise.all(
+          found?.visualLayout?.nodes?.map(async (node) => ({
+            ...node,
+            data: {
+              ...node.data,
+              stats: await this.getStats(node?.data?.audienceId),
+            },
+          }))
+        );
+      }
+    } catch (e) {
+      console.error(e);
+    }
+
+    if (found) {
+      this.logger.debug('Found workflow: ' + found?.id);
+      return found;
+    } else {
+      const workflow = new Workflow();
+      workflow.name = name;
+      workflow.audiences = [];
+      workflow.ownerId = (<Account>account).id;
+      let ret: Workflow;
+      try {
+        ret = await this.workflowsRepository.save(workflow);
+        this.logger.debug('Created workflow: ' + ret?.id);
+      } catch (err) {
+        this.logger.error('Error: ' + err);
+        return Promise.reject(err);
+      }
+      return Promise.resolve(ret); //await this.workflowsRepository.save(workflow)
+    }
+  }
+
+  /**
+   * Updates the audiences, name, visual layout, and rules of a workflow
+   *
+   * @remarks
+   * Throws an error if the workflow is not found
+   *
+   * @param account - The owner of the workflow
+   * @param updateWorkflowDto - fields to update
+   *
+   */
+  async update(
+    account: Account,
+    updateWorkflowDto: UpdateWorkflowDto
+  ): Promise<void> {
+    const workflow = await this.workflowsRepository.findOne({
+      where: {
+        id: updateWorkflowDto.id,
+      },
+      relations: ['segment'],
+    });
+
+    if (!workflow) throw new NotFoundException('Workflow not found');
+    if (workflow.isActive)
+      return Promise.reject(new Error('Workflow has already been activated'));
+
+    const { rules, visualLayout, isDynamic, audiences, name } =
+      updateWorkflowDto;
+    if (rules) {
+      const newRules: string[] = [];
+      for (const trigger of rules) {
+        for (const condition of trigger.properties.conditions) {
+          const { key, type, isArray } = condition;
+          if (isString(key) && isString(type) && isBoolean(isArray)) {
+            const eventKey = await this.EventKeysModel.findOne({
+              key,
+              type,
+              isArray,
+            }).exec();
+            if (!eventKey)
+              await this.EventKeysModel.create({
+                key,
+                type,
+                isArray,
+              });
+          }
+        }
+        newRules.push(Buffer.from(JSON.stringify(trigger)).toString('base64'));
+      }
+      workflow.rules = newRules;
+    }
+
+    if (visualLayout) {
+      for (const node of visualLayout.nodes) {
+        const audienceId = node?.data?.audienceId;
+        const nodeTemplates = node?.data?.messages;
+        if (!nodeTemplates || !Array.isArray(nodeTemplates) || !audienceId)
+          continue;
+
+        await this.audiencesService.audiencesRepository.update(
+          {
+            id: audienceId,
+            ownerId: account.id,
+          },
+          {
+            templates: nodeTemplates.map((item) => item.templateId),
+          }
+        );
+      }
+    }
+
+    let segmentId = workflow.segment?.id;
+    if (updateWorkflowDto.segmentId !== undefined) {
+      segmentId = updateWorkflowDto.segmentId;
+    }
+
+    try {
+      await this.workflowsRepository.save({
+        ...workflow,
+        segment: { id: segmentId },
+        audiences,
+        visualLayout,
+        isDynamic,
+        name,
+      });
+      this.logger.debug('Updated workflow ' + updateWorkflowDto.id);
+    } catch (err) {
+      this.logger.error('Error:' + err);
+      return Promise.reject(err);
+    }
+    return;
+  }
+
+  async duplicate(user: Account, id: string) {
+    const oldWorkflow = await this.workflowsRepository.findOne({
+      where: {
+        ownerId: user.id,
+        id,
+      },
+      relations: ['segment'],
+    });
+    if (!oldWorkflow) throw new NotFoundException('Workflow not found');
+
+    let copyEraseIndex = oldWorkflow.name.indexOf('-copy');
+    if (copyEraseIndex === -1) copyEraseIndex = oldWorkflow.name.length;
+
+    const res = await this.workflowsRepository
+      .createQueryBuilder()
+      .select('COUNT(*)')
+      .where('starts_with(name, :oldName) = TRUE AND "ownerId" = :ownerId', {
+        oldName: oldWorkflow.name.substring(0, copyEraseIndex),
+        ownerId: user.id,
+      })
+      .execute();
+    const newName =
+      oldWorkflow.name.substring(0, copyEraseIndex) +
+      '-copy-' +
+      (res?.[0]?.count || '0');
+    const newWorkflow = await this.findOne(user, newName, false);
+
+    const newAudiences = await Promise.all(
+      oldWorkflow.audiences?.map(async (id) => {
+        const { name, description, isPrimary, templates } =
+          await this.audiencesService.findOne(user, id);
+        const newAudience = await this.audiencesService.insert(user, {
+          name,
+          description,
+          isPrimary,
+          templates,
+        });
+        return newAudience.id;
+      }) || []
+    );
+
+    let visualLayout = JSON.stringify(oldWorkflow.visualLayout);
+    const rules = oldWorkflow.rules?.map((rule) =>
+      Buffer.from(rule, 'base64').toString()
+    );
+
+    for (let i = 0; i < oldWorkflow.audiences.length; i++) {
+      const oldAudience = oldWorkflow.audiences[i];
+      const newAudience = newAudiences[i];
+      visualLayout = visualLayout.replaceAll(oldAudience, newAudience);
+      for (let i = 0; i < rules.length; i++) {
+        rules[i] = rules[i].replaceAll(oldAudience, newAudience);
+      }
+    }
+
+    visualLayout = JSON.parse(visualLayout);
+    const triggers: Trigger[] = rules?.map((rule) => JSON.parse(rule));
+
+    await this.update(user, {
+      id: newWorkflow.id,
+      audiences: newAudiences,
+      name: newName,
+      visualLayout,
+      rules: triggers,
+      segmentId: oldWorkflow.segment.id,
+      isDynamic: oldWorkflow.isDynamic,
+    });
+  }
+
+  /**
+   * Start a workflow, adding the initial set of customers to the primary audience
+   * and sending them any relevant messages. Similar to enrollCustomers,
+   * many customers -> one workflow
+   *
+   * @remarks
+   * Throws an error if the workflow is not found
+   *
+   * @param account - The owner of the workflow
+   * @param updateAudienceDto - DTO with the updated information
+   *
+   */
+  async start(
+    account: Account,
+    workflowID: string
+  ): Promise<(string | number)[]> {
+    let workflow: Workflow; // Workflow to update
+    let audience: Audience; // Audience to freeze/send messages to
+    let customers: CustomerDocument[]; // Customers to add to primary audience
+    let jobIDs: (string | number)[] = [];
+    try {
+      workflow = await this.workflowsRepository.findOne({
+        where: {
+          ownerId: (<Account>account).id,
+          id: workflowID,
+        },
+        relations: ['segment'],
+      });
+      if (!workflow) {
+        this.logger.debug('Workflow does not exist');
+        return Promise.reject(errors.ERROR_DOES_NOT_EXIST);
+      }
+    } catch (err) {
+      this.logger.error('Error: ' + err);
+      return Promise.reject(err);
+    }
+    if (workflow.isActive) {
+      this.logger.debug('Workflow already active');
+      return Promise.reject(new Error('Workflow already active'));
+    }
+    if (workflow?.isStopped)
+      return Promise.reject(new Error('The workflow has already been stopped'));
+    for (let index = 0; index < workflow?.audiences?.length; index++) {
+      try {
+        audience = await this.audiencesService.findOne(
+          account,
+          workflow.audiences[index]
+        );
+        if (!audience) {
+          this.logger.error('Error: Workflow contains nonexistant audience');
+          return Promise.reject(errors.ERROR_DOES_NOT_EXIST);
+        }
+      } catch (err) {
+        this.logger.error('Error: ' + err);
+        return Promise.reject(err);
+      }
+      try {
+        audience = await this.audiencesService.freeze(account, audience?.id);
+        this.logger.debug('Freezing audience ' + audience?.id);
+      } catch (err) {
+        this.logger.error('Error: ' + err);
+        return Promise.reject(err);
+      }
+      if (audience.isPrimary) {
+        try {
+          customers = await this.customersService.findByInclusionCriteria(
+            account,
+            workflow.segment.inclusionCriteria
+          );
+          this.logger.debug(
+            'Customers to include in workflow: ' + customers.length
+          );
+        } catch (err) {
+          this.logger.error('Error: ' + err);
+          return Promise.reject(err);
+        }
+        try {
+          jobIDs = await this.audiencesService.moveCustomers(
+            account,
+            null,
+            audience,
+            customers,
+            null
+          );
+          this.logger.debug('Finished moving customers into workflow');
+        } catch (err) {
+          this.logger.error('Error: ' + err);
+          return Promise.reject(err);
+        }
+        try {
+          await this.workflowsRepository.save({
+            ...workflow,
+            isActive: true,
+          });
+          this.logger.debug('Started workflow ' + workflow?.id);
+        } catch (err) {
+          this.logger.error('Error: ' + err);
+          return Promise.reject(err);
+        }
+      }
+    }
+    return Promise.resolve(jobIDs);
+  }
+
+  /**
+   * Adds a customer to dynamic primary audience of all active workflows,
+   * and sends them any relevant messages. Similar to  start,
+   * one customer -> many workflows
+   *
+   * @remarks
+   * Throws an error if the workflow is not found
+   *
+   * @param account - The owner of the workflow
+   * @param updateAudienceDto - DTO with the updated information
+   *
+   */
+  async enrollCustomer(
+    account: Account,
+    customer: CustomerDocument
+  ): Promise<void> {
+    let workflows: Workflow[], // Active workflows for this account
+      workflow: Workflow, // Workflow being updated
+      audience: Audience; // Primary audience to add customer to
+    try {
+      workflows = await this.findAllActive(account);
+      this.logger.debug('Active workflows: ' + workflows?.length);
+    } catch (err) {
+      this.logger.error('Error: ' + err);
+      return Promise.reject(err);
+    }
+    for (
+      let workflowsIndex = 0;
+      workflowsIndex < workflows?.length;
+      workflowsIndex++
+    ) {
+      workflow = workflows[workflowsIndex];
+      for (
+        let audienceIndex = 0;
+        audienceIndex < workflow?.audiences?.length;
+        audienceIndex++
+      ) {
+        try {
+          audience = await this.audiencesService.findOne(
+            account,
+            workflow.audiences[audienceIndex]
+          );
+          this.logger.debug('Audience: ' + audience);
+        } catch (err) {
+          this.logger.error('Error: ' + err);
+          return Promise.reject(err);
+        }
+        if (
+          audience.isPrimary &&
+          workflow.isDynamic &&
+          this.customersService.checkInclusion(
+            customer,
+            workflow.segment.inclusionCriteria
+          )
+        ) {
+          try {
+            await this.audiencesService.moveCustomer(
+              account,
+              null,
+              audience?.id,
+              customer?.id,
+              null
+            );
+            this.logger.debug('Enrolled customer in dynamic primary audience.');
+          } catch (err) {
+            this.logger.error('Error: ' + err);
+            return Promise.reject(err);
+          }
+        }
+      }
+    }
+  }
+
+  /**
+   * Update an account's active workflows based on event and time
+   * based triggers, moving all customers to the correct
+   * audiences and sending all the messages.
+   *
+   * @remarks
+   * TODO: Error handling
+   * TODO: Branch triggers
+   * TODO: Time triggers
+   *
+   * @param account - The owner of the workflow
+   * @param event - incoming event to use as basis for tick
+   *
+   */
+  async tick(
+    account: Account,
+    event: EventDto | null | undefined
+  ): Promise<WorkflowTick[]> {
+    let workflows: Workflow[], // Active workflows for this account
+      workflow: Workflow, // Workflow being updated
+      customer: CustomerDocument, // Customer to be found
+      trigger: Trigger, // Trigger being processed
+      from: Audience, //  Audience to move customer out of
+      to: Audience; // Audience to move customer into
+    const jobIds: WorkflowTick[] = [];
+    let jobIdArr: (string | number)[] = [];
+    let interrupt = false; // Interrupt the tick to avoid the same event triggering two customer moves
+
+    if (event) {
+      try {
+        customer = await this.customersService.findByCorrelationKVPair(
+          account,
+          event.correlationKey,
+          event.correlationValue
+        );
+        this.logger.debug('Found customer: ' + customer?.id);
+      } catch (err) {
+        this.logger.error('Error: ' + err);
+        return Promise.reject(err);
+      }
+    }
+    try {
+      workflows = await this.findAllActive(account);
+      this.logger.debug('Found active workflows: ' + workflows.length);
+    } catch (err) {
+      this.logger.error('Error: ' + err);
+      return Promise.reject(err);
+    }
+    workflow_loop: for (
+      let workflowsIndex = 0;
+      workflowsIndex < workflows?.length;
+      workflowsIndex++
+    ) {
+      workflow = workflows[workflowsIndex];
+      let jobId: WorkflowTick = {
+        workflowId: workflow.id,
+        jobIds: undefined,
+        status: undefined,
+        failureReason: undefined,
+      };
+      for (
+        let triggerIndex = 0;
+        triggerIndex < workflow?.rules?.length;
+        triggerIndex++
+      ) {
+        if (interrupt) {
+          interrupt = false;
+          break;
+        }
+        trigger = JSON.parse(
+          Buffer.from(workflow.rules[triggerIndex], 'base64').toString('ascii')
+        );
+
+        if (
+          event.source === ProviderTypes.Posthog &&
+          trigger.providerType === ProviderTypes.Posthog &&
+          !(
+            event.payload.type === trigger.providerParams ||
+            (event.payload.type === PosthogTriggerParams.Track &&
+              !defaultEventParams.includes(event.payload.type) &&
+              trigger.providerParams === PosthogTriggerParams.Autocapture)
+          )
+        ) {
+          continue;
+        }
+
+        switch (trigger.type) {
+          case TriggerType.event:
+            if (customer) {
+              try {
+                from = await this.audiencesService.findOne(
+                  account,
+                  trigger.source
+                );
+                this.logger.debug('Source: ' + from?.id);
+              } catch (err) {
+                this.logger.error('Error: ' + err);
+                jobId.failureReason = err;
+                jobId.status = 'Failed';
+                jobIds.push(jobId);
+                continue workflow_loop;
+                //return Promise.reject(err);
+              }
+              if (trigger?.dest?.length == 1) {
+                if (trigger.dest[0]) {
+                  try {
+                    to = await this.audiencesService.findOne(
+                      account,
+                      trigger.dest[0]
+                    );
+                    this.logger.debug('Dest: ' + to?.id);
+                  } catch (err) {
+                    this.logger.error('Error: ' + err);
+                    jobId.failureReason = err;
+                    jobId.status = 'Failed';
+                    jobIds.push(jobId);
+                    continue workflow_loop;
+                    // return Promise.reject(err);
+                  }
+                }
+
+                const { conditions } = trigger.properties;
+                let eventIncluded = true;
+                this.logger.debug(
+                  'Event conditions: ' + JSON.stringify(conditions)
+                );
+                if (conditions && conditions.length > 0) {
+                  const compareResults = conditions.map((condition) => {
+                    this.logger.debug(
+                      `Comparing: ${event?.event?.[condition.key] || ''} ${
+                        condition.comparisonType || ''
+                      } ${condition.value || ''}`
+                    );
+                    return ['exists', 'doesNotExist'].includes(
+                      condition.comparisonType
+                    )
+                      ? operableCompare(
+                          event?.event?.[condition.key],
+                          condition.comparisonType
+                        )
+                      : conditionalCompare(
+                          event?.event?.[condition.key],
+                          condition.value,
+                          condition.comparisonType
+                        );
+                  });
+                  this.logger.debug(
+                    'Compare result: ' + JSON.stringify(compareResults)
+                  );
+
+                  if (compareResults.length > 1) {
+                    const compareTypes = conditions.map(
+                      (condition) => condition.relationWithNext
+                    );
+                    eventIncluded = conditionalComposition(
+                      compareResults,
+                      compareTypes
+                    );
+                  } else {
+                    eventIncluded = compareResults[0];
+                  }
+                }
+
+                this.logger.debug('Event included: ' + eventIncluded);
+
+                if (
+                  from.customers.indexOf(customer?.id) > -1 &&
+                  eventIncluded
+                ) {
+                  try {
+                    jobIdArr = await this.audiencesService.moveCustomer(
+                      account,
+                      from?.id,
+                      to?.id,
+                      customer?.id,
+                      event
+                    );
+                    if (to) {
+                      const stats = await this.statsRepository.findOne({
+                        where: {
+                          audience: { id: to?.id },
+                        },
+                        relations: ['audience'],
+                      });
+                      stats.sentAmount++;
+                      await this.statsRepository.save(stats);
+                    }
+                    this.logger.debug(
+                      'Moving ' +
+                        customer?.id +
+                        ' out of ' +
+                        from?.id +
+                        ' and into ' +
+                        to?.id
+                    );
+                    jobId.jobIds = jobIdArr;
+                    jobIds.push(jobId);
+                  } catch (err) {
+                    this.logger.error('Error: ' + err);
+                    jobId.failureReason = err;
+                    jobId.status = 'Failed';
+                    jobIds.push(jobId);
+                    break workflow_loop;
+                    // return Promise.reject(err);
+                  }
+                  interrupt = true;
+                }
+              } else {
+                //TODO: Branch Triggers
+              }
+            }
+            break;
+          case TriggerType.time_delay: //TODO
+            break;
+          case TriggerType.time_window: //TODO
+            break;
+        }
+      }
+    }
+    return Promise.resolve(jobIds);
+  }
+
+  /**
+   * Delete a workflow
+   *
+   * @remarks
+   * TODO: Error handling
+   *
+   * @param account - The owner of the workflow
+   * @param name - the name of the workflow to delete
+   *
+   */
+  async remove(account: Account, name: string): Promise<void> {
+    await this.workflowsRepository.delete({
+      ownerId: (<Account>account).id,
+      name,
+    });
+  }
+
+  async setPaused(account: Account, id: string, value: boolean) {
+    const found: Workflow = await this.workflowsRepository.findOneBy({
+      ownerId: (<Account>account).id,
+      id,
+    });
+    if (found?.isStopped)
+      throw new HttpException('The workflow has already been stopped', 400);
+    await this.workflowsRepository.save({
+      ...found,
+      isPaused: value,
+    });
+    return value;
+  }
+
+  async setStopped(account: Account, id: string, value: boolean) {
+    const found: Workflow = await this.workflowsRepository.findOneBy({
+      ownerId: (<Account>account).id,
+      id,
+    });
+    if (!found?.isActive)
+      throw new HttpException('The workflow was not activated', 400);
+    await this.workflowsRepository.save({
+      ...found,
+      isStopped: value,
+    });
+    return value;
+  }
+
+  async markFlowDeleted(workflowId: string) {
+    await this.workflowsRepository.update(
+      { id: workflowId },
+      {
+        isActive: true,
+        isDeleted: true,
+        isPaused: true,
+        isStopped: true,
+      }
+    );
+    return;
+  }
+}