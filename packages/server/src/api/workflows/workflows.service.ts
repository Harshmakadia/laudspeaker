--- conflicted
+++ resolved
@@ -1,1067 +1,1028 @@
-import {
-  LoggerService,
-  Inject,
-  Injectable,
-  HttpException,
-  NotFoundException,
-  HttpStatus,
-} from '@nestjs/common';
-import { InjectRepository } from '@nestjs/typeorm';
-import { DataSource, In, QueryRunner, Repository } from 'typeorm';
-import { Account } from '../accounts/entities/accounts.entity';
-import { AudiencesService } from '../audiences/audiences.service';
-import { UpdateWorkflowDto } from './dto/update-workflow.dto';
-import {
-  PosthogTriggerParams,
-  ProviderTypes,
-  Trigger,
-  TriggerType,
-  Workflow,
-} from './entities/workflow.entity';
-import errors from '@/shared/utils/errors';
-import { Audience } from '../audiences/entities/audience.entity';
-import { CustomersService } from '../customers/customers.service';
-import { CustomerDocument } from '../customers/schemas/customer.schema';
-import { EventDto } from '../events/dto/event.dto';
-import { WINSTON_MODULE_NEST_PROVIDER } from 'nest-winston';
-import { createClient } from '@clickhouse/client';
-import { WorkflowTick } from './interfaces/workflow-tick.interface';
-import { isBoolean, isString, isUUID } from 'class-validator';
-import {
-  EventKeys,
-  EventKeysDocument,
-} from '../events/schemas/event-keys.schema';
-import mongoose, { ClientSession, Model } from 'mongoose';
-import { InjectConnection, InjectModel } from '@nestjs/mongoose';
-import {
-  conditionalCompare,
-  conditionalComposition,
-  operableCompare,
-} from '../audiences/audiences.helper';
-import { Segment } from '../segments/entities/segment.entity';
-import { Template } from '../templates/entities/template.entity';
-import { InjectQueue } from '@nestjs/bull';
-import { JobTypes } from '../events/interfaces/event.interface';
-import { Queue } from 'bull';
-import { BadRequestException } from '@nestjs/common/exceptions';
-import { Job, TimeJobType } from '../jobs/entities/job.entity';
-
-@Injectable()
-export class WorkflowsService {
-  private clickhouseClient = createClient({
-    host: process.env.CLICKHOUSE_HOST ?? 'http://localhost:8123',
-    username: process.env.CLICKHOUSE_USER ?? 'default',
-    password: process.env.CLICKHOUSE_PASSWORD ?? '',
-  });
-
-  constructor(
-    private dataSource: DataSource,
-    @Inject(WINSTON_MODULE_NEST_PROVIDER)
-    private readonly logger: LoggerService,
-    @InjectRepository(Workflow)
-    public workflowsRepository: Repository<Workflow>,
-    @Inject(AudiencesService) private audiencesService: AudiencesService,
-    @Inject(CustomersService) private customersService: CustomersService,
-    @InjectModel(EventKeys.name)
-    private EventKeysModel: Model<EventKeysDocument>,
-    @InjectQueue(JobTypes.events)
-    private readonly eventsQueue: Queue,
-    @InjectConnection() private readonly connection: mongoose.Connection
-  ) {}
-
-  /**
-   * Finds all workflows
-   *
-   * @param account - The owner of the workflows
-   *
-   */
-  async findAll(
-    account: Account,
-    take = 100,
-    skip = 0,
-    orderBy?: keyof Workflow,
-    orderType?: 'asc' | 'desc',
-    showDisabled?: boolean
-  ): Promise<{ data: Workflow[]; totalPages: number }> {
-    try {
-      const totalPages = Math.ceil(
-        (await this.workflowsRepository.count({
-          where: {
-            owner: { id: account.id },
-            isDeleted: In([!!showDisabled, false]),
-          },
-        })) / take || 1
-      );
-      const orderOptions = {};
-      if (orderBy && orderType) {
-        orderOptions[orderBy] = orderType;
-      }
-      const workflows = await this.workflowsRepository.find({
-        where: {
-          owner: { id: account.id },
-          isDeleted: In([!!showDisabled, false]),
-        },
-        order: orderOptions,
-        take: take < 100 ? take : 100,
-        skip,
-      });
-      return { data: workflows, totalPages };
-    } catch (err) {
-      this.logger.error(
-        `workflows.service.ts:WorkflowsService.findAll: Error: ${err}`
-      );
-      return Promise.reject(err);
-    }
-  }
-
-  /**
-   * Finds all active workflows
-   *
-   * @param account - The owner of the workflows
-   *
-   */
-  findAllActive(account: Account): Promise<Workflow[]> {
-    return this.workflowsRepository.find({
-      where: {
-        owner: { id: account.id },
-        isActive: true,
-        isStopped: false,
-        isPaused: false,
-      },
-      relations: ['segment'],
-    });
-  }
-
-  private async getStats(audienceId?: string) {
-    if (!audienceId) return {};
-    const sentResponse = await this.clickhouseClient.query({
-      query: `SELECT COUNT(*) FROM message_status WHERE event = 'delivered' AND audienceId = {audienceId:UUID}`,
-      query_params: { audienceId },
-    });
-    const sentData = (await sentResponse.json<any>())?.data;
-    const sent = +sentData?.[0]?.['count()'] || 0;
-
-    const clickedResponse = await this.clickhouseClient.query({
-      query: `SELECT COUNT(*) FROM message_status WHERE event = 'clicked' AND audienceId = {audienceId:UUID}`,
-      query_params: { audienceId },
-    });
-    const clickedData = (await clickedResponse.json<any>())?.data;
-    const clicked = +clickedData?.[0]?.['count()'];
-
-    const clickedPercentage = (clicked / sent) * 100;
-
-    return {
-      sent,
-      clickedPercentage,
-    };
-  }
-
-  /**
-   * Finds a workflow by name, creating it if it does not
-   * exist.
-   *
-   * @remarks
-   * Throws an error if the workflow is not found
-   *
-   * @param account - The owner of the workflow
-   * @param name - name of workflow to find/create
-   *
-   */
-  async findOne(
-    account: Account,
-    id: string,
-    needStats: boolean
-  ): Promise<Workflow> {
-    if (!isUUID(id)) throw new BadRequestException('Id is not valid uuid');
-
-    let found: Workflow;
-    try {
-      found = await this.workflowsRepository.findOne({
-        where: {
-          owner: { id: account.id },
-          id,
-        },
-        relations: ['segment'],
-      });
-    } catch (err) {
-      this.logger.error(
-        `workflows.service.ts:WorkflowsService.findOne: Error: ${err}`
-      );
-      return Promise.reject(err);
-    }
-
-    try {
-      if (needStats && found?.visualLayout) {
-        found.visualLayout.nodes = await Promise.all(
-          found?.visualLayout?.nodes?.map(async (node) => ({
-            ...node,
-            data: {
-              ...node.data,
-              stats: await this.getStats(node?.data?.audienceId),
-            },
-          }))
-        );
-      }
-    } catch (e: any) {
-      this.logger.error(
-        `workflows.service.ts:WorkflowsService.findOne: Error: ${e}`
-      );
-    }
-
-    this.logger.debug('Found workflow: ' + found?.id);
-    return found;
-  }
-
-  async create(account: Account, name: string) {
-    let ret: Workflow;
-    try {
-      ret = await this.workflowsRepository.save({
-        name,
-        audiences: [],
-        owner: { id: account.id },
-      });
-      this.logger.debug('Created workflow: ' + ret?.id);
-    } catch (err) {
-      this.logger.error(
-        `workflows.service.ts:WorkflowsService.findOne: Error: ${err}`
-      );
-      return Promise.reject(err);
-    }
-    return Promise.resolve(ret); //await this.workflowsRepository.save(workflow)
-  }
-
-  /**
-   * Updates the audiences, name, visual layout, and rules of a workflow
-   *
-   * @remarks
-   * Throws an error if the workflow is not found
-   *
-   * @param account - The owner of the workflow
-   * @param updateWorkflowDto - fields to update
-   *
-   */
-  async update(
-    account: Account,
-    updateWorkflowDto: UpdateWorkflowDto,
-    queryRunner = this.dataSource.createQueryRunner()
-  ): Promise<void> {
-    const alreadyInsideTransaction = queryRunner.isTransactionActive;
-    if (!alreadyInsideTransaction) {
-      await queryRunner.connect();
-      await queryRunner.startTransaction();
-    }
-
-    try {
-      const workflow = await queryRunner.manager.findOne(Workflow, {
-        where: {
-          id: updateWorkflowDto.id,
-        },
-        relations: ['segment'],
-      });
-
-      if (!workflow) throw new NotFoundException('Workflow not found');
-      if (workflow.isActive)
-        return Promise.reject(new Error('Workflow has already been activated'));
-
-      const { rules, visualLayout, isDynamic, audiences, name } =
-        updateWorkflowDto;
-      if (rules) {
-        const newRules: string[] = [];
-        for (const trigger of rules) {
-          for (const condition of trigger.properties.conditions) {
-            const { key, type, isArray } = condition;
-            if (isString(key) && isString(type) && isBoolean(isArray)) {
-              const eventKey = await this.EventKeysModel.findOne({
-                key,
-                type,
-                isArray,
-              }).exec();
-              if (!eventKey)
-                await this.EventKeysModel.create({
-                  key,
-                  type,
-                  isArray,
-                });
-            }
-          }
-          newRules.push(
-            Buffer.from(JSON.stringify(trigger)).toString('base64')
-          );
-        }
-        workflow.rules = newRules;
-      }
-
-      if (visualLayout) {
-        for (const node of visualLayout.nodes) {
-          const audienceId = node?.data?.audienceId;
-          const nodeTemplates = node?.data?.messages;
-          if (!nodeTemplates || !Array.isArray(nodeTemplates) || !audienceId)
-            continue;
-
-          const templates = (
-            await Promise.all(
-              nodeTemplates.map((item) =>
-                queryRunner.manager.findOneBy(Template, {
-                  id: item.templateId,
-                })
-              )
-            )
-          ).filter((item) => item.id);
-
-          await queryRunner.manager.save(Audience, {
-            id: audienceId,
-            owner: { id: account.id },
-            templates,
-          });
-        }
-      }
-
-      let segmentId = workflow.segment?.id;
-      if (updateWorkflowDto.segmentId !== undefined) {
-        segmentId = updateWorkflowDto.segmentId;
-      }
-
-      await queryRunner.manager.save(Workflow, {
-        ...workflow,
-        segment: { id: segmentId },
-        audiences,
-        visualLayout,
-        isDynamic,
-        name,
-      });
-      this.logger.debug('Updated workflow ' + updateWorkflowDto.id);
-
-      if (!alreadyInsideTransaction) await queryRunner.commitTransaction();
-    } catch (e) {
-      this.logger.error(
-        `workflows.service.ts:WorkflowsService.update: Error: ${e}`
-      );
-      if (!alreadyInsideTransaction) await queryRunner.rollbackTransaction();
-    } finally {
-      if (!alreadyInsideTransaction) await queryRunner.release();
-    }
-  }
-
-  async duplicate(user: Account, id: string) {
-    const oldWorkflow = await this.workflowsRepository.findOne({
-      where: {
-        owner: { id: user.id },
-        id,
-      },
-      relations: ['segment'],
-    });
-    if (!oldWorkflow) throw new NotFoundException('Workflow not found');
-
-    let copyEraseIndex = oldWorkflow.name.indexOf('-copy');
-    if (copyEraseIndex === -1) copyEraseIndex = oldWorkflow.name.length;
-
-    const res = await this.workflowsRepository
-      .createQueryBuilder()
-      .select('COUNT(*)')
-      .where('starts_with(name, :oldName) = TRUE AND "ownerId" = :ownerId', {
-        oldName: oldWorkflow.name.substring(0, copyEraseIndex),
-        ownerId: user.id,
-      })
-      .execute();
-    const newName =
-      oldWorkflow.name.substring(0, copyEraseIndex) +
-      '-copy-' +
-      (res?.[0]?.count || '0');
-    const newWorkflow = await this.create(user, newName);
-
-    const oldAudiences = await this.audiencesService.audiencesRepository.find({
-      where: { workflow: { id: oldWorkflow.id } },
-      relations: ['workflow', 'owner'],
-    });
-
-    const queryRunner = this.dataSource.createQueryRunner();
-    await queryRunner.connect();
-    await queryRunner.startTransaction();
-    try {
-      const newAudiences: Audience[] = await queryRunner.manager.save(
-        Audience,
-        oldAudiences.map((oldAudience) => ({
-          customers: [],
-          name: oldAudience.name,
-          isPrimary: oldAudience.isPrimary,
-          description: oldAudience.description,
-          owner: oldAudience.owner,
-          workflow: newWorkflow,
-        }))
-      );
-
-      let visualLayout = JSON.stringify(oldWorkflow.visualLayout);
-      const rules = oldWorkflow.rules?.map((rule) =>
-        Buffer.from(rule, 'base64').toString()
-      );
-
-      if (rules) {
-        for (let i = 0; i < oldAudiences.length; i++) {
-          const oldAudienceId = oldAudiences[i].id;
-          const newAudienceId = newAudiences[i].id;
-          visualLayout = visualLayout.replaceAll(oldAudienceId, newAudienceId);
-          for (let i = 0; i < rules.length; i++) {
-            rules[i] = rules[i].replaceAll(oldAudienceId, newAudienceId);
-          }
-        }
-      }
-
-      visualLayout = JSON.parse(visualLayout);
-      const triggers: Trigger[] = rules?.map((rule) => JSON.parse(rule));
-
-      await this.update(
-        user,
-        {
-          id: newWorkflow.id,
-          name: newName,
-          visualLayout,
-          rules: triggers,
-          segmentId: oldWorkflow.segment?.id,
-          isDynamic: oldWorkflow.isDynamic,
-        },
-        queryRunner
-      );
-
-      await queryRunner.commitTransaction();
-    } catch (e) {
-      this.logger.error(
-        `workflows.service.ts:WorkflowsService.duplicate: Error: ${e}`
-      );
-      await queryRunner.rollbackTransaction();
-      throw e;
-    } finally {
-      await queryRunner.release();
-    }
-  }
-
-  /**
-   * Start a workflow, adding the initial set of customers to the primary audience
-   * and sending them any relevant messages. Similar to enrollCustomers,
-   * many customers -> one workflow
-   *
-   * @remarks
-   * Throws an error if the workflow is not found
-   *
-   * @param account - The owner of the workflow
-   * @param updateAudienceDto - DTO with the updated information
-   *
-   */
-  async start(
-    account: Account,
-    workflowID: string
-  ): Promise<(string | number)[]> {
-    let workflow: Workflow; // Workflow to update
-    let customers: CustomerDocument[]; // Customers to add to primary audience
-    let jobIDs: (string | number)[] = [];
-
-    const transactionSession = await this.connection.startSession();
-    await transactionSession.startTransaction();
-    const queryRunner = await this.dataSource.createQueryRunner();
-    await queryRunner.connect();
-    await queryRunner.startTransaction();
-
-    try {
-      if (!account) throw new HttpException('User not found', 404);
-
-      workflow = await queryRunner.manager.findOne(Workflow, {
-        where: {
-          owner: { id: account?.id },
-          id: workflowID,
-        },
-        relations: ['segment'],
-      });
-      if (!workflow) {
-        this.logger.debug('Workflow does not exist');
-        return Promise.reject(errors.ERROR_DOES_NOT_EXIST);
-      }
-
-      if (workflow.isActive) {
-        this.logger.debug('Workflow already active');
-        return Promise.reject(new Error('Workflow already active'));
-      }
-      if (workflow?.isStopped)
-        return Promise.reject(
-          new Error('The workflow has already been stopped')
-        );
-      if (!workflow?.segment)
-        return Promise.reject(
-          new Error('To start workflow segment should be defined')
-        );
-
-      const audiences = await queryRunner.manager.findBy(Audience, {
-        workflow: { id: workflow.id },
-      });
-
-      for (let audience of audiences) {
-        audience = await this.audiencesService.freeze(
-          account,
-          audience.id,
-          queryRunner
-        );
-        this.logger.debug('Freezing audience ' + audience?.id);
-
-        if (audience.isPrimary) {
-          customers = await this.customersService.findByInclusionCriteria(
-            account,
-            workflow.segment.inclusionCriteria,
-            transactionSession
-          );
-          this.logger.debug(
-            'Customers to include in workflow: ' + customers.length
-          );
-
-          jobIDs = await this.audiencesService.moveCustomers(
-            account,
-            null,
-            audience,
-            customers,
-            null,
-            queryRunner,
-            workflow.rules,
-            workflow.id
-          );
-          this.logger.debug('Finished moving customers into workflow');
-
-          await queryRunner.manager.save(Workflow, {
-            ...workflow,
-            isActive: true,
-          });
-          this.logger.debug('Started workflow ' + workflow?.id);
-        }
-      }
-
-      const segment = await queryRunner.manager.findOneBy(Segment, {
-        id: workflow.segment.id,
-      });
-      await queryRunner.manager.save(Segment, { ...segment, isFreezed: true });
-
-      await transactionSession.commitTransaction();
-      await queryRunner.commitTransaction();
-    } catch (err) {
-      await transactionSession.abortTransaction();
-      await queryRunner.rollbackTransaction();
-      this.logger.error('Error: ' + err);
-      throw err;
-    } finally {
-      await transactionSession.endSession();
-      await queryRunner.release();
-    }
-
-    return Promise.resolve(jobIDs);
-  }
-
-  /**
-   * Adds a customer to dynamic primary audience of all active workflows,
-   * and sends them any relevant messages. Similar to  start,
-   * one customer -> many workflows
-   *
-   * @remarks
-   * Throws an error if the workflow is not found
-   *
-   * @param account - The owner of the workflow
-   * @param updateAudienceDto - DTO with the updated information
-   *
-   */
-  async enrollCustomer(
-    account: Account,
-    customer: CustomerDocument,
-    queryRunner: QueryRunner
-  ): Promise<void> {
-    try {
-      const workflows = await queryRunner.manager.find(Workflow, {
-        where: {
-          owner: { id: account.id },
-          isActive: true,
-          isStopped: false,
-          isPaused: false,
-        },
-        relations: ['segment'],
-      });
-      this.logger.debug('Active workflows: ' + workflows?.length);
-
-      for (
-        let workflowsIndex = 0;
-        workflowsIndex < workflows?.length;
-        workflowsIndex++
-      ) {
-        const workflow = workflows[workflowsIndex];
-        const audiences = await queryRunner.manager.findBy(Audience, {
-          workflow: { id: workflow.id },
-        });
-        for (const audience of audiences) {
-          this.logger.debug('Audience: ' + audience);
-          if (
-            audience.isPrimary &&
-            workflow.isDynamic &&
-            this.customersService.checkInclusion(
-              customer,
-              workflow.segment.inclusionCriteria
-            )
-          ) {
-            await this.audiencesService.moveCustomer(
-              account,
-              null,
-              audience?.id,
-              customer,
-              null,
-              queryRunner,
-              workflow.rules,
-              workflow.id
-            );
-            this.logger.debug('Enrolled customer in dynamic primary audience.');
-          }
-        }
-      }
-    } catch (err) {
-      this.logger.error(
-        `workflows.service.ts:WorkflowsService.enrollCustomer: Error: ${err}`
-      );
-      return Promise.reject(err);
-    }
-  }
-
-  /**
-   * Update an account's active workflows based on event and time
-   * based triggers, moving all customers to the correct
-   * audiences and sending all the messages.
-   *
-   * @remarks
-   * TODO: Error handling
-   * TODO: Branch triggers
-   * TODO: Time triggers
-   *
-   * @param account - The owner of the workflow
-   * @param event - incoming event to use as basis for tick
-   *
-   */
-  async tick(
-    account: Account,
-    event: EventDto | null | undefined,
-    queryRunner: QueryRunner,
-    transactionSession: ClientSession
-  ): Promise<WorkflowTick[]> {
-    let workflows: Workflow[], // Active workflows for this account
-      workflow: Workflow, // Workflow being updated
-      customer: CustomerDocument, // Customer to be found
-      trigger: Trigger, // Trigger being processed
-      from: Audience, //  Audience to move customer out of
-      to: Audience; // Audience to move customer into
-    const jobIds: WorkflowTick[] = [];
-    let interrupt = false; // Interrupt the tick to avoid the same event triggering two customer moves
-
-    try {
-      if (event) {
-        customer = await this.customersService.findByCorrelationKVPair(
-          account,
-          event.correlationKey,
-          event.correlationValue,
-          transactionSession
-        );
-        this.logger.debug('Found customer: ' + customer?.id);
-      }
-      workflows = await queryRunner.manager.find(Workflow, {
-        where: {
-          owner: { id: account.id },
-          isActive: true,
-          isStopped: false,
-          isPaused: false,
-        },
-        relations: ['segment'],
-      });
-      this.logger.debug('Found active workflows: ' + workflows.length);
-
-      workflow_loop: for (
-        let workflowsIndex = 0;
-        workflowsIndex < workflows?.length;
-        workflowsIndex++
-      ) {
-        workflow = workflows[workflowsIndex];
-        const jobId: WorkflowTick = {
-          workflowId: workflow.id,
-          jobIds: undefined,
-          status: undefined,
-          failureReason: undefined,
-        };
-
-        interrupt = false;
-        for (
-          let triggerIndex = 0;
-          triggerIndex < workflow?.rules?.length;
-          triggerIndex++
-        ) {
-          if (interrupt) {
-            break;
-          }
-          trigger = JSON.parse(
-            Buffer.from(workflow.rules[triggerIndex], 'base64').toString(
-              'ascii'
-            )
-          );
-
-          if (
-            event.source === ProviderTypes.Posthog &&
-            trigger.providerType === ProviderTypes.Posthog &&
-            !(
-<<<<<<< HEAD
-              //for autocapture
-              (
-                (event.payload.type === PosthogTriggerParams.Track &&
-                  event.payload.event === 'click' &&
-                  trigger.providerParams ===
-                    PosthogTriggerParams.Autocapture) ||
-                // for page
-                (event.payload.type === PosthogTriggerParams.Page &&
-                  trigger.providerParams === PosthogTriggerParams.Page) ||
-                // for custom
-                (event.payload.type === PosthogTriggerParams.Track &&
-                  event.payload.event !== 'click' &&
-                  event.payload.event === trigger.providerParams)
-              )
-=======
-              (event.payload.type === PosthogTriggerParams.Track &&
-                event.payload.event === 'change' &&
-                trigger.providerParams === PosthogTriggerParams.Typed) ||
-              (event.payload.type === PosthogTriggerParams.Track &&
-                event.payload.event === 'click' &&
-                trigger.providerParams === PosthogTriggerParams.Autocapture) ||
-              (event.payload.type === PosthogTriggerParams.Track &&
-                event.payload.event === 'submit' &&
-                trigger.providerParams === PosthogTriggerParams.Submit) ||
-              (event.payload.type === PosthogTriggerParams.Track &&
-                event.payload.event === '$pageleave' &&
-                trigger.providerParams === PosthogTriggerParams.Pageleave) ||
-              (event.payload.type === PosthogTriggerParams.Track &&
-                event.payload.event === '$rageclick' &&
-                trigger.providerParams === PosthogTriggerParams.Rageclick) ||
-              (event.payload.type === PosthogTriggerParams.Page &&
-                event.payload.event === '$pageview' &&
-                trigger.providerParams === PosthogTriggerParams.Pageview) ||
-              (event.payload.type === PosthogTriggerParams.Track &&
-                event.payload.event === trigger.providerParams)
->>>>>>> 79a1ebac
-            )
-          ) {
-            continue;
-          }
-
-          switch (trigger.type) {
-            case TriggerType.EVENT:
-              if (customer) {
-                try {
-                  from = await queryRunner.manager.findOneBy(Audience, {
-                    owner: { id: account.id },
-                    id: trigger.source,
-                  });
-
-                  this.logger.debug('Source: ' + from?.id);
-                } catch (err: any) {
-                  this.logger.error('Error: ' + err);
-                  jobId.failureReason = err;
-                  jobId.status = 'Failed';
-                  jobIds.push(jobId);
-                  continue workflow_loop;
-                  //return Promise.reject(err);
-                }
-                if (trigger?.dest?.length == 1) {
-                  if (trigger.dest[0]) {
-                    try {
-                      to = await queryRunner.manager.findOneBy(Audience, {
-                        owner: { id: account.id },
-                        id: trigger.dest[0],
-                      });
-                      this.logger.debug('Dest: ' + to?.id);
-                    } catch (err: any) {
-                      this.logger.error('Error: ' + err);
-                      jobId.failureReason = err;
-                      jobId.status = 'Failed';
-                      jobIds.push(jobId);
-                      continue workflow_loop;
-                      // return Promise.reject(err);
-                    }
-                  }
-
-                  const { conditions } = trigger.properties;
-                  let eventIncluded = true;
-                  this.logger.debug(
-                    'Event conditions: ' + JSON.stringify(conditions)
-                  );
-                  if (conditions && conditions.length > 0) {
-                    const compareResults = conditions.map((condition) => {
-<<<<<<< HEAD
-                      this.logger.debug(
-                        `Comparing: ${event?.event?.[condition.key] || ''} ${
-                          condition.comparisonType || ''
-                        } ${condition.value || ''}`
-                      );
-                      return ['exists', 'doesNotExist'].includes(
-                        condition.comparisonType
-                      )
-                        ? operableCompare(
-                            event?.event?.[condition.key],
-                            condition.comparisonType
-                          )
-                        : conditionalCompare(
-=======
-                      if (condition.key == 'current_url' && trigger.providerType == ProviderTypes.Posthog && trigger.providerParams === PosthogTriggerParams.Pageview) {
-                        this.logger.debug(
-                          `Comparing: ${event?.event?.page?.url || ''} ${condition.comparisonType || ''
-                          } ${condition.value || ''}`
-                        );
-                        return ['exists', 'doesNotExist'].includes(
-                          condition.comparisonType
-                        )
-                          ? operableCompare(
-                            event?.event?.page?.url,
-                            condition.comparisonType
-                          )
-                          : conditionalCompare(
-                            event?.event?.page?.url,
-                            condition.value,
-                            condition.comparisonType
-                          );
-                      } else {
-                        this.logger.debug(
-                          `Comparing: ${event?.event?.[condition.key] || ''} ${condition.comparisonType || ''
-                          } ${condition.value || ''}`
-                        );
-                        return ['exists', 'doesNotExist'].includes(
-                          condition.comparisonType
-                        )
-                          ? operableCompare(
-                            event?.event?.[condition.key],
-                            condition.comparisonType
-                          )
-                          : conditionalCompare(
->>>>>>> 79a1ebac
-                            event?.event?.[condition.key],
-                            condition.value,
-                            condition.comparisonType
-                          );
-<<<<<<< HEAD
-=======
-                      }
->>>>>>> 79a1ebac
-                    });
-                    this.logger.debug(
-                      'Compare result: ' + JSON.stringify(compareResults)
-                    );
-
-                    if (compareResults.length > 1) {
-                      const compareTypes = conditions.map(
-                        (condition) => condition.relationWithNext
-                      );
-                      eventIncluded = conditionalComposition(
-                        compareResults,
-                        compareTypes
-                      );
-                    } else {
-                      eventIncluded = compareResults[0];
-                    }
-                  }
-
-                  this.logger.debug('Event included: ' + eventIncluded);
-
-                  if (
-                    from.customers.indexOf(customer?.id) > -1 &&
-                    eventIncluded
-                  ) {
-                    try {
-                      const { jobIds: jobIdArr, templates } =
-                        await this.audiencesService.moveCustomer(
-                          account,
-                          from?.id,
-                          to?.id,
-                          customer,
-                          event,
-                          queryRunner,
-                          workflow.rules,
-                          workflow.id
-                        );
-                      this.logger.debug(
-<<<<<<< HEAD
-                        'Moving ' +
-                          customer?.id +
-                          ' out of ' +
-                          from?.id +
-                          ' and into ' +
-                          to?.id
-=======
-                        'Moved ' +
-                        customer?.id +
-                        ' out of ' +
-                        from?.id +
-                        ' and into ' +
-                        to?.id
->>>>>>> 79a1ebac
-                      );
-                      jobId.jobIds = jobIdArr;
-                      jobId.templates = templates;
-                      jobIds.push(jobId);
-                    } catch (err: any) {
-                      this.logger.error('Error: ' + err);
-                      jobId.failureReason = err;
-                      jobId.status = 'Failed';
-                      jobIds.push(jobId);
-                      break workflow_loop;
-                      // return Promise.reject(err);
-                    }
-                    interrupt = true;
-                  }
-                } else {
-                  //TODO: Branch Triggers
-                }
-              }
-              break;
-            case TriggerType.TIME_DELAY: //TODO
-              break;
-            case TriggerType.TIME_WINDOW: //TODO
-              break;
-          }
-        }
-      }
-    } catch (err) {
-      this.logger.error(
-        `workflows.service.ts:WorkflowsService.tick Error: ${err}`
-      );
-      return Promise.reject(err);
-    }
-    return Promise.resolve(jobIds);
-  }
-
-  /**
-   * Delete a workflow
-   *
-   * @remarks
-   * TODO: Error handling
-   *
-   * @param account - The owner of the workflow
-   * @param name - the name of the workflow to delete
-   *
-   */
-  async remove(account: Account, name: string): Promise<void> {
-    await this.workflowsRepository.delete({
-      owner: { id: account.id },
-      name,
-    });
-  }
-
-  async setPaused(
-    account: Account,
-    id: string,
-    value: boolean,
-    queryRunner = this.dataSource.createQueryRunner()
-  ) {
-    await queryRunner.connect();
-    await queryRunner.startTransaction();
-
-    try {
-      const found: Workflow = await queryRunner.manager.findOneBy(Workflow, {
-        owner: { id: account.id },
-        id,
-      });
-
-      if (value) {
-        found.latestPause = new Date();
-      } else {
-        if (found.latestPause) {
-          const jobs = await queryRunner.manager.findBy(Job, {
-            workflow: { id: found.id },
-            type: TimeJobType.DELAY,
-          });
-          await queryRunner.manager.save(
-            jobs.map((item) => ({
-              ...item,
-              executionTime: new Date(
-                new Date().getTime() -
-                  found.latestPause.getTime() +
-                  item.executionTime.getTime()
-              ),
-            }))
-          );
-        }
-        found.latestPause = null;
-      }
-
-      if (found?.isStopped)
-        throw new HttpException('The workflow has already been stopped', 400);
-      await queryRunner.manager.save(Workflow, {
-        ...found,
-        isPaused: value,
-      });
-
-      await queryRunner.commitTransaction();
-
-      return value;
-    } catch (error) {
-      await queryRunner.rollbackTransaction();
-    } finally {
-      await queryRunner.release();
-    }
-  }
-
-  async setStopped(account: Account, id: string, value: boolean) {
-    const found: Workflow = await this.workflowsRepository.findOneBy({
-      owner: { id: account.id },
-      id,
-    });
-    if (!found?.isActive)
-      throw new HttpException('The workflow was not activated', 400);
-    await this.workflowsRepository.save({
-      ...found,
-      isStopped: value,
-    });
-    return value;
-  }
-
-  async markFlowDeleted(workflowId: string) {
-    await this.workflowsRepository.update(
-      { id: workflowId },
-      {
-        isActive: true,
-        isDeleted: true,
-        isPaused: true,
-        isStopped: true,
-      }
-    );
-    return;
-  }
-
-  async timeTick(job: Job) {
-    const queryRunner = this.dataSource.createQueryRunner();
-    await queryRunner.connect();
-    await queryRunner.startTransaction();
-    try {
-      const acct = await queryRunner.manager.findOneBy(Account, {
-        id: job.owner.id,
-      });
-      const found = await queryRunner.manager.findOne(Workflow, {
-        where: { id: job.workflow.id },
-      });
-      this.logger.debug('Found Workflow for Job: ' + found.id);
-      if (found.isActive) {
-        this.logger.debug('Looking for customer...');
-        const customer = await this.customersService.findById(
-          acct,
-          job.customer
-        );
-        this.logger.debug('Found customer for Job: ' + customer.id);
-        await this.audiencesService.moveCustomer(
-          acct,
-          job.from.id,
-          job.to.id,
-          customer,
-          null,
-          queryRunner,
-          found.rules,
-          found.id
-        );
-      }
-      await queryRunner.commitTransaction();
-    } catch (e) {
-      await queryRunner.rollbackTransaction();
-      throw e;
-    } finally {
-      await queryRunner.release();
-    }
-  }
-}
+import {
+  LoggerService,
+  Inject,
+  Injectable,
+  HttpException,
+  NotFoundException,
+  HttpStatus,
+} from '@nestjs/common';
+import { InjectRepository } from '@nestjs/typeorm';
+import { DataSource, In, QueryRunner, Repository } from 'typeorm';
+import { Account } from '../accounts/entities/accounts.entity';
+import { AudiencesService } from '../audiences/audiences.service';
+import { UpdateWorkflowDto } from './dto/update-workflow.dto';
+import {
+  PosthogTriggerParams,
+  ProviderTypes,
+  Trigger,
+  TriggerType,
+  Workflow,
+} from './entities/workflow.entity';
+import errors from '@/shared/utils/errors';
+import { Audience } from '../audiences/entities/audience.entity';
+import { CustomersService } from '../customers/customers.service';
+import { CustomerDocument } from '../customers/schemas/customer.schema';
+import { EventDto } from '../events/dto/event.dto';
+import { WINSTON_MODULE_NEST_PROVIDER } from 'nest-winston';
+import { createClient } from '@clickhouse/client';
+import { WorkflowTick } from './interfaces/workflow-tick.interface';
+import { isBoolean, isString, isUUID } from 'class-validator';
+import {
+  EventKeys,
+  EventKeysDocument,
+} from '../events/schemas/event-keys.schema';
+import mongoose, { ClientSession, Model } from 'mongoose';
+import { InjectConnection, InjectModel } from '@nestjs/mongoose';
+import {
+  conditionalCompare,
+  conditionalComposition,
+  operableCompare,
+} from '../audiences/audiences.helper';
+import { Segment } from '../segments/entities/segment.entity';
+import { Template } from '../templates/entities/template.entity';
+import { InjectQueue } from '@nestjs/bull';
+import { JobTypes } from '../events/interfaces/event.interface';
+import { Queue } from 'bull';
+import { BadRequestException } from '@nestjs/common/exceptions';
+import { Job, TimeJobType } from '../jobs/entities/job.entity';
+
+@Injectable()
+export class WorkflowsService {
+  private clickhouseClient = createClient({
+    host: process.env.CLICKHOUSE_HOST ?? 'http://localhost:8123',
+    username: process.env.CLICKHOUSE_USER ?? 'default',
+    password: process.env.CLICKHOUSE_PASSWORD ?? '',
+  });
+
+  constructor(
+    private dataSource: DataSource,
+    @Inject(WINSTON_MODULE_NEST_PROVIDER)
+    private readonly logger: LoggerService,
+    @InjectRepository(Workflow)
+    public workflowsRepository: Repository<Workflow>,
+    @Inject(AudiencesService) private audiencesService: AudiencesService,
+    @Inject(CustomersService) private customersService: CustomersService,
+    @InjectModel(EventKeys.name)
+    private EventKeysModel: Model<EventKeysDocument>,
+    @InjectQueue(JobTypes.events)
+    private readonly eventsQueue: Queue,
+    @InjectConnection() private readonly connection: mongoose.Connection
+  ) {}
+
+  /**
+   * Finds all workflows
+   *
+   * @param account - The owner of the workflows
+   *
+   */
+  async findAll(
+    account: Account,
+    take = 100,
+    skip = 0,
+    orderBy?: keyof Workflow,
+    orderType?: 'asc' | 'desc',
+    showDisabled?: boolean
+  ): Promise<{ data: Workflow[]; totalPages: number }> {
+    try {
+      const totalPages = Math.ceil(
+        (await this.workflowsRepository.count({
+          where: {
+            owner: { id: account.id },
+            isDeleted: In([!!showDisabled, false]),
+          },
+        })) / take || 1
+      );
+      const orderOptions = {};
+      if (orderBy && orderType) {
+        orderOptions[orderBy] = orderType;
+      }
+      const workflows = await this.workflowsRepository.find({
+        where: {
+          owner: { id: account.id },
+          isDeleted: In([!!showDisabled, false]),
+        },
+        order: orderOptions,
+        take: take < 100 ? take : 100,
+        skip,
+      });
+      return { data: workflows, totalPages };
+    } catch (err) {
+      this.logger.error(
+        `workflows.service.ts:WorkflowsService.findAll: Error: ${err}`
+      );
+      return Promise.reject(err);
+    }
+  }
+
+  /**
+   * Finds all active workflows
+   *
+   * @param account - The owner of the workflows
+   *
+   */
+  findAllActive(account: Account): Promise<Workflow[]> {
+    return this.workflowsRepository.find({
+      where: {
+        owner: { id: account.id },
+        isActive: true,
+        isStopped: false,
+        isPaused: false,
+      },
+      relations: ['segment'],
+    });
+  }
+
+  private async getStats(audienceId?: string) {
+    if (!audienceId) return {};
+    const sentResponse = await this.clickhouseClient.query({
+      query: `SELECT COUNT(*) FROM message_status WHERE event = 'delivered' AND audienceId = {audienceId:UUID}`,
+      query_params: { audienceId },
+    });
+    const sentData = (await sentResponse.json<any>())?.data;
+    const sent = +sentData?.[0]?.['count()'] || 0;
+
+    const clickedResponse = await this.clickhouseClient.query({
+      query: `SELECT COUNT(*) FROM message_status WHERE event = 'clicked' AND audienceId = {audienceId:UUID}`,
+      query_params: { audienceId },
+    });
+    const clickedData = (await clickedResponse.json<any>())?.data;
+    const clicked = +clickedData?.[0]?.['count()'];
+
+    const clickedPercentage = (clicked / sent) * 100;
+
+    return {
+      sent,
+      clickedPercentage,
+    };
+  }
+
+  /**
+   * Finds a workflow by name, creating it if it does not
+   * exist.
+   *
+   * @remarks
+   * Throws an error if the workflow is not found
+   *
+   * @param account - The owner of the workflow
+   * @param name - name of workflow to find/create
+   *
+   */
+  async findOne(
+    account: Account,
+    id: string,
+    needStats: boolean
+  ): Promise<Workflow> {
+    if (!isUUID(id)) throw new BadRequestException('Id is not valid uuid');
+
+    let found: Workflow;
+    try {
+      found = await this.workflowsRepository.findOne({
+        where: {
+          owner: { id: account.id },
+          id,
+        },
+        relations: ['segment'],
+      });
+    } catch (err) {
+      this.logger.error(
+        `workflows.service.ts:WorkflowsService.findOne: Error: ${err}`
+      );
+      return Promise.reject(err);
+    }
+
+    try {
+      if (needStats && found?.visualLayout) {
+        found.visualLayout.nodes = await Promise.all(
+          found?.visualLayout?.nodes?.map(async (node) => ({
+            ...node,
+            data: {
+              ...node.data,
+              stats: await this.getStats(node?.data?.audienceId),
+            },
+          }))
+        );
+      }
+    } catch (e: any) {
+      this.logger.error(
+        `workflows.service.ts:WorkflowsService.findOne: Error: ${e}`
+      );
+    }
+
+    this.logger.debug('Found workflow: ' + found?.id);
+    return found;
+  }
+
+  async create(account: Account, name: string) {
+    let ret: Workflow;
+    try {
+      ret = await this.workflowsRepository.save({
+        name,
+        audiences: [],
+        owner: { id: account.id },
+      });
+      this.logger.debug('Created workflow: ' + ret?.id);
+    } catch (err) {
+      this.logger.error(
+        `workflows.service.ts:WorkflowsService.findOne: Error: ${err}`
+      );
+      return Promise.reject(err);
+    }
+    return Promise.resolve(ret); //await this.workflowsRepository.save(workflow)
+  }
+
+  /**
+   * Updates the audiences, name, visual layout, and rules of a workflow
+   *
+   * @remarks
+   * Throws an error if the workflow is not found
+   *
+   * @param account - The owner of the workflow
+   * @param updateWorkflowDto - fields to update
+   *
+   */
+  async update(
+    account: Account,
+    updateWorkflowDto: UpdateWorkflowDto,
+    queryRunner = this.dataSource.createQueryRunner()
+  ): Promise<void> {
+    const alreadyInsideTransaction = queryRunner.isTransactionActive;
+    if (!alreadyInsideTransaction) {
+      await queryRunner.connect();
+      await queryRunner.startTransaction();
+    }
+
+    try {
+      const workflow = await queryRunner.manager.findOne(Workflow, {
+        where: {
+          id: updateWorkflowDto.id,
+        },
+        relations: ['segment'],
+      });
+
+      if (!workflow) throw new NotFoundException('Workflow not found');
+      if (workflow.isActive)
+        return Promise.reject(new Error('Workflow has already been activated'));
+
+      const { rules, visualLayout, isDynamic, audiences, name } =
+        updateWorkflowDto;
+      if (rules) {
+        const newRules: string[] = [];
+        for (const trigger of rules) {
+          for (const condition of trigger.properties.conditions) {
+            const { key, type, isArray } = condition;
+            if (isString(key) && isString(type) && isBoolean(isArray)) {
+              const eventKey = await this.EventKeysModel.findOne({
+                key,
+                type,
+                isArray,
+              }).exec();
+              if (!eventKey)
+                await this.EventKeysModel.create({
+                  key,
+                  type,
+                  isArray,
+                });
+            }
+          }
+          newRules.push(
+            Buffer.from(JSON.stringify(trigger)).toString('base64')
+          );
+        }
+        workflow.rules = newRules;
+      }
+
+      if (visualLayout) {
+        for (const node of visualLayout.nodes) {
+          const audienceId = node?.data?.audienceId;
+          const nodeTemplates = node?.data?.messages;
+          if (!nodeTemplates || !Array.isArray(nodeTemplates) || !audienceId)
+            continue;
+
+          const templates = (
+            await Promise.all(
+              nodeTemplates.map((item) =>
+                queryRunner.manager.findOneBy(Template, {
+                  id: item.templateId,
+                })
+              )
+            )
+          ).filter((item) => item.id);
+
+          await queryRunner.manager.save(Audience, {
+            id: audienceId,
+            owner: { id: account.id },
+            templates,
+          });
+        }
+      }
+
+      let segmentId = workflow.segment?.id;
+      if (updateWorkflowDto.segmentId !== undefined) {
+        segmentId = updateWorkflowDto.segmentId;
+      }
+
+      await queryRunner.manager.save(Workflow, {
+        ...workflow,
+        segment: { id: segmentId },
+        audiences,
+        visualLayout,
+        isDynamic,
+        name,
+      });
+      this.logger.debug('Updated workflow ' + updateWorkflowDto.id);
+
+      if (!alreadyInsideTransaction) await queryRunner.commitTransaction();
+    } catch (e) {
+      this.logger.error(
+        `workflows.service.ts:WorkflowsService.update: Error: ${e}`
+      );
+      if (!alreadyInsideTransaction) await queryRunner.rollbackTransaction();
+    } finally {
+      if (!alreadyInsideTransaction) await queryRunner.release();
+    }
+  }
+
+  async duplicate(user: Account, id: string) {
+    const oldWorkflow = await this.workflowsRepository.findOne({
+      where: {
+        owner: { id: user.id },
+        id,
+      },
+      relations: ['segment'],
+    });
+    if (!oldWorkflow) throw new NotFoundException('Workflow not found');
+
+    let copyEraseIndex = oldWorkflow.name.indexOf('-copy');
+    if (copyEraseIndex === -1) copyEraseIndex = oldWorkflow.name.length;
+
+    const res = await this.workflowsRepository
+      .createQueryBuilder()
+      .select('COUNT(*)')
+      .where('starts_with(name, :oldName) = TRUE AND "ownerId" = :ownerId', {
+        oldName: oldWorkflow.name.substring(0, copyEraseIndex),
+        ownerId: user.id,
+      })
+      .execute();
+    const newName =
+      oldWorkflow.name.substring(0, copyEraseIndex) +
+      '-copy-' +
+      (res?.[0]?.count || '0');
+    const newWorkflow = await this.create(user, newName);
+
+    const oldAudiences = await this.audiencesService.audiencesRepository.find({
+      where: { workflow: { id: oldWorkflow.id } },
+      relations: ['workflow', 'owner'],
+    });
+
+    const queryRunner = this.dataSource.createQueryRunner();
+    await queryRunner.connect();
+    await queryRunner.startTransaction();
+    try {
+      const newAudiences: Audience[] = await queryRunner.manager.save(
+        Audience,
+        oldAudiences.map((oldAudience) => ({
+          customers: [],
+          name: oldAudience.name,
+          isPrimary: oldAudience.isPrimary,
+          description: oldAudience.description,
+          owner: oldAudience.owner,
+          workflow: newWorkflow,
+        }))
+      );
+
+      let visualLayout = JSON.stringify(oldWorkflow.visualLayout);
+      const rules = oldWorkflow.rules?.map((rule) =>
+        Buffer.from(rule, 'base64').toString()
+      );
+
+      if (rules) {
+        for (let i = 0; i < oldAudiences.length; i++) {
+          const oldAudienceId = oldAudiences[i].id;
+          const newAudienceId = newAudiences[i].id;
+          visualLayout = visualLayout.replaceAll(oldAudienceId, newAudienceId);
+          for (let i = 0; i < rules.length; i++) {
+            rules[i] = rules[i].replaceAll(oldAudienceId, newAudienceId);
+          }
+        }
+      }
+
+      visualLayout = JSON.parse(visualLayout);
+      const triggers: Trigger[] = rules?.map((rule) => JSON.parse(rule));
+
+      await this.update(
+        user,
+        {
+          id: newWorkflow.id,
+          name: newName,
+          visualLayout,
+          rules: triggers,
+          segmentId: oldWorkflow.segment?.id,
+          isDynamic: oldWorkflow.isDynamic,
+        },
+        queryRunner
+      );
+
+      await queryRunner.commitTransaction();
+    } catch (e) {
+      this.logger.error(
+        `workflows.service.ts:WorkflowsService.duplicate: Error: ${e}`
+      );
+      await queryRunner.rollbackTransaction();
+      throw e;
+    } finally {
+      await queryRunner.release();
+    }
+  }
+
+  /**
+   * Start a workflow, adding the initial set of customers to the primary audience
+   * and sending them any relevant messages. Similar to enrollCustomers,
+   * many customers -> one workflow
+   *
+   * @remarks
+   * Throws an error if the workflow is not found
+   *
+   * @param account - The owner of the workflow
+   * @param updateAudienceDto - DTO with the updated information
+   *
+   */
+  async start(
+    account: Account,
+    workflowID: string
+  ): Promise<(string | number)[]> {
+    let workflow: Workflow; // Workflow to update
+    let customers: CustomerDocument[]; // Customers to add to primary audience
+    let jobIDs: (string | number)[] = [];
+
+    const transactionSession = await this.connection.startSession();
+    await transactionSession.startTransaction();
+    const queryRunner = await this.dataSource.createQueryRunner();
+    await queryRunner.connect();
+    await queryRunner.startTransaction();
+
+    try {
+      if (!account) throw new HttpException('User not found', 404);
+
+      workflow = await queryRunner.manager.findOne(Workflow, {
+        where: {
+          owner: { id: account?.id },
+          id: workflowID,
+        },
+        relations: ['segment'],
+      });
+      if (!workflow) {
+        this.logger.debug('Workflow does not exist');
+        return Promise.reject(errors.ERROR_DOES_NOT_EXIST);
+      }
+
+      if (workflow.isActive) {
+        this.logger.debug('Workflow already active');
+        return Promise.reject(new Error('Workflow already active'));
+      }
+      if (workflow?.isStopped)
+        return Promise.reject(
+          new Error('The workflow has already been stopped')
+        );
+      if (!workflow?.segment)
+        return Promise.reject(
+          new Error('To start workflow segment should be defined')
+        );
+
+      const audiences = await queryRunner.manager.findBy(Audience, {
+        workflow: { id: workflow.id },
+      });
+
+      for (let audience of audiences) {
+        audience = await this.audiencesService.freeze(
+          account,
+          audience.id,
+          queryRunner
+        );
+        this.logger.debug('Freezing audience ' + audience?.id);
+
+        if (audience.isPrimary) {
+          customers = await this.customersService.findByInclusionCriteria(
+            account,
+            workflow.segment.inclusionCriteria,
+            transactionSession
+          );
+          this.logger.debug(
+            'Customers to include in workflow: ' + customers.length
+          );
+
+          jobIDs = await this.audiencesService.moveCustomers(
+            account,
+            null,
+            audience,
+            customers,
+            null,
+            queryRunner,
+            workflow.rules,
+            workflow.id
+          );
+          this.logger.debug('Finished moving customers into workflow');
+
+          await queryRunner.manager.save(Workflow, {
+            ...workflow,
+            isActive: true,
+          });
+          this.logger.debug('Started workflow ' + workflow?.id);
+        }
+      }
+
+      const segment = await queryRunner.manager.findOneBy(Segment, {
+        id: workflow.segment.id,
+      });
+      await queryRunner.manager.save(Segment, { ...segment, isFreezed: true });
+
+      await transactionSession.commitTransaction();
+      await queryRunner.commitTransaction();
+    } catch (err) {
+      await transactionSession.abortTransaction();
+      await queryRunner.rollbackTransaction();
+      this.logger.error('Error: ' + err);
+      throw err;
+    } finally {
+      await transactionSession.endSession();
+      await queryRunner.release();
+    }
+
+    return Promise.resolve(jobIDs);
+  }
+
+  /**
+   * Adds a customer to dynamic primary audience of all active workflows,
+   * and sends them any relevant messages. Similar to  start,
+   * one customer -> many workflows
+   *
+   * @remarks
+   * Throws an error if the workflow is not found
+   *
+   * @param account - The owner of the workflow
+   * @param updateAudienceDto - DTO with the updated information
+   *
+   */
+  async enrollCustomer(
+    account: Account,
+    customer: CustomerDocument,
+    queryRunner: QueryRunner
+  ): Promise<void> {
+    try {
+      const workflows = await queryRunner.manager.find(Workflow, {
+        where: {
+          owner: { id: account.id },
+          isActive: true,
+          isStopped: false,
+          isPaused: false,
+        },
+        relations: ['segment'],
+      });
+      this.logger.debug('Active workflows: ' + workflows?.length);
+
+      for (
+        let workflowsIndex = 0;
+        workflowsIndex < workflows?.length;
+        workflowsIndex++
+      ) {
+        const workflow = workflows[workflowsIndex];
+        const audiences = await queryRunner.manager.findBy(Audience, {
+          workflow: { id: workflow.id },
+        });
+        for (const audience of audiences) {
+          this.logger.debug('Audience: ' + audience);
+          if (
+            audience.isPrimary &&
+            workflow.isDynamic &&
+            this.customersService.checkInclusion(
+              customer,
+              workflow.segment.inclusionCriteria
+            )
+          ) {
+            await this.audiencesService.moveCustomer(
+              account,
+              null,
+              audience?.id,
+              customer,
+              null,
+              queryRunner,
+              workflow.rules,
+              workflow.id
+            );
+            this.logger.debug('Enrolled customer in dynamic primary audience.');
+          }
+        }
+      }
+    } catch (err) {
+      this.logger.error(
+        `workflows.service.ts:WorkflowsService.enrollCustomer: Error: ${err}`
+      );
+      return Promise.reject(err);
+    }
+  }
+
+  /**
+   * Update an account's active workflows based on event and time
+   * based triggers, moving all customers to the correct
+   * audiences and sending all the messages.
+   *
+   * @remarks
+   * TODO: Error handling
+   * TODO: Branch triggers
+   * TODO: Time triggers
+   *
+   * @param account - The owner of the workflow
+   * @param event - incoming event to use as basis for tick
+   *
+   */
+  async tick(
+    account: Account,
+    event: EventDto | null | undefined,
+    queryRunner: QueryRunner,
+    transactionSession: ClientSession
+  ): Promise<WorkflowTick[]> {
+    let workflows: Workflow[], // Active workflows for this account
+      workflow: Workflow, // Workflow being updated
+      customer: CustomerDocument, // Customer to be found
+      trigger: Trigger, // Trigger being processed
+      from: Audience, //  Audience to move customer out of
+      to: Audience; // Audience to move customer into
+    const jobIds: WorkflowTick[] = [];
+    let interrupt = false; // Interrupt the tick to avoid the same event triggering two customer moves
+
+    try {
+      if (event) {
+        customer = await this.customersService.findByCorrelationKVPair(
+          account,
+          event.correlationKey,
+          event.correlationValue,
+          transactionSession
+        );
+        this.logger.debug('Found customer: ' + customer?.id);
+      }
+      workflows = await queryRunner.manager.find(Workflow, {
+        where: {
+          owner: { id: account.id },
+          isActive: true,
+          isStopped: false,
+          isPaused: false,
+        },
+        relations: ['segment'],
+      });
+      this.logger.debug('Found active workflows: ' + workflows.length);
+
+      workflow_loop: for (
+        let workflowsIndex = 0;
+        workflowsIndex < workflows?.length;
+        workflowsIndex++
+      ) {
+        workflow = workflows[workflowsIndex];
+        const jobId: WorkflowTick = {
+          workflowId: workflow.id,
+          jobIds: undefined,
+          status: undefined,
+          failureReason: undefined,
+        };
+
+        interrupt = false;
+        for (
+          let triggerIndex = 0;
+          triggerIndex < workflow?.rules?.length;
+          triggerIndex++
+        ) {
+          if (interrupt) {
+            break;
+          }
+          trigger = JSON.parse(
+            Buffer.from(workflow.rules[triggerIndex], 'base64').toString(
+              'ascii'
+            )
+          );
+
+          if (
+            event.source === ProviderTypes.Posthog &&
+            trigger.providerType === ProviderTypes.Posthog &&
+            !(
+              (event.payload.type === PosthogTriggerParams.Track &&
+                event.payload.event === 'change' &&
+                trigger.providerParams === PosthogTriggerParams.Typed) ||
+              (event.payload.type === PosthogTriggerParams.Track &&
+                event.payload.event === 'click' &&
+                trigger.providerParams === PosthogTriggerParams.Autocapture) ||
+              (event.payload.type === PosthogTriggerParams.Track &&
+                event.payload.event === 'submit' &&
+                trigger.providerParams === PosthogTriggerParams.Submit) ||
+              (event.payload.type === PosthogTriggerParams.Track &&
+                event.payload.event === '$pageleave' &&
+                trigger.providerParams === PosthogTriggerParams.Pageleave) ||
+              (event.payload.type === PosthogTriggerParams.Track &&
+                event.payload.event === '$rageclick' &&
+                trigger.providerParams === PosthogTriggerParams.Rageclick) ||
+              (event.payload.type === PosthogTriggerParams.Page &&
+                event.payload.event === '$pageview' &&
+                trigger.providerParams === PosthogTriggerParams.Pageview) ||
+              (event.payload.type === PosthogTriggerParams.Track &&
+                event.payload.event === trigger.providerParams)
+            )
+          ) {
+            continue;
+          }
+
+          switch (trigger.type) {
+            case TriggerType.EVENT:
+              if (customer) {
+                try {
+                  from = await queryRunner.manager.findOneBy(Audience, {
+                    owner: { id: account.id },
+                    id: trigger.source,
+                  });
+
+                  this.logger.debug('Source: ' + from?.id);
+                } catch (err: any) {
+                  this.logger.error('Error: ' + err);
+                  jobId.failureReason = err;
+                  jobId.status = 'Failed';
+                  jobIds.push(jobId);
+                  continue workflow_loop;
+                  //return Promise.reject(err);
+                }
+                if (trigger?.dest?.length == 1) {
+                  if (trigger.dest[0]) {
+                    try {
+                      to = await queryRunner.manager.findOneBy(Audience, {
+                        owner: { id: account.id },
+                        id: trigger.dest[0],
+                      });
+                      this.logger.debug('Dest: ' + to?.id);
+                    } catch (err: any) {
+                      this.logger.error('Error: ' + err);
+                      jobId.failureReason = err;
+                      jobId.status = 'Failed';
+                      jobIds.push(jobId);
+                      continue workflow_loop;
+                      // return Promise.reject(err);
+                    }
+                  }
+
+                  const { conditions } = trigger.properties;
+                  let eventIncluded = true;
+                  this.logger.debug(
+                    'Event conditions: ' + JSON.stringify(conditions)
+                  );
+                  if (conditions && conditions.length > 0) {
+                    const compareResults = conditions.map((condition) => {
+                      if (
+                        condition.key == 'current_url' &&
+                        trigger.providerType == ProviderTypes.Posthog &&
+                        trigger.providerParams === PosthogTriggerParams.Pageview
+                      ) {
+                        this.logger.debug(
+                          `Comparing: ${event?.event?.page?.url || ''} ${
+                            condition.comparisonType || ''
+                          } ${condition.value || ''}`
+                        );
+                        return ['exists', 'doesNotExist'].includes(
+                          condition.comparisonType
+                        )
+                          ? operableCompare(
+                              event?.event?.page?.url,
+                              condition.comparisonType
+                            )
+                          : conditionalCompare(
+                              event?.event?.page?.url,
+                              condition.value,
+                              condition.comparisonType
+                            );
+                      } else {
+                        this.logger.debug(
+                          `Comparing: ${event?.event?.[condition.key] || ''} ${
+                            condition.comparisonType || ''
+                          } ${condition.value || ''}`
+                        );
+                        return ['exists', 'doesNotExist'].includes(
+                          condition.comparisonType
+                        )
+                          ? operableCompare(
+                              event?.event?.[condition.key],
+                              condition.comparisonType
+                            )
+                          : conditionalCompare(
+                              event?.event?.[condition.key],
+                              condition.value,
+                              condition.comparisonType
+                            );
+                      }
+                    });
+                    this.logger.debug(
+                      'Compare result: ' + JSON.stringify(compareResults)
+                    );
+
+                    if (compareResults.length > 1) {
+                      const compareTypes = conditions.map(
+                        (condition) => condition.relationWithNext
+                      );
+                      eventIncluded = conditionalComposition(
+                        compareResults,
+                        compareTypes
+                      );
+                    } else {
+                      eventIncluded = compareResults[0];
+                    }
+                  }
+
+                  this.logger.debug('Event included: ' + eventIncluded);
+
+                  if (
+                    from.customers.indexOf(customer?.id) > -1 &&
+                    eventIncluded
+                  ) {
+                    try {
+                      const { jobIds: jobIdArr, templates } =
+                        await this.audiencesService.moveCustomer(
+                          account,
+                          from?.id,
+                          to?.id,
+                          customer,
+                          event,
+                          queryRunner,
+                          workflow.rules,
+                          workflow.id
+                        );
+                      this.logger.debug(
+                        'Moved ' +
+                          customer?.id +
+                          ' out of ' +
+                          from?.id +
+                          ' and into ' +
+                          to?.id
+                      );
+                      jobId.jobIds = jobIdArr;
+                      jobId.templates = templates;
+                      jobIds.push(jobId);
+                    } catch (err: any) {
+                      this.logger.error('Error: ' + err);
+                      jobId.failureReason = err;
+                      jobId.status = 'Failed';
+                      jobIds.push(jobId);
+                      break workflow_loop;
+                      // return Promise.reject(err);
+                    }
+                    interrupt = true;
+                  }
+                } else {
+                  //TODO: Branch Triggers
+                }
+              }
+              break;
+            case TriggerType.TIME_DELAY: //TODO
+              break;
+            case TriggerType.TIME_WINDOW: //TODO
+              break;
+          }
+        }
+      }
+    } catch (err) {
+      this.logger.error(
+        `workflows.service.ts:WorkflowsService.tick Error: ${err}`
+      );
+      return Promise.reject(err);
+    }
+    return Promise.resolve(jobIds);
+  }
+
+  /**
+   * Delete a workflow
+   *
+   * @remarks
+   * TODO: Error handling
+   *
+   * @param account - The owner of the workflow
+   * @param name - the name of the workflow to delete
+   *
+   */
+  async remove(account: Account, name: string): Promise<void> {
+    await this.workflowsRepository.delete({
+      owner: { id: account.id },
+      name,
+    });
+  }
+
+  async setPaused(
+    account: Account,
+    id: string,
+    value: boolean,
+    queryRunner = this.dataSource.createQueryRunner()
+  ) {
+    await queryRunner.connect();
+    await queryRunner.startTransaction();
+
+    try {
+      const found: Workflow = await queryRunner.manager.findOneBy(Workflow, {
+        owner: { id: account.id },
+        id,
+      });
+
+      if (value) {
+        found.latestPause = new Date();
+      } else {
+        if (found.latestPause) {
+          const jobs = await queryRunner.manager.findBy(Job, {
+            workflow: { id: found.id },
+            type: TimeJobType.DELAY,
+          });
+          await queryRunner.manager.save(
+            jobs.map((item) => ({
+              ...item,
+              executionTime: new Date(
+                new Date().getTime() -
+                  found.latestPause.getTime() +
+                  item.executionTime.getTime()
+              ),
+            }))
+          );
+        }
+        found.latestPause = null;
+      }
+
+      if (found?.isStopped)
+        throw new HttpException('The workflow has already been stopped', 400);
+      await queryRunner.manager.save(Workflow, {
+        ...found,
+        isPaused: value,
+      });
+
+      await queryRunner.commitTransaction();
+
+      return value;
+    } catch (error) {
+      await queryRunner.rollbackTransaction();
+    } finally {
+      await queryRunner.release();
+    }
+  }
+
+  async setStopped(account: Account, id: string, value: boolean) {
+    const found: Workflow = await this.workflowsRepository.findOneBy({
+      owner: { id: account.id },
+      id,
+    });
+    if (!found?.isActive)
+      throw new HttpException('The workflow was not activated', 400);
+    await this.workflowsRepository.save({
+      ...found,
+      isStopped: value,
+    });
+    return value;
+  }
+
+  async markFlowDeleted(workflowId: string) {
+    await this.workflowsRepository.update(
+      { id: workflowId },
+      {
+        isActive: true,
+        isDeleted: true,
+        isPaused: true,
+        isStopped: true,
+      }
+    );
+    return;
+  }
+
+  async timeTick(job: Job) {
+    const queryRunner = this.dataSource.createQueryRunner();
+    await queryRunner.connect();
+    await queryRunner.startTransaction();
+    try {
+      const acct = await queryRunner.manager.findOneBy(Account, {
+        id: job.owner.id,
+      });
+      const found = await queryRunner.manager.findOne(Workflow, {
+        where: { id: job.workflow.id },
+      });
+      this.logger.debug('Found Workflow for Job: ' + found.id);
+      if (found.isActive) {
+        this.logger.debug('Looking for customer...');
+        const customer = await this.customersService.findById(
+          acct,
+          job.customer
+        );
+        this.logger.debug('Found customer for Job: ' + customer.id);
+        await this.audiencesService.moveCustomer(
+          acct,
+          job.from.id,
+          job.to.id,
+          customer,
+          null,
+          queryRunner,
+          found.rules,
+          found.id
+        );
+      }
+      await queryRunner.commitTransaction();
+    } catch (e) {
+      await queryRunner.rollbackTransaction();
+      throw e;
+    } finally {
+      await queryRunner.release();
+    }
+  }
+}