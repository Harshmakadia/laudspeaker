import { Process, Processor } from '@nestjs/bull';
import { Job } from 'bull';
import { LoggerService, Injectable, Inject } from '@nestjs/common';
import { WebClient } from '@slack/web-api';
<<<<<<< HEAD
import { Liquid } from 'liquidjs';

const tagEngine = new Liquid();
=======
import { WINSTON_MODULE_NEST_PROVIDER } from 'nest-winston';
>>>>>>> d55f25b7

@Processor('slack')
@Injectable()
export class SlackProcessor {
  client: WebClient;

  constructor(
    @Inject(WINSTON_MODULE_NEST_PROVIDER)
    private readonly logger: LoggerService,
  ) {
    this.client = new WebClient();
  }

  @Process('send')
  async handleSend(job: Job) {
    try {
      const { tags, text, ...args } = job.data.args;
      const textWithInsertedTags = await tagEngine.parseAndRender(
        text,
        tags || {}
      );
      await this.client.apiCall(job.data.methodName, {
        token: job.data.token,
        text: textWithInsertedTags,
        ...args,
      });
    } catch (e) {
      this.logger.error('Error: ' + e);
    }
  }
}
<|MERGE_RESOLUTION|>--- conflicted
+++ resolved
@@ -1,42 +1,39 @@
-import { Process, Processor } from '@nestjs/bull';
-import { Job } from 'bull';
-import { LoggerService, Injectable, Inject } from '@nestjs/common';
-import { WebClient } from '@slack/web-api';
-<<<<<<< HEAD
-import { Liquid } from 'liquidjs';
-
-const tagEngine = new Liquid();
-=======
-import { WINSTON_MODULE_NEST_PROVIDER } from 'nest-winston';
->>>>>>> d55f25b7
-
-@Processor('slack')
-@Injectable()
-export class SlackProcessor {
-  client: WebClient;
-
-  constructor(
-    @Inject(WINSTON_MODULE_NEST_PROVIDER)
-    private readonly logger: LoggerService,
-  ) {
-    this.client = new WebClient();
-  }
-
-  @Process('send')
-  async handleSend(job: Job) {
-    try {
-      const { tags, text, ...args } = job.data.args;
-      const textWithInsertedTags = await tagEngine.parseAndRender(
-        text,
-        tags || {}
-      );
-      await this.client.apiCall(job.data.methodName, {
-        token: job.data.token,
-        text: textWithInsertedTags,
-        ...args,
-      });
-    } catch (e) {
-      this.logger.error('Error: ' + e);
-    }
-  }
-}
+import { Process, Processor } from '@nestjs/bull';
+import { Job } from 'bull';
+import { LoggerService, Injectable, Inject } from '@nestjs/common';
+import { WebClient } from '@slack/web-api';
+import { WINSTON_MODULE_NEST_PROVIDER } from 'nest-winston';
+import { Liquid } from 'liquidjs';
+
+const tagEngine = new Liquid();
+
+@Processor('slack')
+@Injectable()
+export class SlackProcessor {
+  client: WebClient;
+
+  constructor(
+    @Inject(WINSTON_MODULE_NEST_PROVIDER)
+    private readonly logger: LoggerService,
+  ) {
+    this.client = new WebClient();
+  }
+
+  @Process('send')
+  async handleSend(job: Job) {
+    try {
+      const { tags, text, ...args } = job.data.args;
+      const textWithInsertedTags = await tagEngine.parseAndRender(
+        text,
+        tags || {}
+      );
+      await this.client.apiCall(job.data.methodName, {
+        token: job.data.token,
+        text: textWithInsertedTags,
+        ...args,
+      });
+    } catch (e) {
+      this.logger.error('Error: ' + e);
+    }
+  }
+}