import { Inject, Injectable, Logger } from '@nestjs/common';
import { InjectModel } from '@nestjs/mongoose';
import { Cron, CronExpression } from '@nestjs/schedule';
import { Model } from 'mongoose';
import {
  Customer,
  CustomerDocument,
} from './api/customers/schemas/customer.schema';
import { getType } from 'tst-reflect';
import {
  CustomerKeys,
  CustomerKeysDocument,
} from './api/customers/schemas/customer-keys.schema';
import { isDateString, isEmail } from 'class-validator';
import { InjectRepository } from '@nestjs/typeorm';
import { Account } from './api/accounts/entities/accounts.entity';
import { Between, Repository } from 'typeorm';
import { Verification } from './api/auth/entities/verification.entity';
import { EventDocument } from './api/events/schemas/event.schema';
import { EventKeysDocument } from './api/events/schemas/event-keys.schema';
import { Event } from './api/events/schemas/event.schema';
<<<<<<< HEAD
=======
import { Queue } from 'bull';
import { InjectQueue } from '@nestjs/bull';
import {
  Integration,
  IntegrationStatus,
} from './api/integrations/entities/integration.entity';
>>>>>>> 2a7d282b
import { EventKeys } from './api/events/schemas/event-keys.schema';
import { JobsService } from './api/jobs/jobs.service';
import { WorkflowsService } from './api/workflows/workflows.service';
import { TimeJobStatus } from './api/jobs/entities/job.entity';
import { IntegrationsService } from './api/integrations/integrations.service';

const BATCH_SIZE = 500;
const KEYS_TO_SKIP = ['__v', '_id', 'audiences', 'ownerId'];

const MAX_DATE = new Date(8640000000000000);
const MIN_DATE = new Date(0);

@Injectable()
export class CronService {
  private readonly logger = new Logger(CronService.name);

  constructor(
    @InjectModel(Customer.name)
    private customerModel: Model<CustomerDocument>,
    @InjectModel(CustomerKeys.name)
    private customerKeysModel: Model<CustomerKeysDocument>,
    @InjectModel(Event.name)
    private eventModel: Model<EventDocument>,
    @InjectModel(EventKeys.name)
    private eventKeysModel: Model<EventKeysDocument>,
    @InjectRepository(Account)
    private accountRepository: Repository<Account>,
    @InjectRepository(Verification)
    private verificationRepository: Repository<Verification>,
<<<<<<< HEAD
=======
    @InjectRepository(WebhookEvent)
    private webhookEventRepository: Repository<WebhookEvent>,
    @InjectRepository(Integration)
    private integrationsRepository: Repository<Integration>,
    private integrationsService: IntegrationsService,
    @InjectQueue('integrations') private readonly integrationsQueue: Queue,
>>>>>>> 2a7d282b
    @Inject(JobsService) private jobsService: JobsService,
    @Inject(WorkflowsService) private workflowsService: WorkflowsService
  ) {}

  @Cron(CronExpression.EVERY_HOUR)
  async handleCustomerKeysCron() {
    try {
      this.logger.log('Cron customer keys job started');
      let current = 0;
      const documentsCount = await this.customerModel
        .estimatedDocumentCount()
        .exec();

      const keys: Record<string, any[]> = {};

      while (current < documentsCount) {
        const batch = await this.customerModel
          .find()
          .skip(current)
          .limit(BATCH_SIZE)
          .exec();

        batch.forEach((customer) => {
          const obj = customer.toObject();
          for (const key of Object.keys(obj)) {
            if (KEYS_TO_SKIP.includes(key)) continue;

            if (keys[key]) {
              keys[key].push(obj[key]);
              continue;
            }

            keys[key] = [obj[key]];
          }
        });
        current += BATCH_SIZE;
      }

      for (const key of Object.keys(keys)) {
        const validItem = keys[key].find(
          (item) => item !== '' && item !== undefined && item !== null
        );

        if (validItem === '' || validItem === undefined || validItem === null)
          continue;

        const keyType = getType(validItem);
        const isArray = keyType.isArray();
        let type = isArray ? getType(validItem[0]).name : keyType.name;

        if (type === 'String') {
          if (isEmail(validItem)) type = 'Email';
          if (isDateString(validItem)) type = 'Date';
        }

        await this.customerKeysModel
          .updateOne(
            { key },
            {
              $set: {
                key,
                type,
                isArray,
              },
            },
            { upsert: true }
          )
          .exec();
      }

      this.logger.log(
        `Cron customer keys job finished, checked ${documentsCount} records, found ${
          Object.keys(keys).length
        } keys`
      );
    } catch (e) {
      this.logger.error('Cron error: ' + e);
    }
  }

  @Cron(CronExpression.EVERY_HOUR)
  async handleEventKeysCron() {
    try {
      this.logger.log('Cron event keys job started');
      let current = 0;
      const documentsCount = await this.eventModel
        .estimatedDocumentCount()
        .exec();

      const keys: Record<string, { value: any; ownerId: string }[]> = {};

      while (current < documentsCount) {
        const batch = await this.eventModel
          .find()
          .skip(current)
          .limit(BATCH_SIZE)
          .exec();

        batch.forEach((event) => {
          const ownerId = event.ownerId;
          const obj = event.toObject()?.event || {};
          for (const key of Object.keys(obj)) {
            if (KEYS_TO_SKIP.includes(key)) continue;

            if (keys[key]) {
              keys[key].push({ value: obj[key], ownerId });
              continue;
            }

            keys[key] = [{ value: obj[key], ownerId }];
          }
        });

        current += BATCH_SIZE;
      }

      for (const key of Object.keys(keys)) {
        const validItems = keys[key].filter(
          (item) =>
            item.value !== '' && item.value !== undefined && item.value !== null
        );

        if (!validItems.length) continue;

        let batchToSave = [];
        for (const validItem of validItems) {
          const keyType = getType(validItem.value);
          const isArray = keyType.isArray();
          let type = isArray ? getType(validItem.value[0]).name : keyType.name;

          if (type === 'String') {
            if (isEmail(validItem.value)) type = 'Email';
            if (isDateString(validItem.value)) type = 'Date';
          }

          const eventKey = {
            key,
            type,
            isArray,
            ownerId: validItem.ownerId,
          };

          const foundEventKey = await this.eventKeysModel
            .findOne(eventKey)
            .exec();

          if (!foundEventKey) {
            batchToSave.push(eventKey);
          }

          if (batchToSave.length > BATCH_SIZE) {
            await this.eventKeysModel.insertMany(batchToSave);
            batchToSave = [];
          }

          // await this.eventKeysModel
          //   .updateOne(
          //     { key },
          //     {
          //       $set: eventKey,
          //     },
          //     { upsert: true }
          //   )
          //   .exec();
        }

        await this.eventKeysModel.insertMany(batchToSave);
      }

      this.logger.log(
        `Cron event keys job finished, checked ${documentsCount} records, found ${
          Object.keys(keys).length
        } keys`
      );
    } catch (e) {
      this.logger.error('Cron error: ' + e);
    }
  }

  @Cron(CronExpression.EVERY_HOUR)
  async handleVerificationCheck() {
    try {
      await this.verificationRepository
        .createQueryBuilder()
        .where(
          `verification.status = 'sent' AND now() > verification."createdAt"::TIMESTAMP + INTERVAL '1 HOUR'`
        )
        .update({ status: 'expired' })
        .execute();
    } catch (e) {
      this.logger.error('Cron error: ' + e);
    }
  }

  @Cron(CronExpression.EVERY_HOUR)
  async handleIntegrations() {
    const integrationsNumber = await this.integrationsRepository.countBy({
      status: IntegrationStatus.ACTIVE,
    });

    let offset = 0;

    while (offset < integrationsNumber) {
      const integrationsBatch = await this.integrationsRepository.find({
        where: { status: IntegrationStatus.ACTIVE },
        relations: ['database', 'owner'],
        take: BATCH_SIZE,
        skip: offset,
      });

      for (const integration of integrationsBatch) {
        await this.integrationsService.handleIntegration(integration);
      }

      offset += BATCH_SIZE;
    }
  }

  @Cron(CronExpression.EVERY_10_SECONDS)
  async handleTimeTriggers() {
    try {
      const date = new Date();
      const jobs = await this.jobsService.jobsRepository.find({
        where: [
          { executionTime: Between(MIN_DATE, date) },
          {
            startTime: Between(MIN_DATE, date),
            endTime: Between(date, MAX_DATE),
            workflow: {
              isActive: true,
              isDeleted: false,
              isPaused: false,
              isStopped: false,
            },
            status: TimeJobStatus.PENDING,
          },
        ],
        relations: ['owner', 'from', 'to', 'workflow'],
      });
      this.logger.debug('Found jobs:' + JSON.stringify(jobs));
      for (const job of jobs) {
        try {
          await this.jobsService.jobsRepository.save({
            ...job,
            status: TimeJobStatus.IN_PROGRESS,
          });
          await this.workflowsService.timeTick(job);
          await this.jobsService.jobsRepository.delete({ id: job.id });
        } catch (e) {
          this.logger.error('Time job error: ' + e);
        }
      }
    } catch (e) {
      this.logger.error('Cron error: ' + e);
    }
  }
}
<|MERGE_RESOLUTION|>--- conflicted
+++ resolved
@@ -1,325 +1,307 @@
-import { Inject, Injectable, Logger } from '@nestjs/common';
-import { InjectModel } from '@nestjs/mongoose';
-import { Cron, CronExpression } from '@nestjs/schedule';
-import { Model } from 'mongoose';
-import {
-  Customer,
-  CustomerDocument,
-} from './api/customers/schemas/customer.schema';
-import { getType } from 'tst-reflect';
-import {
-  CustomerKeys,
-  CustomerKeysDocument,
-} from './api/customers/schemas/customer-keys.schema';
-import { isDateString, isEmail } from 'class-validator';
-import { InjectRepository } from '@nestjs/typeorm';
-import { Account } from './api/accounts/entities/accounts.entity';
-import { Between, Repository } from 'typeorm';
-import { Verification } from './api/auth/entities/verification.entity';
-import { EventDocument } from './api/events/schemas/event.schema';
-import { EventKeysDocument } from './api/events/schemas/event-keys.schema';
-import { Event } from './api/events/schemas/event.schema';
-<<<<<<< HEAD
-=======
-import { Queue } from 'bull';
-import { InjectQueue } from '@nestjs/bull';
-import {
-  Integration,
-  IntegrationStatus,
-} from './api/integrations/entities/integration.entity';
->>>>>>> 2a7d282b
-import { EventKeys } from './api/events/schemas/event-keys.schema';
-import { JobsService } from './api/jobs/jobs.service';
-import { WorkflowsService } from './api/workflows/workflows.service';
-import { TimeJobStatus } from './api/jobs/entities/job.entity';
-import { IntegrationsService } from './api/integrations/integrations.service';
-
-const BATCH_SIZE = 500;
-const KEYS_TO_SKIP = ['__v', '_id', 'audiences', 'ownerId'];
-
-const MAX_DATE = new Date(8640000000000000);
-const MIN_DATE = new Date(0);
-
-@Injectable()
-export class CronService {
-  private readonly logger = new Logger(CronService.name);
-
-  constructor(
-    @InjectModel(Customer.name)
-    private customerModel: Model<CustomerDocument>,
-    @InjectModel(CustomerKeys.name)
-    private customerKeysModel: Model<CustomerKeysDocument>,
-    @InjectModel(Event.name)
-    private eventModel: Model<EventDocument>,
-    @InjectModel(EventKeys.name)
-    private eventKeysModel: Model<EventKeysDocument>,
-    @InjectRepository(Account)
-    private accountRepository: Repository<Account>,
-    @InjectRepository(Verification)
-    private verificationRepository: Repository<Verification>,
-<<<<<<< HEAD
-=======
-    @InjectRepository(WebhookEvent)
-    private webhookEventRepository: Repository<WebhookEvent>,
-    @InjectRepository(Integration)
-    private integrationsRepository: Repository<Integration>,
-    private integrationsService: IntegrationsService,
-    @InjectQueue('integrations') private readonly integrationsQueue: Queue,
->>>>>>> 2a7d282b
-    @Inject(JobsService) private jobsService: JobsService,
-    @Inject(WorkflowsService) private workflowsService: WorkflowsService
-  ) {}
-
-  @Cron(CronExpression.EVERY_HOUR)
-  async handleCustomerKeysCron() {
-    try {
-      this.logger.log('Cron customer keys job started');
-      let current = 0;
-      const documentsCount = await this.customerModel
-        .estimatedDocumentCount()
-        .exec();
-
-      const keys: Record<string, any[]> = {};
-
-      while (current < documentsCount) {
-        const batch = await this.customerModel
-          .find()
-          .skip(current)
-          .limit(BATCH_SIZE)
-          .exec();
-
-        batch.forEach((customer) => {
-          const obj = customer.toObject();
-          for (const key of Object.keys(obj)) {
-            if (KEYS_TO_SKIP.includes(key)) continue;
-
-            if (keys[key]) {
-              keys[key].push(obj[key]);
-              continue;
-            }
-
-            keys[key] = [obj[key]];
-          }
-        });
-        current += BATCH_SIZE;
-      }
-
-      for (const key of Object.keys(keys)) {
-        const validItem = keys[key].find(
-          (item) => item !== '' && item !== undefined && item !== null
-        );
-
-        if (validItem === '' || validItem === undefined || validItem === null)
-          continue;
-
-        const keyType = getType(validItem);
-        const isArray = keyType.isArray();
-        let type = isArray ? getType(validItem[0]).name : keyType.name;
-
-        if (type === 'String') {
-          if (isEmail(validItem)) type = 'Email';
-          if (isDateString(validItem)) type = 'Date';
-        }
-
-        await this.customerKeysModel
-          .updateOne(
-            { key },
-            {
-              $set: {
-                key,
-                type,
-                isArray,
-              },
-            },
-            { upsert: true }
-          )
-          .exec();
-      }
-
-      this.logger.log(
-        `Cron customer keys job finished, checked ${documentsCount} records, found ${
-          Object.keys(keys).length
-        } keys`
-      );
-    } catch (e) {
-      this.logger.error('Cron error: ' + e);
-    }
-  }
-
-  @Cron(CronExpression.EVERY_HOUR)
-  async handleEventKeysCron() {
-    try {
-      this.logger.log('Cron event keys job started');
-      let current = 0;
-      const documentsCount = await this.eventModel
-        .estimatedDocumentCount()
-        .exec();
-
-      const keys: Record<string, { value: any; ownerId: string }[]> = {};
-
-      while (current < documentsCount) {
-        const batch = await this.eventModel
-          .find()
-          .skip(current)
-          .limit(BATCH_SIZE)
-          .exec();
-
-        batch.forEach((event) => {
-          const ownerId = event.ownerId;
-          const obj = event.toObject()?.event || {};
-          for (const key of Object.keys(obj)) {
-            if (KEYS_TO_SKIP.includes(key)) continue;
-
-            if (keys[key]) {
-              keys[key].push({ value: obj[key], ownerId });
-              continue;
-            }
-
-            keys[key] = [{ value: obj[key], ownerId }];
-          }
-        });
-
-        current += BATCH_SIZE;
-      }
-
-      for (const key of Object.keys(keys)) {
-        const validItems = keys[key].filter(
-          (item) =>
-            item.value !== '' && item.value !== undefined && item.value !== null
-        );
-
-        if (!validItems.length) continue;
-
-        let batchToSave = [];
-        for (const validItem of validItems) {
-          const keyType = getType(validItem.value);
-          const isArray = keyType.isArray();
-          let type = isArray ? getType(validItem.value[0]).name : keyType.name;
-
-          if (type === 'String') {
-            if (isEmail(validItem.value)) type = 'Email';
-            if (isDateString(validItem.value)) type = 'Date';
-          }
-
-          const eventKey = {
-            key,
-            type,
-            isArray,
-            ownerId: validItem.ownerId,
-          };
-
-          const foundEventKey = await this.eventKeysModel
-            .findOne(eventKey)
-            .exec();
-
-          if (!foundEventKey) {
-            batchToSave.push(eventKey);
-          }
-
-          if (batchToSave.length > BATCH_SIZE) {
-            await this.eventKeysModel.insertMany(batchToSave);
-            batchToSave = [];
-          }
-
-          // await this.eventKeysModel
-          //   .updateOne(
-          //     { key },
-          //     {
-          //       $set: eventKey,
-          //     },
-          //     { upsert: true }
-          //   )
-          //   .exec();
-        }
-
-        await this.eventKeysModel.insertMany(batchToSave);
-      }
-
-      this.logger.log(
-        `Cron event keys job finished, checked ${documentsCount} records, found ${
-          Object.keys(keys).length
-        } keys`
-      );
-    } catch (e) {
-      this.logger.error('Cron error: ' + e);
-    }
-  }
-
-  @Cron(CronExpression.EVERY_HOUR)
-  async handleVerificationCheck() {
-    try {
-      await this.verificationRepository
-        .createQueryBuilder()
-        .where(
-          `verification.status = 'sent' AND now() > verification."createdAt"::TIMESTAMP + INTERVAL '1 HOUR'`
-        )
-        .update({ status: 'expired' })
-        .execute();
-    } catch (e) {
-      this.logger.error('Cron error: ' + e);
-    }
-  }
-
-  @Cron(CronExpression.EVERY_HOUR)
-  async handleIntegrations() {
-    const integrationsNumber = await this.integrationsRepository.countBy({
-      status: IntegrationStatus.ACTIVE,
-    });
-
-    let offset = 0;
-
-    while (offset < integrationsNumber) {
-      const integrationsBatch = await this.integrationsRepository.find({
-        where: { status: IntegrationStatus.ACTIVE },
-        relations: ['database', 'owner'],
-        take: BATCH_SIZE,
-        skip: offset,
-      });
-
-      for (const integration of integrationsBatch) {
-        await this.integrationsService.handleIntegration(integration);
-      }
-
-      offset += BATCH_SIZE;
-    }
-  }
-
-  @Cron(CronExpression.EVERY_10_SECONDS)
-  async handleTimeTriggers() {
-    try {
-      const date = new Date();
-      const jobs = await this.jobsService.jobsRepository.find({
-        where: [
-          { executionTime: Between(MIN_DATE, date) },
-          {
-            startTime: Between(MIN_DATE, date),
-            endTime: Between(date, MAX_DATE),
-            workflow: {
-              isActive: true,
-              isDeleted: false,
-              isPaused: false,
-              isStopped: false,
-            },
-            status: TimeJobStatus.PENDING,
-          },
-        ],
-        relations: ['owner', 'from', 'to', 'workflow'],
-      });
-      this.logger.debug('Found jobs:' + JSON.stringify(jobs));
-      for (const job of jobs) {
-        try {
-          await this.jobsService.jobsRepository.save({
-            ...job,
-            status: TimeJobStatus.IN_PROGRESS,
-          });
-          await this.workflowsService.timeTick(job);
-          await this.jobsService.jobsRepository.delete({ id: job.id });
-        } catch (e) {
-          this.logger.error('Time job error: ' + e);
-        }
-      }
-    } catch (e) {
-      this.logger.error('Cron error: ' + e);
-    }
-  }
-}
+import { Inject, Injectable, Logger } from '@nestjs/common';
+import { InjectModel } from '@nestjs/mongoose';
+import { Cron, CronExpression } from '@nestjs/schedule';
+import { Model } from 'mongoose';
+import {
+  Customer,
+  CustomerDocument,
+} from './api/customers/schemas/customer.schema';
+import { getType } from 'tst-reflect';
+import {
+  CustomerKeys,
+  CustomerKeysDocument,
+} from './api/customers/schemas/customer-keys.schema';
+import { isDateString, isEmail } from 'class-validator';
+import { InjectRepository } from '@nestjs/typeorm';
+import { Account } from './api/accounts/entities/accounts.entity';
+import { Between, Repository } from 'typeorm';
+import { Verification } from './api/auth/entities/verification.entity';
+import { EventDocument } from './api/events/schemas/event.schema';
+import { EventKeysDocument } from './api/events/schemas/event-keys.schema';
+import { Event } from './api/events/schemas/event.schema';
+import { EventKeys } from './api/events/schemas/event-keys.schema';
+import { JobsService } from './api/jobs/jobs.service';
+import { WorkflowsService } from './api/workflows/workflows.service';
+import { TimeJobStatus } from './api/jobs/entities/job.entity';
+import { IntegrationsService } from './api/integrations/integrations.service';
+
+const BATCH_SIZE = 500;
+const KEYS_TO_SKIP = ['__v', '_id', 'audiences', 'ownerId'];
+
+const MAX_DATE = new Date(8640000000000000);
+const MIN_DATE = new Date(0);
+
+@Injectable()
+export class CronService {
+  private readonly logger = new Logger(CronService.name);
+
+  constructor(
+    @InjectModel(Customer.name)
+    private customerModel: Model<CustomerDocument>,
+    @InjectModel(CustomerKeys.name)
+    private customerKeysModel: Model<CustomerKeysDocument>,
+    @InjectModel(Event.name)
+    private eventModel: Model<EventDocument>,
+    @InjectModel(EventKeys.name)
+    private eventKeysModel: Model<EventKeysDocument>,
+    @InjectRepository(Account)
+    private accountRepository: Repository<Account>,
+    @InjectRepository(Verification)
+    private verificationRepository: Repository<Verification>,
+    @Inject(JobsService) private jobsService: JobsService,
+    @Inject(WorkflowsService) private workflowsService: WorkflowsService
+  ) {}
+
+  @Cron(CronExpression.EVERY_HOUR)
+  async handleCustomerKeysCron() {
+    try {
+      this.logger.log('Cron customer keys job started');
+      let current = 0;
+      const documentsCount = await this.customerModel
+        .estimatedDocumentCount()
+        .exec();
+
+      const keys: Record<string, any[]> = {};
+
+      while (current < documentsCount) {
+        const batch = await this.customerModel
+          .find()
+          .skip(current)
+          .limit(BATCH_SIZE)
+          .exec();
+
+        batch.forEach((customer) => {
+          const obj = customer.toObject();
+          for (const key of Object.keys(obj)) {
+            if (KEYS_TO_SKIP.includes(key)) continue;
+
+            if (keys[key]) {
+              keys[key].push(obj[key]);
+              continue;
+            }
+
+            keys[key] = [obj[key]];
+          }
+        });
+        current += BATCH_SIZE;
+      }
+
+      for (const key of Object.keys(keys)) {
+        const validItem = keys[key].find(
+          (item) => item !== '' && item !== undefined && item !== null
+        );
+
+        if (validItem === '' || validItem === undefined || validItem === null)
+          continue;
+
+        const keyType = getType(validItem);
+        const isArray = keyType.isArray();
+        let type = isArray ? getType(validItem[0]).name : keyType.name;
+
+        if (type === 'String') {
+          if (isEmail(validItem)) type = 'Email';
+          if (isDateString(validItem)) type = 'Date';
+        }
+
+        await this.customerKeysModel
+          .updateOne(
+            { key },
+            {
+              $set: {
+                key,
+                type,
+                isArray,
+              },
+            },
+            { upsert: true }
+          )
+          .exec();
+      }
+
+      this.logger.log(
+        `Cron customer keys job finished, checked ${documentsCount} records, found ${
+          Object.keys(keys).length
+        } keys`
+      );
+    } catch (e) {
+      this.logger.error('Cron error: ' + e);
+    }
+  }
+
+  @Cron(CronExpression.EVERY_HOUR)
+  async handleEventKeysCron() {
+    try {
+      this.logger.log('Cron event keys job started');
+      let current = 0;
+      const documentsCount = await this.eventModel
+        .estimatedDocumentCount()
+        .exec();
+
+      const keys: Record<string, { value: any; ownerId: string }[]> = {};
+
+      while (current < documentsCount) {
+        const batch = await this.eventModel
+          .find()
+          .skip(current)
+          .limit(BATCH_SIZE)
+          .exec();
+
+        batch.forEach((event) => {
+          const ownerId = event.ownerId;
+          const obj = event.toObject()?.event || {};
+          for (const key of Object.keys(obj)) {
+            if (KEYS_TO_SKIP.includes(key)) continue;
+
+            if (keys[key]) {
+              keys[key].push({ value: obj[key], ownerId });
+              continue;
+            }
+
+            keys[key] = [{ value: obj[key], ownerId }];
+          }
+        });
+
+        current += BATCH_SIZE;
+      }
+
+      for (const key of Object.keys(keys)) {
+        const validItems = keys[key].filter(
+          (item) =>
+            item.value !== '' && item.value !== undefined && item.value !== null
+        );
+
+        if (!validItems.length) continue;
+
+        let batchToSave = [];
+        for (const validItem of validItems) {
+          const keyType = getType(validItem.value);
+          const isArray = keyType.isArray();
+          let type = isArray ? getType(validItem.value[0]).name : keyType.name;
+
+          if (type === 'String') {
+            if (isEmail(validItem.value)) type = 'Email';
+            if (isDateString(validItem.value)) type = 'Date';
+          }
+
+          const eventKey = {
+            key,
+            type,
+            isArray,
+            ownerId: validItem.ownerId,
+          };
+
+          const foundEventKey = await this.eventKeysModel
+            .findOne(eventKey)
+            .exec();
+
+          if (!foundEventKey) {
+            batchToSave.push(eventKey);
+          }
+
+          if (batchToSave.length > BATCH_SIZE) {
+            await this.eventKeysModel.insertMany(batchToSave);
+            batchToSave = [];
+          }
+
+          // await this.eventKeysModel
+          //   .updateOne(
+          //     { key },
+          //     {
+          //       $set: eventKey,
+          //     },
+          //     { upsert: true }
+          //   )
+          //   .exec();
+        }
+
+        await this.eventKeysModel.insertMany(batchToSave);
+      }
+
+      this.logger.log(
+        `Cron event keys job finished, checked ${documentsCount} records, found ${
+          Object.keys(keys).length
+        } keys`
+      );
+    } catch (e) {
+      this.logger.error('Cron error: ' + e);
+    }
+  }
+
+  @Cron(CronExpression.EVERY_HOUR)
+  async handleVerificationCheck() {
+    try {
+      await this.verificationRepository
+        .createQueryBuilder()
+        .where(
+          `verification.status = 'sent' AND now() > verification."createdAt"::TIMESTAMP + INTERVAL '1 HOUR'`
+        )
+        .update({ status: 'expired' })
+        .execute();
+    } catch (e) {
+      this.logger.error('Cron error: ' + e);
+    }
+  }
+
+  @Cron(CronExpression.EVERY_HOUR)
+  async handleIntegrations() {
+    const integrationsNumber = await this.integrationsRepository.countBy({
+      status: IntegrationStatus.ACTIVE,
+    });
+
+    let offset = 0;
+
+    while (offset < integrationsNumber) {
+      const integrationsBatch = await this.integrationsRepository.find({
+        where: { status: IntegrationStatus.ACTIVE },
+        relations: ['database', 'owner'],
+        take: BATCH_SIZE,
+        skip: offset,
+      });
+
+      for (const integration of integrationsBatch) {
+        await this.integrationsService.handleIntegration(integration);
+      }
+
+      offset += BATCH_SIZE;
+    }
+  }
+
+  @Cron(CronExpression.EVERY_10_SECONDS)
+  async handleTimeTriggers() {
+    try {
+      const date = new Date();
+      const jobs = await this.jobsService.jobsRepository.find({
+        where: [
+          { executionTime: Between(MIN_DATE, date) },
+          {
+            startTime: Between(MIN_DATE, date),
+            endTime: Between(date, MAX_DATE),
+            workflow: {
+              isActive: true,
+              isDeleted: false,
+              isPaused: false,
+              isStopped: false,
+            },
+            status: TimeJobStatus.PENDING,
+          },
+        ],
+        relations: ['owner', 'from', 'to', 'workflow'],
+      });
+      this.logger.debug('Found jobs:' + JSON.stringify(jobs));
+      for (const job of jobs) {
+        try {
+          await this.jobsService.jobsRepository.save({
+            ...job,
+            status: TimeJobStatus.IN_PROGRESS,
+          });
+          await this.workflowsService.timeTick(job);
+          await this.jobsService.jobsRepository.delete({ id: job.id });
+        } catch (e) {
+          this.logger.error('Time job error: ' + e);
+        }
+      }
+    } catch (e) {
+      this.logger.error('Cron error: ' + e);
+    }
+  }
+}