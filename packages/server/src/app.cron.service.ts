import { Inject, Injectable, LoggerService } from '@nestjs/common';
import { InjectModel } from '@nestjs/mongoose';
import { Cron, CronExpression } from '@nestjs/schedule';
import { Model } from 'mongoose';
import {
  Customer,
  CustomerDocument,
} from './api/customers/schemas/customer.schema';
import { getType } from 'tst-reflect';
import {
  CustomerKeys,
  CustomerKeysDocument,
} from './api/customers/schemas/customer-keys.schema';
import { isDateString, isEmail } from 'class-validator';
import { InjectRepository } from '@nestjs/typeorm';
import { Between, Repository } from 'typeorm';
import { Verification } from './api/auth/entities/verification.entity';
import { EventDocument } from './api/events/schemas/event.schema';
import { EventKeysDocument } from './api/events/schemas/event-keys.schema';
import { Event } from './api/events/schemas/event.schema';
import { EventKeys } from './api/events/schemas/event-keys.schema';
import { JobsService } from './api/jobs/jobs.service';
import { WorkflowsService } from './api/workflows/workflows.service';
import { TimeJobStatus } from './api/jobs/entities/job.entity';
import { IntegrationsService } from './api/integrations/integrations.service';
import {
  Integration,
  IntegrationStatus,
} from './api/integrations/entities/integration.entity';
import { Recovery } from './api/auth/entities/recovery.entity';
import { WebhookJobsService } from './api/webhook-jobs/webhook-jobs.service';
import {
  WebhookJobStatus,
  WebhookProvider,
} from './api/webhook-jobs/entities/webhook-job.entity';
import { AccountsService } from './api/accounts/accounts.service';
import Mailgun from 'mailgun.js';
import formData from 'form-data';
import { createClient } from '@clickhouse/client';
import {
  ClickHouseEventProvider,
  ClickHouseMessage,
} from './api/webhooks/webhooks.service';
import twilio from 'twilio';
import { WINSTON_MODULE_NEST_PROVIDER } from 'nest-winston';
import client from '@sendgrid/client';
import { ClientResponse } from '@sendgrid/mail';
<<<<<<< HEAD
import { ModalsService } from './api/modals/modals.service';
=======
import { randomUUID } from 'crypto';
>>>>>>> 22740410

const BATCH_SIZE = 500;
const KEYS_TO_SKIP = ['__v', '_id', 'audiences', 'ownerId'];

const MAX_DATE = new Date(8640000000000000);
const MIN_DATE = new Date(0);

@Injectable()
export class CronService {
  private clickHouseClient = createClient({
    host: process.env.CLICKHOUSE_HOST
      ? process.env.CLICKHOUSE_HOST.includes('http')
        ? process.env.CLICKHOUSE_HOST
        : `http://${process.env.CLICKHOUSE_HOST}`
      : 'http://localhost:8123',
    username: process.env.CLICKHOUSE_USER ?? 'default',
    password: process.env.CLICKHOUSE_PASSWORD ?? '',
  });

  constructor(
    @Inject(WINSTON_MODULE_NEST_PROVIDER)
    private readonly logger: LoggerService,
    @InjectModel(Customer.name)
    private customerModel: Model<CustomerDocument>,
    @InjectModel(CustomerKeys.name)
    private customerKeysModel: Model<CustomerKeysDocument>,
    @InjectModel(Event.name)
    private eventModel: Model<EventDocument>,
    @InjectModel(EventKeys.name)
    private eventKeysModel: Model<EventKeysDocument>,
    @InjectRepository(Integration)
    private integrationsRepository: Repository<Integration>,
    @InjectRepository(Verification)
    private verificationRepository: Repository<Verification>,
    @InjectRepository(Recovery)
    public readonly recoveryRepository: Repository<Recovery>,
    @Inject(JobsService) private jobsService: JobsService,
    @Inject(IntegrationsService)
    private integrationsService: IntegrationsService,
    @Inject(WorkflowsService) private workflowsService: WorkflowsService,
    @Inject(WebhookJobsService) private webhookJobsService: WebhookJobsService,
    @Inject(AccountsService) private accountsService: AccountsService,
    @Inject(ModalsService) private modalsService: ModalsService
  ) {}

  @Cron(CronExpression.EVERY_HOUR)
  async handleCustomerKeysCron() {
    try {
      this.logger.log('Cron customer keys job started');
      let current = 0;
      const documentsCount = await this.customerModel
        .estimatedDocumentCount()
        .exec();

      const keys: Record<string, any[]> = {};
      const keyCustomerMap: Record<string, Set<string>> = {};

      while (current < documentsCount) {
        const batch = await this.customerModel
          .find()
          .skip(current)
          .limit(BATCH_SIZE)
          .exec();

        batch.forEach((customer) => {
          const obj = customer.toObject();
          for (const key of Object.keys(obj)) {
            if (KEYS_TO_SKIP.includes(key)) continue;

            if (keys[key]) {
              keys[key].push(obj[key]);
              keyCustomerMap[key].add(customer.ownerId);
              continue;
            }

            keys[key] = [obj[key]];
            keyCustomerMap[key] = new Set([customer.ownerId]);
          }
        });
        current += BATCH_SIZE;
      }

      for (const key of Object.keys(keys)) {
        const validItem = keys[key].find(
          (item) => item !== '' && item !== undefined && item !== null
        );

        if (validItem === '' || validItem === undefined || validItem === null)
          continue;

        const keyType = getType(validItem);
        const isArray = keyType.isArray();
        let type = isArray ? getType(validItem[0]).name : keyType.name;

        if (type === 'String') {
          if (isEmail(validItem)) type = 'Email';
          if (isDateString(validItem)) type = 'Date';
        }

        for (const ownerId of keyCustomerMap[key].values()) {
          await this.customerKeysModel
            .updateOne(
              { key, ownerId },
              {
                $set: {
                  key,
                  type,
                  isArray,
                  ownerId,
                },
              },
              { upsert: true }
            )
            .exec();
        }
      }

      this.logger.log(
        `Cron customer keys job finished, checked ${documentsCount} records, found ${
          Object.keys(keys).length
        } keys`
      );
    } catch (e) {
      this.logger.error('Cron error: ' + e);
    }
  }

  @Cron(CronExpression.EVERY_HOUR)
  async handleEventKeysCron() {
    try {
      this.logger.log('Cron event keys job started');
      let current = 0;
      const documentsCount = await this.eventModel
        .estimatedDocumentCount()
        .exec();

      const keys: Record<string, { value: any; ownerId: string }[]> = {};

      while (current < documentsCount) {
        const batch = await this.eventModel
          .find()
          .skip(current)
          .limit(BATCH_SIZE)
          .exec();

        batch.forEach((event) => {
          const ownerId = event.ownerId;
          const obj = (event.toObject() as any)?.event || {};
          for (const key of Object.keys(obj)) {
            if (KEYS_TO_SKIP.includes(key)) continue;

            if (keys[key]) {
              keys[key].push({ value: obj[key], ownerId });
              continue;
            }

            keys[key] = [{ value: obj[key], ownerId }];
          }
        });

        current += BATCH_SIZE;
      }

      for (const key of Object.keys(keys)) {
        const validItems = keys[key].filter(
          (item) =>
            item.value !== '' && item.value !== undefined && item.value !== null
        );

        if (!validItems.length) continue;

        let batchToSave = [];
        for (const validItem of validItems) {
          const keyType = getType(validItem.value);
          const isArray = keyType.isArray();
          let type = isArray ? getType(validItem.value[0]).name : keyType.name;

          if (type === 'String') {
            if (isEmail(validItem.value)) type = 'Email';
            if (isDateString(validItem.value)) type = 'Date';
          }

          const eventKey = {
            key,
            type,
            isArray,
            ownerId: validItem.ownerId,
          };

          const foundEventKey = await this.eventKeysModel
            .findOne(eventKey)
            .exec();

          if (!foundEventKey) {
            batchToSave.push(eventKey);
          }

          if (batchToSave.length > BATCH_SIZE) {
            await this.eventKeysModel.insertMany(batchToSave);
            batchToSave = [];
          }

          // await this.eventKeysModel
          //   .updateOne(
          //     { key },
          //     {
          //       $set: eventKey,
          //     },
          //     { upsert: true }
          //   )
          //   .exec();
        }

        await this.eventKeysModel.insertMany(batchToSave);
      }

      this.logger.log(
        `Cron event keys job finished, checked ${documentsCount} records, found ${
          Object.keys(keys).length
        } keys`
      );
    } catch (e) {
      this.logger.error('Cron error: ' + e);
    }
  }

  @Cron(CronExpression.EVERY_HOUR)
  async handleVerificationCheck() {
    try {
      await this.verificationRepository
        .createQueryBuilder()
        .where(
          `verification.status = 'sent' AND now() > verification."createdAt"::TIMESTAMP + INTERVAL '1 HOUR'`
        )
        .update({ status: 'expired' })
        .execute();
    } catch (e) {
      this.logger.error('Cron error: ' + e);
    }
  }

  @Cron(CronExpression.EVERY_HOUR)
  async handleIntegrations() {
    const integrationsNumber = await this.integrationsRepository.countBy({
      status: IntegrationStatus.ACTIVE,
    });

    let offset = 0;

    while (offset < integrationsNumber) {
      const integrationsBatch = await this.integrationsRepository.find({
        where: { status: IntegrationStatus.ACTIVE },
        relations: ['database', 'owner'],
        take: BATCH_SIZE,
        skip: offset,
      });

      for (const integration of integrationsBatch) {
        await this.integrationsService.handleIntegration(integration);
      }

      offset += BATCH_SIZE;
    }
  }

  @Cron(CronExpression.EVERY_10_SECONDS)
  async handleTimeTriggers() {
    const session = randomUUID();
    try {
      const date = new Date();
      const jobs = await this.jobsService.jobsRepository.find({
        where: [
          { executionTime: Between(MIN_DATE, date) },
          {
            startTime: Between(MIN_DATE, date),
            endTime: Between(date, MAX_DATE),
            workflow: {
              isActive: true,
              isDeleted: false,
              isPaused: false,
              isStopped: false,
            },
            status: TimeJobStatus.PENDING,
          },
        ],
        relations: ['owner', 'from', 'to', 'workflow'],
      });
      for (const job of jobs) {
        try {
          await this.jobsService.jobsRepository.save({
            ...job,
            status: TimeJobStatus.IN_PROGRESS,
          });
          if (await this.customerModel.findById(job.customer).exec()) {
            await this.workflowsService.timeTick(job, session);
          }
          await this.jobsService.jobsRepository.delete({ id: job.id });
        } catch (e) {
          this.logger.error('Time job error: ' + e);
        }
      }
    } catch (e) {
      this.logger.error('Cron error: ' + e);
    }
  }

  @Cron(CronExpression.EVERY_MINUTE)
  async handleMissedMailgunEvents() {
    try {
      // Get all pending Mailgun Jobs and accounts
      const mailgunJobs = await this.webhookJobsService.findAllByProvider(
        WebhookProvider.MAILGUN
      );
      const accounts = await this.accountsService.findAll();

      // Create new pending Mailgun Job
      await this.webhookJobsService.create({
        provider: WebhookProvider.MAILGUN,
        status: WebhookJobStatus.PENDING,
      });

      // Iterate through Jobs
      for (let i = 0; i < mailgunJobs.length; i++) {
        const startTime = mailgunJobs[i].createdAt;

        // Update job status
        await this.webhookJobsService.update(mailgunJobs[i].id, {
          status: WebhookJobStatus.IN_PROGRESS,
        });

        //Iterate through accounts
        for (let j = 0; j < accounts.length; j++) {
          if (accounts[j].mailgunAPIKey && accounts[j].sendingDomain) {
            const mailgun = new Mailgun(formData);
            const mg = mailgun.client({
              username: 'api',
              key: accounts[j].mailgunAPIKey,
            });
            let query, events;
            query = {
              begin: startTime.toUTCString(),
              limit: 300,
              ascending: 'yes',
            };
            do {
              events = await mg.events.get(accounts[j].sendingDomain, query);
              for (let k = 0; k < events.items.length; k++) {
                const existsCheck = await this.clickHouseClient.query({
                  query: `SELECT * FROM message_status WHERE event = {event:String} AND messageId = {messageId:String}`,
                  query_params: {
                    event: events.items[k].event,
                    messageId: events.items[k].message.headers['message-id'],
                  },
                });
                const existsRows = JSON.parse(await existsCheck.text());
                if (existsRows.data.length == 0) {
                  const messageInfo = await this.clickHouseClient.query({
                    query: `SELECT * FROM message_status WHERE messageId = {messageId:String} AND audienceId IS NOT NULL AND customerId IS NOT NULL AND templateId IS NOT NULL LIMIT 1`,
                    query_params: {
                      messageId: events.items[k].message.headers['message-id'],
                    },
                  });
                  const messageRow = JSON.parse(await messageInfo.text()).data;
                  const messagesToInsert: ClickHouseMessage[] = [];
                  const clickHouseRecord: ClickHouseMessage = {
                    userId: accounts[j].id,
                    audienceId: messageRow[0]?.audienceId,
                    customerId: messageRow[0]?.customerId,
                    templateId: messageRow[0]?.templateId,
                    messageId: events.items[k].message.headers['message-id'],
                    event: events.items[k].event,
                    eventProvider: ClickHouseEventProvider.MAILGUN,
                    createdAt: new Date(
                      events.items[k].timestamp * 1000
                    ).toUTCString(),
                    processed: false,
                  };
                  messagesToInsert.push(clickHouseRecord);
                  await this.clickHouseClient.insert<ClickHouseMessage>({
                    table: 'message_status',
                    values: messagesToInsert,
                    format: 'JSONEachRow',
                  });
                }
              }
              query = { page: events.pages.next.number };
            } while (events?.items?.length > 0 && query.page);
          }
        }
        await this.webhookJobsService.remove(mailgunJobs[i].id);
      }
    } catch (err) {
      this.logger.error(
        `app.cron.service.ts:CronService.handleMissedMailgunEvents: Error: ${err}`
      );
    }
  }

  @Cron(CronExpression.EVERY_MINUTE)
  async handleMissedSendgridEvents() {
    try {
      // Get all pending Twilio Jobs and accounts
      const sendgridJobs = await this.webhookJobsService.findAllByProvider(
        WebhookProvider.SENDGRID
      );
      const accounts = await this.accountsService.findAll();

      // Create new pending Twilio Job
      await this.webhookJobsService.create({
        provider: WebhookProvider.SENDGRID,
        status: WebhookJobStatus.PENDING,
      });

      // Iterate through Jobs
      for (let i = 0; i < sendgridJobs.length; i++) {
        // Update job status
        await this.webhookJobsService.update(sendgridJobs[i].id, {
          status: WebhookJobStatus.IN_PROGRESS,
        });

        //Iterate through accounts
        for (let j = 0; j < accounts.length; j++) {
          if (accounts[j].sendgridApiKey) {
            client.setApiKey(accounts[j].sendgridApiKey);
            const resultSet = await this.clickHouseClient.query({
              query: `SELECT * FROM message_status WHERE processed = false AND eventProvider = 'sendgrid' AND userId = {userId:String}`,
              query_params: { userId: accounts[j].id },
              format: 'JSONEachRow',
            });
            for await (const rows of resultSet.stream()) {
              rows.forEach(async (row) => {
                const rowObject = JSON.parse(row.text);
                // Step 1: Check if the message has already reached an end state: delivered, undelivered, failed, canceled
                const existsCheck = await this.clickHouseClient.query({
                  query: `SELECT * FROM message_status WHERE event IN ('dropped', 'bounce', 'blocked', 'open', 'click', 'spamreport', 'unsubscribe','group_unsubscribe','group_resubscribe') AND messageId = {messageId:String}`,
                  query_params: { messageId: rowObject.messageId },
                });
                const existsRows = JSON.parse(await existsCheck.text());

                // If not reached end state, check if reached end state using API
                if (existsRows.data.length === 0) {
                  let message;
                  try {
                    const response: any = await client.request({
                      url: `/v3/messages`,
                      method: 'GET',
                      qs: {
                        query: `msg_id=${rowObject.messageId}`,
                      },
                    });
                    message = response.body.messages[0];
                  } catch (err) {
                    // User is unauthorized to use events api, so we return
                    return;
                  }

                  // Reached end state using API; update end state and set as processed in clickhouse
                  if (
                    ['delivered', 'dropped', 'bounce', 'blocked'].includes(
                      message.status
                    )
                  ) {
                    const messagesToInsert: ClickHouseMessage[] = [];
                    const clickHouseRecord: ClickHouseMessage = {
                      audienceId: rowObject.audienceId,
                      customerId: rowObject.customerId,
                      templateId: rowObject.templateId,
                      messageId: rowObject.messageId,
                      event: message.status,
                      eventProvider: ClickHouseEventProvider.TWILIO,
                      createdAt: new Date().toUTCString(),
                      userId: accounts[j].id,
                      processed: false,
                    };
                    messagesToInsert.push(clickHouseRecord);
                    await this.clickHouseClient.insert<ClickHouseMessage>({
                      table: 'message_status',
                      values: messagesToInsert,
                      format: 'JSONEachRow',
                    });
                    await this.clickHouseClient.query({
                      query: `ALTER TABLE message_status UPDATE processed=true WHERE eventProvider='sendgrid' AND event = 'sent' AND messageId = {messageId:String} AND templateId = {templateId:String} AND customerId = {customerId:String} AND audienceId = {audienceId:String}`,
                      query_params: {
                        messageId: rowObject.messageId,
                        templateId: rowObject.templateId,
                        customerId: rowObject.customerId,
                        audienceId: rowObject.audienceId,
                      },
                    });
                  }
                  //Has not reached end state; do nothing
                }
                // Has reached end state using webhooks; update processed = true
                else {
                  await this.clickHouseClient.query({
                    query: `ALTER TABLE message_status UPDATE processed=true WHERE eventProvider='sendgrid' AND event = 'sent' AND messageId = {messageId:String} AND templateId = {templateId:String} AND customerId = {customerId:String} AND audienceId = {audienceId:String}`,
                    query_params: {
                      messageId: rowObject.messageId,
                      templateId: rowObject.templateId,
                      customerId: rowObject.customerId,
                      audienceId: rowObject.audienceId,
                    },
                  });
                }
              });
            }
          }
        }
        await this.webhookJobsService.remove(sendgridJobs[i].id);
      }
    } catch (err) {
      this.logger.error(
        `app.cron.service.ts:CronService.handleMissedSendgridEvents: Error: ${err}`
      );
    }
  }

  @Cron(CronExpression.EVERY_MINUTE)
  async handleMissedTwilioEvents() {
    try {
      // Get all pending Twilio Jobs and accounts
      const twilioJobs = await this.webhookJobsService.findAllByProvider(
        WebhookProvider.TWILIO_SMS
      );
      const accounts = await this.accountsService.findAll();

      // Create new pending Twilio Job
      await this.webhookJobsService.create({
        provider: WebhookProvider.TWILIO_SMS,
        status: WebhookJobStatus.PENDING,
      });

      // Iterate through Jobs
      for (let i = 0; i < twilioJobs.length; i++) {
        // Update job status
        await this.webhookJobsService.update(twilioJobs[i].id, {
          status: WebhookJobStatus.IN_PROGRESS,
        });

        //Iterate through accounts
        for (let j = 0; j < accounts.length; j++) {
          if (accounts[j].smsAccountSid && accounts[j].smsAuthToken) {
            const twilioClient = twilio(
              accounts[j].smsAccountSid,
              accounts[j].smsAuthToken
            );
            const resultSet = await this.clickHouseClient.query({
              query: `SELECT * FROM message_status WHERE processed = false AND eventProvider = 'twilio' AND userId = {userId:String}`,
              query_params: { userId: accounts[j].id },
              format: 'JSONEachRow',
            });
            for await (const rows of resultSet.stream()) {
              rows.forEach(async (row) => {
                const rowObject = JSON.parse(row.text);
                // Step 1: Check if the message has already reached an end state: delivered, undelivered, failed, canceled
                const existsCheck = await this.clickHouseClient.query({
                  query: `SELECT * FROM message_status WHERE event IN ('delivered', 'undelivered', 'failed', 'canceled') AND messageId = {messageId:String}`,
                  query_params: { messageId: rowObject.messageId },
                });
                const existsRows = JSON.parse(await existsCheck.text());
                if (existsRows.data.length === 0) {
                  const message = await twilioClient
                    .messages(rowObject.messageId)
                    .fetch();
                  if (
                    ['delivered', 'undelivered', 'failed', 'canceled'].includes(
                      message.status
                    )
                  ) {
                    const messagesToInsert: ClickHouseMessage[] = [];
                    const clickHouseRecord: ClickHouseMessage = {
                      audienceId: rowObject.audienceId,
                      customerId: rowObject.customerId,
                      templateId: rowObject.templateId,
                      messageId: rowObject.messageId,
                      event: message.status,
                      eventProvider: ClickHouseEventProvider.TWILIO,
                      createdAt: new Date().toUTCString(),
                      userId: accounts[j].id,
                      processed: false,
                    };
                    messagesToInsert.push(clickHouseRecord);
                    await this.clickHouseClient.insert<ClickHouseMessage>({
                      table: 'message_status',
                      values: messagesToInsert,
                      format: 'JSONEachRow',
                    });
                    await this.clickHouseClient.query({
                      query: `ALTER TABLE message_status UPDATE processed=true WHERE eventProvider='twilio' AND event = 'sent' AND messageId = {messageId:String} AND templateId = {templateId:String} AND customerId = {customerId:String} AND audienceId = {audienceId:String}`,
                      query_params: {
                        messageId: rowObject.messageId,
                        templateId: rowObject.templateId,
                        customerId: rowObject.customerId,
                        audienceId: rowObject.audienceId,
                      },
                    });
                  }
                } else {
                  await this.clickHouseClient.query({
                    query: `ALTER TABLE message_status UPDATE processed=true WHERE eventProvider='twilio' AND event = 'sent' AND messageId = {messageId:String} AND templateId = {templateId:String} AND customerId = {customerId:String} AND audienceId = {audienceId:String}`,
                    query_params: {
                      messageId: rowObject.messageId,
                      templateId: rowObject.templateId,
                      customerId: rowObject.customerId,
                      audienceId: rowObject.audienceId,
                    },
                  });
                }
              });
            }
          }
        }
        await this.webhookJobsService.remove(twilioJobs[i].id);
      }
    } catch (err) {
      this.logger.error(
        `app.cron.service.ts:CronService.handleMissedTwilioEvents: Error: ${err}`
      );
    }
  }

  @Cron(CronExpression.EVERY_MINUTE)
  async handleRecovery() {
    try {
      await this.recoveryRepository
        .createQueryBuilder()
        .where(`now() > recovery."createdAt"::TIMESTAMP + INTERVAL '1 HOUR'`)
        .delete()
        .execute();
    } catch (e) {
      this.logger.error('Recovery cron error: ' + e);
    }
  }

  @Cron(CronExpression.EVERY_MINUTE)
  async handleExpiredModalEvents() {
    try {
      await this.modalsService.deleteExpiredModalEvents();
    } catch (e) {
      this.logger.error('Expired modal events cron error: ' + e);
    }
  }
}
<|MERGE_RESOLUTION|>--- conflicted
+++ resolved
@@ -1,695 +1,692 @@
-import { Inject, Injectable, LoggerService } from '@nestjs/common';
-import { InjectModel } from '@nestjs/mongoose';
-import { Cron, CronExpression } from '@nestjs/schedule';
-import { Model } from 'mongoose';
-import {
-  Customer,
-  CustomerDocument,
-} from './api/customers/schemas/customer.schema';
-import { getType } from 'tst-reflect';
-import {
-  CustomerKeys,
-  CustomerKeysDocument,
-} from './api/customers/schemas/customer-keys.schema';
-import { isDateString, isEmail } from 'class-validator';
-import { InjectRepository } from '@nestjs/typeorm';
-import { Between, Repository } from 'typeorm';
-import { Verification } from './api/auth/entities/verification.entity';
-import { EventDocument } from './api/events/schemas/event.schema';
-import { EventKeysDocument } from './api/events/schemas/event-keys.schema';
-import { Event } from './api/events/schemas/event.schema';
-import { EventKeys } from './api/events/schemas/event-keys.schema';
-import { JobsService } from './api/jobs/jobs.service';
-import { WorkflowsService } from './api/workflows/workflows.service';
-import { TimeJobStatus } from './api/jobs/entities/job.entity';
-import { IntegrationsService } from './api/integrations/integrations.service';
-import {
-  Integration,
-  IntegrationStatus,
-} from './api/integrations/entities/integration.entity';
-import { Recovery } from './api/auth/entities/recovery.entity';
-import { WebhookJobsService } from './api/webhook-jobs/webhook-jobs.service';
-import {
-  WebhookJobStatus,
-  WebhookProvider,
-} from './api/webhook-jobs/entities/webhook-job.entity';
-import { AccountsService } from './api/accounts/accounts.service';
-import Mailgun from 'mailgun.js';
-import formData from 'form-data';
-import { createClient } from '@clickhouse/client';
-import {
-  ClickHouseEventProvider,
-  ClickHouseMessage,
-} from './api/webhooks/webhooks.service';
-import twilio from 'twilio';
-import { WINSTON_MODULE_NEST_PROVIDER } from 'nest-winston';
-import client from '@sendgrid/client';
-import { ClientResponse } from '@sendgrid/mail';
-<<<<<<< HEAD
-import { ModalsService } from './api/modals/modals.service';
-=======
-import { randomUUID } from 'crypto';
->>>>>>> 22740410
-
-const BATCH_SIZE = 500;
-const KEYS_TO_SKIP = ['__v', '_id', 'audiences', 'ownerId'];
-
-const MAX_DATE = new Date(8640000000000000);
-const MIN_DATE = new Date(0);
-
-@Injectable()
-export class CronService {
-  private clickHouseClient = createClient({
-    host: process.env.CLICKHOUSE_HOST
-      ? process.env.CLICKHOUSE_HOST.includes('http')
-        ? process.env.CLICKHOUSE_HOST
-        : `http://${process.env.CLICKHOUSE_HOST}`
-      : 'http://localhost:8123',
-    username: process.env.CLICKHOUSE_USER ?? 'default',
-    password: process.env.CLICKHOUSE_PASSWORD ?? '',
-  });
-
-  constructor(
-    @Inject(WINSTON_MODULE_NEST_PROVIDER)
-    private readonly logger: LoggerService,
-    @InjectModel(Customer.name)
-    private customerModel: Model<CustomerDocument>,
-    @InjectModel(CustomerKeys.name)
-    private customerKeysModel: Model<CustomerKeysDocument>,
-    @InjectModel(Event.name)
-    private eventModel: Model<EventDocument>,
-    @InjectModel(EventKeys.name)
-    private eventKeysModel: Model<EventKeysDocument>,
-    @InjectRepository(Integration)
-    private integrationsRepository: Repository<Integration>,
-    @InjectRepository(Verification)
-    private verificationRepository: Repository<Verification>,
-    @InjectRepository(Recovery)
-    public readonly recoveryRepository: Repository<Recovery>,
-    @Inject(JobsService) private jobsService: JobsService,
-    @Inject(IntegrationsService)
-    private integrationsService: IntegrationsService,
-    @Inject(WorkflowsService) private workflowsService: WorkflowsService,
-    @Inject(WebhookJobsService) private webhookJobsService: WebhookJobsService,
-    @Inject(AccountsService) private accountsService: AccountsService,
-    @Inject(ModalsService) private modalsService: ModalsService
-  ) {}
-
-  @Cron(CronExpression.EVERY_HOUR)
-  async handleCustomerKeysCron() {
-    try {
-      this.logger.log('Cron customer keys job started');
-      let current = 0;
-      const documentsCount = await this.customerModel
-        .estimatedDocumentCount()
-        .exec();
-
-      const keys: Record<string, any[]> = {};
-      const keyCustomerMap: Record<string, Set<string>> = {};
-
-      while (current < documentsCount) {
-        const batch = await this.customerModel
-          .find()
-          .skip(current)
-          .limit(BATCH_SIZE)
-          .exec();
-
-        batch.forEach((customer) => {
-          const obj = customer.toObject();
-          for (const key of Object.keys(obj)) {
-            if (KEYS_TO_SKIP.includes(key)) continue;
-
-            if (keys[key]) {
-              keys[key].push(obj[key]);
-              keyCustomerMap[key].add(customer.ownerId);
-              continue;
-            }
-
-            keys[key] = [obj[key]];
-            keyCustomerMap[key] = new Set([customer.ownerId]);
-          }
-        });
-        current += BATCH_SIZE;
-      }
-
-      for (const key of Object.keys(keys)) {
-        const validItem = keys[key].find(
-          (item) => item !== '' && item !== undefined && item !== null
-        );
-
-        if (validItem === '' || validItem === undefined || validItem === null)
-          continue;
-
-        const keyType = getType(validItem);
-        const isArray = keyType.isArray();
-        let type = isArray ? getType(validItem[0]).name : keyType.name;
-
-        if (type === 'String') {
-          if (isEmail(validItem)) type = 'Email';
-          if (isDateString(validItem)) type = 'Date';
-        }
-
-        for (const ownerId of keyCustomerMap[key].values()) {
-          await this.customerKeysModel
-            .updateOne(
-              { key, ownerId },
-              {
-                $set: {
-                  key,
-                  type,
-                  isArray,
-                  ownerId,
-                },
-              },
-              { upsert: true }
-            )
-            .exec();
-        }
-      }
-
-      this.logger.log(
-        `Cron customer keys job finished, checked ${documentsCount} records, found ${
-          Object.keys(keys).length
-        } keys`
-      );
-    } catch (e) {
-      this.logger.error('Cron error: ' + e);
-    }
-  }
-
-  @Cron(CronExpression.EVERY_HOUR)
-  async handleEventKeysCron() {
-    try {
-      this.logger.log('Cron event keys job started');
-      let current = 0;
-      const documentsCount = await this.eventModel
-        .estimatedDocumentCount()
-        .exec();
-
-      const keys: Record<string, { value: any; ownerId: string }[]> = {};
-
-      while (current < documentsCount) {
-        const batch = await this.eventModel
-          .find()
-          .skip(current)
-          .limit(BATCH_SIZE)
-          .exec();
-
-        batch.forEach((event) => {
-          const ownerId = event.ownerId;
-          const obj = (event.toObject() as any)?.event || {};
-          for (const key of Object.keys(obj)) {
-            if (KEYS_TO_SKIP.includes(key)) continue;
-
-            if (keys[key]) {
-              keys[key].push({ value: obj[key], ownerId });
-              continue;
-            }
-
-            keys[key] = [{ value: obj[key], ownerId }];
-          }
-        });
-
-        current += BATCH_SIZE;
-      }
-
-      for (const key of Object.keys(keys)) {
-        const validItems = keys[key].filter(
-          (item) =>
-            item.value !== '' && item.value !== undefined && item.value !== null
-        );
-
-        if (!validItems.length) continue;
-
-        let batchToSave = [];
-        for (const validItem of validItems) {
-          const keyType = getType(validItem.value);
-          const isArray = keyType.isArray();
-          let type = isArray ? getType(validItem.value[0]).name : keyType.name;
-
-          if (type === 'String') {
-            if (isEmail(validItem.value)) type = 'Email';
-            if (isDateString(validItem.value)) type = 'Date';
-          }
-
-          const eventKey = {
-            key,
-            type,
-            isArray,
-            ownerId: validItem.ownerId,
-          };
-
-          const foundEventKey = await this.eventKeysModel
-            .findOne(eventKey)
-            .exec();
-
-          if (!foundEventKey) {
-            batchToSave.push(eventKey);
-          }
-
-          if (batchToSave.length > BATCH_SIZE) {
-            await this.eventKeysModel.insertMany(batchToSave);
-            batchToSave = [];
-          }
-
-          // await this.eventKeysModel
-          //   .updateOne(
-          //     { key },
-          //     {
-          //       $set: eventKey,
-          //     },
-          //     { upsert: true }
-          //   )
-          //   .exec();
-        }
-
-        await this.eventKeysModel.insertMany(batchToSave);
-      }
-
-      this.logger.log(
-        `Cron event keys job finished, checked ${documentsCount} records, found ${
-          Object.keys(keys).length
-        } keys`
-      );
-    } catch (e) {
-      this.logger.error('Cron error: ' + e);
-    }
-  }
-
-  @Cron(CronExpression.EVERY_HOUR)
-  async handleVerificationCheck() {
-    try {
-      await this.verificationRepository
-        .createQueryBuilder()
-        .where(
-          `verification.status = 'sent' AND now() > verification."createdAt"::TIMESTAMP + INTERVAL '1 HOUR'`
-        )
-        .update({ status: 'expired' })
-        .execute();
-    } catch (e) {
-      this.logger.error('Cron error: ' + e);
-    }
-  }
-
-  @Cron(CronExpression.EVERY_HOUR)
-  async handleIntegrations() {
-    const integrationsNumber = await this.integrationsRepository.countBy({
-      status: IntegrationStatus.ACTIVE,
-    });
-
-    let offset = 0;
-
-    while (offset < integrationsNumber) {
-      const integrationsBatch = await this.integrationsRepository.find({
-        where: { status: IntegrationStatus.ACTIVE },
-        relations: ['database', 'owner'],
-        take: BATCH_SIZE,
-        skip: offset,
-      });
-
-      for (const integration of integrationsBatch) {
-        await this.integrationsService.handleIntegration(integration);
-      }
-
-      offset += BATCH_SIZE;
-    }
-  }
-
-  @Cron(CronExpression.EVERY_10_SECONDS)
-  async handleTimeTriggers() {
-    const session = randomUUID();
-    try {
-      const date = new Date();
-      const jobs = await this.jobsService.jobsRepository.find({
-        where: [
-          { executionTime: Between(MIN_DATE, date) },
-          {
-            startTime: Between(MIN_DATE, date),
-            endTime: Between(date, MAX_DATE),
-            workflow: {
-              isActive: true,
-              isDeleted: false,
-              isPaused: false,
-              isStopped: false,
-            },
-            status: TimeJobStatus.PENDING,
-          },
-        ],
-        relations: ['owner', 'from', 'to', 'workflow'],
-      });
-      for (const job of jobs) {
-        try {
-          await this.jobsService.jobsRepository.save({
-            ...job,
-            status: TimeJobStatus.IN_PROGRESS,
-          });
-          if (await this.customerModel.findById(job.customer).exec()) {
-            await this.workflowsService.timeTick(job, session);
-          }
-          await this.jobsService.jobsRepository.delete({ id: job.id });
-        } catch (e) {
-          this.logger.error('Time job error: ' + e);
-        }
-      }
-    } catch (e) {
-      this.logger.error('Cron error: ' + e);
-    }
-  }
-
-  @Cron(CronExpression.EVERY_MINUTE)
-  async handleMissedMailgunEvents() {
-    try {
-      // Get all pending Mailgun Jobs and accounts
-      const mailgunJobs = await this.webhookJobsService.findAllByProvider(
-        WebhookProvider.MAILGUN
-      );
-      const accounts = await this.accountsService.findAll();
-
-      // Create new pending Mailgun Job
-      await this.webhookJobsService.create({
-        provider: WebhookProvider.MAILGUN,
-        status: WebhookJobStatus.PENDING,
-      });
-
-      // Iterate through Jobs
-      for (let i = 0; i < mailgunJobs.length; i++) {
-        const startTime = mailgunJobs[i].createdAt;
-
-        // Update job status
-        await this.webhookJobsService.update(mailgunJobs[i].id, {
-          status: WebhookJobStatus.IN_PROGRESS,
-        });
-
-        //Iterate through accounts
-        for (let j = 0; j < accounts.length; j++) {
-          if (accounts[j].mailgunAPIKey && accounts[j].sendingDomain) {
-            const mailgun = new Mailgun(formData);
-            const mg = mailgun.client({
-              username: 'api',
-              key: accounts[j].mailgunAPIKey,
-            });
-            let query, events;
-            query = {
-              begin: startTime.toUTCString(),
-              limit: 300,
-              ascending: 'yes',
-            };
-            do {
-              events = await mg.events.get(accounts[j].sendingDomain, query);
-              for (let k = 0; k < events.items.length; k++) {
-                const existsCheck = await this.clickHouseClient.query({
-                  query: `SELECT * FROM message_status WHERE event = {event:String} AND messageId = {messageId:String}`,
-                  query_params: {
-                    event: events.items[k].event,
-                    messageId: events.items[k].message.headers['message-id'],
-                  },
-                });
-                const existsRows = JSON.parse(await existsCheck.text());
-                if (existsRows.data.length == 0) {
-                  const messageInfo = await this.clickHouseClient.query({
-                    query: `SELECT * FROM message_status WHERE messageId = {messageId:String} AND audienceId IS NOT NULL AND customerId IS NOT NULL AND templateId IS NOT NULL LIMIT 1`,
-                    query_params: {
-                      messageId: events.items[k].message.headers['message-id'],
-                    },
-                  });
-                  const messageRow = JSON.parse(await messageInfo.text()).data;
-                  const messagesToInsert: ClickHouseMessage[] = [];
-                  const clickHouseRecord: ClickHouseMessage = {
-                    userId: accounts[j].id,
-                    audienceId: messageRow[0]?.audienceId,
-                    customerId: messageRow[0]?.customerId,
-                    templateId: messageRow[0]?.templateId,
-                    messageId: events.items[k].message.headers['message-id'],
-                    event: events.items[k].event,
-                    eventProvider: ClickHouseEventProvider.MAILGUN,
-                    createdAt: new Date(
-                      events.items[k].timestamp * 1000
-                    ).toUTCString(),
-                    processed: false,
-                  };
-                  messagesToInsert.push(clickHouseRecord);
-                  await this.clickHouseClient.insert<ClickHouseMessage>({
-                    table: 'message_status',
-                    values: messagesToInsert,
-                    format: 'JSONEachRow',
-                  });
-                }
-              }
-              query = { page: events.pages.next.number };
-            } while (events?.items?.length > 0 && query.page);
-          }
-        }
-        await this.webhookJobsService.remove(mailgunJobs[i].id);
-      }
-    } catch (err) {
-      this.logger.error(
-        `app.cron.service.ts:CronService.handleMissedMailgunEvents: Error: ${err}`
-      );
-    }
-  }
-
-  @Cron(CronExpression.EVERY_MINUTE)
-  async handleMissedSendgridEvents() {
-    try {
-      // Get all pending Twilio Jobs and accounts
-      const sendgridJobs = await this.webhookJobsService.findAllByProvider(
-        WebhookProvider.SENDGRID
-      );
-      const accounts = await this.accountsService.findAll();
-
-      // Create new pending Twilio Job
-      await this.webhookJobsService.create({
-        provider: WebhookProvider.SENDGRID,
-        status: WebhookJobStatus.PENDING,
-      });
-
-      // Iterate through Jobs
-      for (let i = 0; i < sendgridJobs.length; i++) {
-        // Update job status
-        await this.webhookJobsService.update(sendgridJobs[i].id, {
-          status: WebhookJobStatus.IN_PROGRESS,
-        });
-
-        //Iterate through accounts
-        for (let j = 0; j < accounts.length; j++) {
-          if (accounts[j].sendgridApiKey) {
-            client.setApiKey(accounts[j].sendgridApiKey);
-            const resultSet = await this.clickHouseClient.query({
-              query: `SELECT * FROM message_status WHERE processed = false AND eventProvider = 'sendgrid' AND userId = {userId:String}`,
-              query_params: { userId: accounts[j].id },
-              format: 'JSONEachRow',
-            });
-            for await (const rows of resultSet.stream()) {
-              rows.forEach(async (row) => {
-                const rowObject = JSON.parse(row.text);
-                // Step 1: Check if the message has already reached an end state: delivered, undelivered, failed, canceled
-                const existsCheck = await this.clickHouseClient.query({
-                  query: `SELECT * FROM message_status WHERE event IN ('dropped', 'bounce', 'blocked', 'open', 'click', 'spamreport', 'unsubscribe','group_unsubscribe','group_resubscribe') AND messageId = {messageId:String}`,
-                  query_params: { messageId: rowObject.messageId },
-                });
-                const existsRows = JSON.parse(await existsCheck.text());
-
-                // If not reached end state, check if reached end state using API
-                if (existsRows.data.length === 0) {
-                  let message;
-                  try {
-                    const response: any = await client.request({
-                      url: `/v3/messages`,
-                      method: 'GET',
-                      qs: {
-                        query: `msg_id=${rowObject.messageId}`,
-                      },
-                    });
-                    message = response.body.messages[0];
-                  } catch (err) {
-                    // User is unauthorized to use events api, so we return
-                    return;
-                  }
-
-                  // Reached end state using API; update end state and set as processed in clickhouse
-                  if (
-                    ['delivered', 'dropped', 'bounce', 'blocked'].includes(
-                      message.status
-                    )
-                  ) {
-                    const messagesToInsert: ClickHouseMessage[] = [];
-                    const clickHouseRecord: ClickHouseMessage = {
-                      audienceId: rowObject.audienceId,
-                      customerId: rowObject.customerId,
-                      templateId: rowObject.templateId,
-                      messageId: rowObject.messageId,
-                      event: message.status,
-                      eventProvider: ClickHouseEventProvider.TWILIO,
-                      createdAt: new Date().toUTCString(),
-                      userId: accounts[j].id,
-                      processed: false,
-                    };
-                    messagesToInsert.push(clickHouseRecord);
-                    await this.clickHouseClient.insert<ClickHouseMessage>({
-                      table: 'message_status',
-                      values: messagesToInsert,
-                      format: 'JSONEachRow',
-                    });
-                    await this.clickHouseClient.query({
-                      query: `ALTER TABLE message_status UPDATE processed=true WHERE eventProvider='sendgrid' AND event = 'sent' AND messageId = {messageId:String} AND templateId = {templateId:String} AND customerId = {customerId:String} AND audienceId = {audienceId:String}`,
-                      query_params: {
-                        messageId: rowObject.messageId,
-                        templateId: rowObject.templateId,
-                        customerId: rowObject.customerId,
-                        audienceId: rowObject.audienceId,
-                      },
-                    });
-                  }
-                  //Has not reached end state; do nothing
-                }
-                // Has reached end state using webhooks; update processed = true
-                else {
-                  await this.clickHouseClient.query({
-                    query: `ALTER TABLE message_status UPDATE processed=true WHERE eventProvider='sendgrid' AND event = 'sent' AND messageId = {messageId:String} AND templateId = {templateId:String} AND customerId = {customerId:String} AND audienceId = {audienceId:String}`,
-                    query_params: {
-                      messageId: rowObject.messageId,
-                      templateId: rowObject.templateId,
-                      customerId: rowObject.customerId,
-                      audienceId: rowObject.audienceId,
-                    },
-                  });
-                }
-              });
-            }
-          }
-        }
-        await this.webhookJobsService.remove(sendgridJobs[i].id);
-      }
-    } catch (err) {
-      this.logger.error(
-        `app.cron.service.ts:CronService.handleMissedSendgridEvents: Error: ${err}`
-      );
-    }
-  }
-
-  @Cron(CronExpression.EVERY_MINUTE)
-  async handleMissedTwilioEvents() {
-    try {
-      // Get all pending Twilio Jobs and accounts
-      const twilioJobs = await this.webhookJobsService.findAllByProvider(
-        WebhookProvider.TWILIO_SMS
-      );
-      const accounts = await this.accountsService.findAll();
-
-      // Create new pending Twilio Job
-      await this.webhookJobsService.create({
-        provider: WebhookProvider.TWILIO_SMS,
-        status: WebhookJobStatus.PENDING,
-      });
-
-      // Iterate through Jobs
-      for (let i = 0; i < twilioJobs.length; i++) {
-        // Update job status
-        await this.webhookJobsService.update(twilioJobs[i].id, {
-          status: WebhookJobStatus.IN_PROGRESS,
-        });
-
-        //Iterate through accounts
-        for (let j = 0; j < accounts.length; j++) {
-          if (accounts[j].smsAccountSid && accounts[j].smsAuthToken) {
-            const twilioClient = twilio(
-              accounts[j].smsAccountSid,
-              accounts[j].smsAuthToken
-            );
-            const resultSet = await this.clickHouseClient.query({
-              query: `SELECT * FROM message_status WHERE processed = false AND eventProvider = 'twilio' AND userId = {userId:String}`,
-              query_params: { userId: accounts[j].id },
-              format: 'JSONEachRow',
-            });
-            for await (const rows of resultSet.stream()) {
-              rows.forEach(async (row) => {
-                const rowObject = JSON.parse(row.text);
-                // Step 1: Check if the message has already reached an end state: delivered, undelivered, failed, canceled
-                const existsCheck = await this.clickHouseClient.query({
-                  query: `SELECT * FROM message_status WHERE event IN ('delivered', 'undelivered', 'failed', 'canceled') AND messageId = {messageId:String}`,
-                  query_params: { messageId: rowObject.messageId },
-                });
-                const existsRows = JSON.parse(await existsCheck.text());
-                if (existsRows.data.length === 0) {
-                  const message = await twilioClient
-                    .messages(rowObject.messageId)
-                    .fetch();
-                  if (
-                    ['delivered', 'undelivered', 'failed', 'canceled'].includes(
-                      message.status
-                    )
-                  ) {
-                    const messagesToInsert: ClickHouseMessage[] = [];
-                    const clickHouseRecord: ClickHouseMessage = {
-                      audienceId: rowObject.audienceId,
-                      customerId: rowObject.customerId,
-                      templateId: rowObject.templateId,
-                      messageId: rowObject.messageId,
-                      event: message.status,
-                      eventProvider: ClickHouseEventProvider.TWILIO,
-                      createdAt: new Date().toUTCString(),
-                      userId: accounts[j].id,
-                      processed: false,
-                    };
-                    messagesToInsert.push(clickHouseRecord);
-                    await this.clickHouseClient.insert<ClickHouseMessage>({
-                      table: 'message_status',
-                      values: messagesToInsert,
-                      format: 'JSONEachRow',
-                    });
-                    await this.clickHouseClient.query({
-                      query: `ALTER TABLE message_status UPDATE processed=true WHERE eventProvider='twilio' AND event = 'sent' AND messageId = {messageId:String} AND templateId = {templateId:String} AND customerId = {customerId:String} AND audienceId = {audienceId:String}`,
-                      query_params: {
-                        messageId: rowObject.messageId,
-                        templateId: rowObject.templateId,
-                        customerId: rowObject.customerId,
-                        audienceId: rowObject.audienceId,
-                      },
-                    });
-                  }
-                } else {
-                  await this.clickHouseClient.query({
-                    query: `ALTER TABLE message_status UPDATE processed=true WHERE eventProvider='twilio' AND event = 'sent' AND messageId = {messageId:String} AND templateId = {templateId:String} AND customerId = {customerId:String} AND audienceId = {audienceId:String}`,
-                    query_params: {
-                      messageId: rowObject.messageId,
-                      templateId: rowObject.templateId,
-                      customerId: rowObject.customerId,
-                      audienceId: rowObject.audienceId,
-                    },
-                  });
-                }
-              });
-            }
-          }
-        }
-        await this.webhookJobsService.remove(twilioJobs[i].id);
-      }
-    } catch (err) {
-      this.logger.error(
-        `app.cron.service.ts:CronService.handleMissedTwilioEvents: Error: ${err}`
-      );
-    }
-  }
-
-  @Cron(CronExpression.EVERY_MINUTE)
-  async handleRecovery() {
-    try {
-      await this.recoveryRepository
-        .createQueryBuilder()
-        .where(`now() > recovery."createdAt"::TIMESTAMP + INTERVAL '1 HOUR'`)
-        .delete()
-        .execute();
-    } catch (e) {
-      this.logger.error('Recovery cron error: ' + e);
-    }
-  }
-
-  @Cron(CronExpression.EVERY_MINUTE)
-  async handleExpiredModalEvents() {
-    try {
-      await this.modalsService.deleteExpiredModalEvents();
-    } catch (e) {
-      this.logger.error('Expired modal events cron error: ' + e);
-    }
-  }
-}
+import { Inject, Injectable, LoggerService } from '@nestjs/common';
+import { InjectModel } from '@nestjs/mongoose';
+import { Cron, CronExpression } from '@nestjs/schedule';
+import { Model } from 'mongoose';
+import {
+  Customer,
+  CustomerDocument,
+} from './api/customers/schemas/customer.schema';
+import { getType } from 'tst-reflect';
+import {
+  CustomerKeys,
+  CustomerKeysDocument,
+} from './api/customers/schemas/customer-keys.schema';
+import { isDateString, isEmail } from 'class-validator';
+import { InjectRepository } from '@nestjs/typeorm';
+import { Between, Repository } from 'typeorm';
+import { Verification } from './api/auth/entities/verification.entity';
+import { EventDocument } from './api/events/schemas/event.schema';
+import { EventKeysDocument } from './api/events/schemas/event-keys.schema';
+import { Event } from './api/events/schemas/event.schema';
+import { EventKeys } from './api/events/schemas/event-keys.schema';
+import { JobsService } from './api/jobs/jobs.service';
+import { WorkflowsService } from './api/workflows/workflows.service';
+import { TimeJobStatus } from './api/jobs/entities/job.entity';
+import { IntegrationsService } from './api/integrations/integrations.service';
+import {
+  Integration,
+  IntegrationStatus,
+} from './api/integrations/entities/integration.entity';
+import { Recovery } from './api/auth/entities/recovery.entity';
+import { WebhookJobsService } from './api/webhook-jobs/webhook-jobs.service';
+import {
+  WebhookJobStatus,
+  WebhookProvider,
+} from './api/webhook-jobs/entities/webhook-job.entity';
+import { AccountsService } from './api/accounts/accounts.service';
+import Mailgun from 'mailgun.js';
+import formData from 'form-data';
+import { createClient } from '@clickhouse/client';
+import {
+  ClickHouseEventProvider,
+  ClickHouseMessage,
+} from './api/webhooks/webhooks.service';
+import twilio from 'twilio';
+import { WINSTON_MODULE_NEST_PROVIDER } from 'nest-winston';
+import client from '@sendgrid/client';
+import { ClientResponse } from '@sendgrid/mail';
+import { ModalsService } from './api/modals/modals.service';
+import { randomUUID } from 'crypto';
+
+const BATCH_SIZE = 500;
+const KEYS_TO_SKIP = ['__v', '_id', 'audiences', 'ownerId'];
+
+const MAX_DATE = new Date(8640000000000000);
+const MIN_DATE = new Date(0);
+
+@Injectable()
+export class CronService {
+  private clickHouseClient = createClient({
+    host: process.env.CLICKHOUSE_HOST
+      ? process.env.CLICKHOUSE_HOST.includes('http')
+        ? process.env.CLICKHOUSE_HOST
+        : `http://${process.env.CLICKHOUSE_HOST}`
+      : 'http://localhost:8123',
+    username: process.env.CLICKHOUSE_USER ?? 'default',
+    password: process.env.CLICKHOUSE_PASSWORD ?? '',
+  });
+
+  constructor(
+    @Inject(WINSTON_MODULE_NEST_PROVIDER)
+    private readonly logger: LoggerService,
+    @InjectModel(Customer.name)
+    private customerModel: Model<CustomerDocument>,
+    @InjectModel(CustomerKeys.name)
+    private customerKeysModel: Model<CustomerKeysDocument>,
+    @InjectModel(Event.name)
+    private eventModel: Model<EventDocument>,
+    @InjectModel(EventKeys.name)
+    private eventKeysModel: Model<EventKeysDocument>,
+    @InjectRepository(Integration)
+    private integrationsRepository: Repository<Integration>,
+    @InjectRepository(Verification)
+    private verificationRepository: Repository<Verification>,
+    @InjectRepository(Recovery)
+    public readonly recoveryRepository: Repository<Recovery>,
+    @Inject(JobsService) private jobsService: JobsService,
+    @Inject(IntegrationsService)
+    private integrationsService: IntegrationsService,
+    @Inject(WorkflowsService) private workflowsService: WorkflowsService,
+    @Inject(WebhookJobsService) private webhookJobsService: WebhookJobsService,
+    @Inject(AccountsService) private accountsService: AccountsService,
+    @Inject(ModalsService) private modalsService: ModalsService
+  ) {}
+
+  @Cron(CronExpression.EVERY_HOUR)
+  async handleCustomerKeysCron() {
+    try {
+      this.logger.log('Cron customer keys job started');
+      let current = 0;
+      const documentsCount = await this.customerModel
+        .estimatedDocumentCount()
+        .exec();
+
+      const keys: Record<string, any[]> = {};
+      const keyCustomerMap: Record<string, Set<string>> = {};
+
+      while (current < documentsCount) {
+        const batch = await this.customerModel
+          .find()
+          .skip(current)
+          .limit(BATCH_SIZE)
+          .exec();
+
+        batch.forEach((customer) => {
+          const obj = customer.toObject();
+          for (const key of Object.keys(obj)) {
+            if (KEYS_TO_SKIP.includes(key)) continue;
+
+            if (keys[key]) {
+              keys[key].push(obj[key]);
+              keyCustomerMap[key].add(customer.ownerId);
+              continue;
+            }
+
+            keys[key] = [obj[key]];
+            keyCustomerMap[key] = new Set([customer.ownerId]);
+          }
+        });
+        current += BATCH_SIZE;
+      }
+
+      for (const key of Object.keys(keys)) {
+        const validItem = keys[key].find(
+          (item) => item !== '' && item !== undefined && item !== null
+        );
+
+        if (validItem === '' || validItem === undefined || validItem === null)
+          continue;
+
+        const keyType = getType(validItem);
+        const isArray = keyType.isArray();
+        let type = isArray ? getType(validItem[0]).name : keyType.name;
+
+        if (type === 'String') {
+          if (isEmail(validItem)) type = 'Email';
+          if (isDateString(validItem)) type = 'Date';
+        }
+
+        for (const ownerId of keyCustomerMap[key].values()) {
+          await this.customerKeysModel
+            .updateOne(
+              { key, ownerId },
+              {
+                $set: {
+                  key,
+                  type,
+                  isArray,
+                  ownerId,
+                },
+              },
+              { upsert: true }
+            )
+            .exec();
+        }
+      }
+
+      this.logger.log(
+        `Cron customer keys job finished, checked ${documentsCount} records, found ${
+          Object.keys(keys).length
+        } keys`
+      );
+    } catch (e) {
+      this.logger.error('Cron error: ' + e);
+    }
+  }
+
+  @Cron(CronExpression.EVERY_HOUR)
+  async handleEventKeysCron() {
+    try {
+      this.logger.log('Cron event keys job started');
+      let current = 0;
+      const documentsCount = await this.eventModel
+        .estimatedDocumentCount()
+        .exec();
+
+      const keys: Record<string, { value: any; ownerId: string }[]> = {};
+
+      while (current < documentsCount) {
+        const batch = await this.eventModel
+          .find()
+          .skip(current)
+          .limit(BATCH_SIZE)
+          .exec();
+
+        batch.forEach((event) => {
+          const ownerId = event.ownerId;
+          const obj = (event.toObject() as any)?.event || {};
+          for (const key of Object.keys(obj)) {
+            if (KEYS_TO_SKIP.includes(key)) continue;
+
+            if (keys[key]) {
+              keys[key].push({ value: obj[key], ownerId });
+              continue;
+            }
+
+            keys[key] = [{ value: obj[key], ownerId }];
+          }
+        });
+
+        current += BATCH_SIZE;
+      }
+
+      for (const key of Object.keys(keys)) {
+        const validItems = keys[key].filter(
+          (item) =>
+            item.value !== '' && item.value !== undefined && item.value !== null
+        );
+
+        if (!validItems.length) continue;
+
+        let batchToSave = [];
+        for (const validItem of validItems) {
+          const keyType = getType(validItem.value);
+          const isArray = keyType.isArray();
+          let type = isArray ? getType(validItem.value[0]).name : keyType.name;
+
+          if (type === 'String') {
+            if (isEmail(validItem.value)) type = 'Email';
+            if (isDateString(validItem.value)) type = 'Date';
+          }
+
+          const eventKey = {
+            key,
+            type,
+            isArray,
+            ownerId: validItem.ownerId,
+          };
+
+          const foundEventKey = await this.eventKeysModel
+            .findOne(eventKey)
+            .exec();
+
+          if (!foundEventKey) {
+            batchToSave.push(eventKey);
+          }
+
+          if (batchToSave.length > BATCH_SIZE) {
+            await this.eventKeysModel.insertMany(batchToSave);
+            batchToSave = [];
+          }
+
+          // await this.eventKeysModel
+          //   .updateOne(
+          //     { key },
+          //     {
+          //       $set: eventKey,
+          //     },
+          //     { upsert: true }
+          //   )
+          //   .exec();
+        }
+
+        await this.eventKeysModel.insertMany(batchToSave);
+      }
+
+      this.logger.log(
+        `Cron event keys job finished, checked ${documentsCount} records, found ${
+          Object.keys(keys).length
+        } keys`
+      );
+    } catch (e) {
+      this.logger.error('Cron error: ' + e);
+    }
+  }
+
+  @Cron(CronExpression.EVERY_HOUR)
+  async handleVerificationCheck() {
+    try {
+      await this.verificationRepository
+        .createQueryBuilder()
+        .where(
+          `verification.status = 'sent' AND now() > verification."createdAt"::TIMESTAMP + INTERVAL '1 HOUR'`
+        )
+        .update({ status: 'expired' })
+        .execute();
+    } catch (e) {
+      this.logger.error('Cron error: ' + e);
+    }
+  }
+
+  @Cron(CronExpression.EVERY_HOUR)
+  async handleIntegrations() {
+    const integrationsNumber = await this.integrationsRepository.countBy({
+      status: IntegrationStatus.ACTIVE,
+    });
+
+    let offset = 0;
+
+    while (offset < integrationsNumber) {
+      const integrationsBatch = await this.integrationsRepository.find({
+        where: { status: IntegrationStatus.ACTIVE },
+        relations: ['database', 'owner'],
+        take: BATCH_SIZE,
+        skip: offset,
+      });
+
+      for (const integration of integrationsBatch) {
+        await this.integrationsService.handleIntegration(integration);
+      }
+
+      offset += BATCH_SIZE;
+    }
+  }
+
+  @Cron(CronExpression.EVERY_10_SECONDS)
+  async handleTimeTriggers() {
+    const session = randomUUID();
+    try {
+      const date = new Date();
+      const jobs = await this.jobsService.jobsRepository.find({
+        where: [
+          { executionTime: Between(MIN_DATE, date) },
+          {
+            startTime: Between(MIN_DATE, date),
+            endTime: Between(date, MAX_DATE),
+            workflow: {
+              isActive: true,
+              isDeleted: false,
+              isPaused: false,
+              isStopped: false,
+            },
+            status: TimeJobStatus.PENDING,
+          },
+        ],
+        relations: ['owner', 'from', 'to', 'workflow'],
+      });
+      for (const job of jobs) {
+        try {
+          await this.jobsService.jobsRepository.save({
+            ...job,
+            status: TimeJobStatus.IN_PROGRESS,
+          });
+          if (await this.customerModel.findById(job.customer).exec()) {
+            await this.workflowsService.timeTick(job, session);
+          }
+          await this.jobsService.jobsRepository.delete({ id: job.id });
+        } catch (e) {
+          this.logger.error('Time job error: ' + e);
+        }
+      }
+    } catch (e) {
+      this.logger.error('Cron error: ' + e);
+    }
+  }
+
+  @Cron(CronExpression.EVERY_MINUTE)
+  async handleMissedMailgunEvents() {
+    try {
+      // Get all pending Mailgun Jobs and accounts
+      const mailgunJobs = await this.webhookJobsService.findAllByProvider(
+        WebhookProvider.MAILGUN
+      );
+      const accounts = await this.accountsService.findAll();
+
+      // Create new pending Mailgun Job
+      await this.webhookJobsService.create({
+        provider: WebhookProvider.MAILGUN,
+        status: WebhookJobStatus.PENDING,
+      });
+
+      // Iterate through Jobs
+      for (let i = 0; i < mailgunJobs.length; i++) {
+        const startTime = mailgunJobs[i].createdAt;
+
+        // Update job status
+        await this.webhookJobsService.update(mailgunJobs[i].id, {
+          status: WebhookJobStatus.IN_PROGRESS,
+        });
+
+        //Iterate through accounts
+        for (let j = 0; j < accounts.length; j++) {
+          if (accounts[j].mailgunAPIKey && accounts[j].sendingDomain) {
+            const mailgun = new Mailgun(formData);
+            const mg = mailgun.client({
+              username: 'api',
+              key: accounts[j].mailgunAPIKey,
+            });
+            let query, events;
+            query = {
+              begin: startTime.toUTCString(),
+              limit: 300,
+              ascending: 'yes',
+            };
+            do {
+              events = await mg.events.get(accounts[j].sendingDomain, query);
+              for (let k = 0; k < events.items.length; k++) {
+                const existsCheck = await this.clickHouseClient.query({
+                  query: `SELECT * FROM message_status WHERE event = {event:String} AND messageId = {messageId:String}`,
+                  query_params: {
+                    event: events.items[k].event,
+                    messageId: events.items[k].message.headers['message-id'],
+                  },
+                });
+                const existsRows = JSON.parse(await existsCheck.text());
+                if (existsRows.data.length == 0) {
+                  const messageInfo = await this.clickHouseClient.query({
+                    query: `SELECT * FROM message_status WHERE messageId = {messageId:String} AND audienceId IS NOT NULL AND customerId IS NOT NULL AND templateId IS NOT NULL LIMIT 1`,
+                    query_params: {
+                      messageId: events.items[k].message.headers['message-id'],
+                    },
+                  });
+                  const messageRow = JSON.parse(await messageInfo.text()).data;
+                  const messagesToInsert: ClickHouseMessage[] = [];
+                  const clickHouseRecord: ClickHouseMessage = {
+                    userId: accounts[j].id,
+                    audienceId: messageRow[0]?.audienceId,
+                    customerId: messageRow[0]?.customerId,
+                    templateId: messageRow[0]?.templateId,
+                    messageId: events.items[k].message.headers['message-id'],
+                    event: events.items[k].event,
+                    eventProvider: ClickHouseEventProvider.MAILGUN,
+                    createdAt: new Date(
+                      events.items[k].timestamp * 1000
+                    ).toUTCString(),
+                    processed: false,
+                  };
+                  messagesToInsert.push(clickHouseRecord);
+                  await this.clickHouseClient.insert<ClickHouseMessage>({
+                    table: 'message_status',
+                    values: messagesToInsert,
+                    format: 'JSONEachRow',
+                  });
+                }
+              }
+              query = { page: events.pages.next.number };
+            } while (events?.items?.length > 0 && query.page);
+          }
+        }
+        await this.webhookJobsService.remove(mailgunJobs[i].id);
+      }
+    } catch (err) {
+      this.logger.error(
+        `app.cron.service.ts:CronService.handleMissedMailgunEvents: Error: ${err}`
+      );
+    }
+  }
+
+  @Cron(CronExpression.EVERY_MINUTE)
+  async handleMissedSendgridEvents() {
+    try {
+      // Get all pending Twilio Jobs and accounts
+      const sendgridJobs = await this.webhookJobsService.findAllByProvider(
+        WebhookProvider.SENDGRID
+      );
+      const accounts = await this.accountsService.findAll();
+
+      // Create new pending Twilio Job
+      await this.webhookJobsService.create({
+        provider: WebhookProvider.SENDGRID,
+        status: WebhookJobStatus.PENDING,
+      });
+
+      // Iterate through Jobs
+      for (let i = 0; i < sendgridJobs.length; i++) {
+        // Update job status
+        await this.webhookJobsService.update(sendgridJobs[i].id, {
+          status: WebhookJobStatus.IN_PROGRESS,
+        });
+
+        //Iterate through accounts
+        for (let j = 0; j < accounts.length; j++) {
+          if (accounts[j].sendgridApiKey) {
+            client.setApiKey(accounts[j].sendgridApiKey);
+            const resultSet = await this.clickHouseClient.query({
+              query: `SELECT * FROM message_status WHERE processed = false AND eventProvider = 'sendgrid' AND userId = {userId:String}`,
+              query_params: { userId: accounts[j].id },
+              format: 'JSONEachRow',
+            });
+            for await (const rows of resultSet.stream()) {
+              rows.forEach(async (row) => {
+                const rowObject = JSON.parse(row.text);
+                // Step 1: Check if the message has already reached an end state: delivered, undelivered, failed, canceled
+                const existsCheck = await this.clickHouseClient.query({
+                  query: `SELECT * FROM message_status WHERE event IN ('dropped', 'bounce', 'blocked', 'open', 'click', 'spamreport', 'unsubscribe','group_unsubscribe','group_resubscribe') AND messageId = {messageId:String}`,
+                  query_params: { messageId: rowObject.messageId },
+                });
+                const existsRows = JSON.parse(await existsCheck.text());
+
+                // If not reached end state, check if reached end state using API
+                if (existsRows.data.length === 0) {
+                  let message;
+                  try {
+                    const response: any = await client.request({
+                      url: `/v3/messages`,
+                      method: 'GET',
+                      qs: {
+                        query: `msg_id=${rowObject.messageId}`,
+                      },
+                    });
+                    message = response.body.messages[0];
+                  } catch (err) {
+                    // User is unauthorized to use events api, so we return
+                    return;
+                  }
+
+                  // Reached end state using API; update end state and set as processed in clickhouse
+                  if (
+                    ['delivered', 'dropped', 'bounce', 'blocked'].includes(
+                      message.status
+                    )
+                  ) {
+                    const messagesToInsert: ClickHouseMessage[] = [];
+                    const clickHouseRecord: ClickHouseMessage = {
+                      audienceId: rowObject.audienceId,
+                      customerId: rowObject.customerId,
+                      templateId: rowObject.templateId,
+                      messageId: rowObject.messageId,
+                      event: message.status,
+                      eventProvider: ClickHouseEventProvider.TWILIO,
+                      createdAt: new Date().toUTCString(),
+                      userId: accounts[j].id,
+                      processed: false,
+                    };
+                    messagesToInsert.push(clickHouseRecord);
+                    await this.clickHouseClient.insert<ClickHouseMessage>({
+                      table: 'message_status',
+                      values: messagesToInsert,
+                      format: 'JSONEachRow',
+                    });
+                    await this.clickHouseClient.query({
+                      query: `ALTER TABLE message_status UPDATE processed=true WHERE eventProvider='sendgrid' AND event = 'sent' AND messageId = {messageId:String} AND templateId = {templateId:String} AND customerId = {customerId:String} AND audienceId = {audienceId:String}`,
+                      query_params: {
+                        messageId: rowObject.messageId,
+                        templateId: rowObject.templateId,
+                        customerId: rowObject.customerId,
+                        audienceId: rowObject.audienceId,
+                      },
+                    });
+                  }
+                  //Has not reached end state; do nothing
+                }
+                // Has reached end state using webhooks; update processed = true
+                else {
+                  await this.clickHouseClient.query({
+                    query: `ALTER TABLE message_status UPDATE processed=true WHERE eventProvider='sendgrid' AND event = 'sent' AND messageId = {messageId:String} AND templateId = {templateId:String} AND customerId = {customerId:String} AND audienceId = {audienceId:String}`,
+                    query_params: {
+                      messageId: rowObject.messageId,
+                      templateId: rowObject.templateId,
+                      customerId: rowObject.customerId,
+                      audienceId: rowObject.audienceId,
+                    },
+                  });
+                }
+              });
+            }
+          }
+        }
+        await this.webhookJobsService.remove(sendgridJobs[i].id);
+      }
+    } catch (err) {
+      this.logger.error(
+        `app.cron.service.ts:CronService.handleMissedSendgridEvents: Error: ${err}`
+      );
+    }
+  }
+
+  @Cron(CronExpression.EVERY_MINUTE)
+  async handleMissedTwilioEvents() {
+    try {
+      // Get all pending Twilio Jobs and accounts
+      const twilioJobs = await this.webhookJobsService.findAllByProvider(
+        WebhookProvider.TWILIO_SMS
+      );
+      const accounts = await this.accountsService.findAll();
+
+      // Create new pending Twilio Job
+      await this.webhookJobsService.create({
+        provider: WebhookProvider.TWILIO_SMS,
+        status: WebhookJobStatus.PENDING,
+      });
+
+      // Iterate through Jobs
+      for (let i = 0; i < twilioJobs.length; i++) {
+        // Update job status
+        await this.webhookJobsService.update(twilioJobs[i].id, {
+          status: WebhookJobStatus.IN_PROGRESS,
+        });
+
+        //Iterate through accounts
+        for (let j = 0; j < accounts.length; j++) {
+          if (accounts[j].smsAccountSid && accounts[j].smsAuthToken) {
+            const twilioClient = twilio(
+              accounts[j].smsAccountSid,
+              accounts[j].smsAuthToken
+            );
+            const resultSet = await this.clickHouseClient.query({
+              query: `SELECT * FROM message_status WHERE processed = false AND eventProvider = 'twilio' AND userId = {userId:String}`,
+              query_params: { userId: accounts[j].id },
+              format: 'JSONEachRow',
+            });
+            for await (const rows of resultSet.stream()) {
+              rows.forEach(async (row) => {
+                const rowObject = JSON.parse(row.text);
+                // Step 1: Check if the message has already reached an end state: delivered, undelivered, failed, canceled
+                const existsCheck = await this.clickHouseClient.query({
+                  query: `SELECT * FROM message_status WHERE event IN ('delivered', 'undelivered', 'failed', 'canceled') AND messageId = {messageId:String}`,
+                  query_params: { messageId: rowObject.messageId },
+                });
+                const existsRows = JSON.parse(await existsCheck.text());
+                if (existsRows.data.length === 0) {
+                  const message = await twilioClient
+                    .messages(rowObject.messageId)
+                    .fetch();
+                  if (
+                    ['delivered', 'undelivered', 'failed', 'canceled'].includes(
+                      message.status
+                    )
+                  ) {
+                    const messagesToInsert: ClickHouseMessage[] = [];
+                    const clickHouseRecord: ClickHouseMessage = {
+                      audienceId: rowObject.audienceId,
+                      customerId: rowObject.customerId,
+                      templateId: rowObject.templateId,
+                      messageId: rowObject.messageId,
+                      event: message.status,
+                      eventProvider: ClickHouseEventProvider.TWILIO,
+                      createdAt: new Date().toUTCString(),
+                      userId: accounts[j].id,
+                      processed: false,
+                    };
+                    messagesToInsert.push(clickHouseRecord);
+                    await this.clickHouseClient.insert<ClickHouseMessage>({
+                      table: 'message_status',
+                      values: messagesToInsert,
+                      format: 'JSONEachRow',
+                    });
+                    await this.clickHouseClient.query({
+                      query: `ALTER TABLE message_status UPDATE processed=true WHERE eventProvider='twilio' AND event = 'sent' AND messageId = {messageId:String} AND templateId = {templateId:String} AND customerId = {customerId:String} AND audienceId = {audienceId:String}`,
+                      query_params: {
+                        messageId: rowObject.messageId,
+                        templateId: rowObject.templateId,
+                        customerId: rowObject.customerId,
+                        audienceId: rowObject.audienceId,
+                      },
+                    });
+                  }
+                } else {
+                  await this.clickHouseClient.query({
+                    query: `ALTER TABLE message_status UPDATE processed=true WHERE eventProvider='twilio' AND event = 'sent' AND messageId = {messageId:String} AND templateId = {templateId:String} AND customerId = {customerId:String} AND audienceId = {audienceId:String}`,
+                    query_params: {
+                      messageId: rowObject.messageId,
+                      templateId: rowObject.templateId,
+                      customerId: rowObject.customerId,
+                      audienceId: rowObject.audienceId,
+                    },
+                  });
+                }
+              });
+            }
+          }
+        }
+        await this.webhookJobsService.remove(twilioJobs[i].id);
+      }
+    } catch (err) {
+      this.logger.error(
+        `app.cron.service.ts:CronService.handleMissedTwilioEvents: Error: ${err}`
+      );
+    }
+  }
+
+  @Cron(CronExpression.EVERY_MINUTE)
+  async handleRecovery() {
+    try {
+      await this.recoveryRepository
+        .createQueryBuilder()
+        .where(`now() > recovery."createdAt"::TIMESTAMP + INTERVAL '1 HOUR'`)
+        .delete()
+        .execute();
+    } catch (e) {
+      this.logger.error('Recovery cron error: ' + e);
+    }
+  }
+
+  @Cron(CronExpression.EVERY_MINUTE)
+  async handleExpiredModalEvents() {
+    try {
+      await this.modalsService.deleteExpiredModalEvents();
+    } catch (e) {
+      this.logger.error('Expired modal events cron error: ' + e);
+    }
+  }
+}