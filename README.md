<p align="center"><a  href="https://laudspeaker.com/"><img  src="https://user-images.githubusercontent.com/7728266/194206039-0faecc9d-c500-4c64-8401-dfbefe501e4a.png"  height="100"/></a></p>

<p align="center">
<a href='https://laudspeakerusers.slack.com/ssb/redirect'><img alt="Join Slack Community" src="https://img.shields.io/badge/slack%20community-join-green"/></a>
<a href='https://twitter.com/laudspeaker'><img alt="Follow Laudspeaker" src="https://img.shields.io/badge/%40laudspeaker-follow-blue"/></a>

<h4 align="center">
  <a href="https://join.slack.com/t/laudspeakerusers/shared_invite/zt-1li25huaq-BljJUA1Zm8dXvbZViAbMwg">Slack</a> |
  <a href="https://app.laudspeaker.com/login/">Laudspeaker Cloud</a> |
  <a href="https://laudspeaker.com/docs/guides/category/deploy">Self-Hosting</a> |
  <a href="https://laudspeaker.com/docs/guides/overview/intro/">Docs</a> |
  <a href="https://laudspeaker.com/">Website</a> |
  <a href="https://www.producthunt.com/posts/laudspeaker/">Product Hunt</a>
  <a href='https://img.shields.io/github/commit-activity/m/laudspeaker/laudspeaker'><img alt="Commits" src="https://img.shields.io/github/commit-activity/m/laudspeaker/laudspeaker"/></a>
<a href='https://hub.docker.com/repository/docker/laudspeaker/laudspeaker'><img alt="Docker Pulls" src="https://img.shields.io/docker/pulls/laudspeaker/laudspeaker"></a>
</h4>
  
</p>


## Deploy Laudspeaker on Render.com

<a href="https://render.com/deploy?repo=https://github.com/laudspeaker/laudspeaker/tree/docker_optimise">
<img src="https://render.com/images/deploy-to-render-button.svg" alt="Deploy to Render">
</a>

## Laudspeaker - Open Source omni-channel customer messaging. Alternative to Braze / Iterable / One Signal / Customer Io

![app laudspeaker com_flow_onboarding-example (1)](https://user-images.githubusercontent.com/7728266/208761386-5dfe6803-16d1-47ca-98f4-45d77ff6058e.png)

<<<<<<< HEAD
* **Multiple messaging channels like email and slack** Send product or event-triggered emails, sms and more to your customers and users at scale
* **Visual Journey Builder** Build complex messaging workflows the whole team can understand in a visual tool, and see stats once a journey is started
* **Easy WYSIWYG Template builder** Build nice emails and more with our template builder
* **Run on your own infra** Deploy and run on your own infrastructure to keep control of your data.
* **Integrate with PostHog analytics** Easily trigger journeys with PostHog, the open source product analytics platform
* 🔜 **1-Click Deploy** to Render
* 🔜 **Database / datalake / data warehouse import** ingest user data from your databases
* 🔜 **Build and save segments of users**
* 🔜 **Trigger journeys from segment/rudderstack/mixpanel events**

=======
- **Multiple messaging channels like email and slack** Send product or event-triggered emails, sms and more to your customers and users at scale
- **Visual Journey Builder** Build complex messaging workflows the whole team can understand in a visual tool, and see stats once a journey is started
- **Easy WYSIWYG Template builder** Build nice emails and more with our template builder
- **Run on your own infra** Deploy and run on your own infrastructure to keep control of your data.
- **Integrate with PostHog analytics** Easily trigger journeys with PostHog, the open source product analytics platform
- 🔜 **1-Click Deploy** to Render
- 🔜 **Database / datalake / data warehouse import** ingest user data from your databases
- 🔜 **Build and save segments of users**
- 🔜 **Trigger journeys from segment/rudderstack/mixpanel events**
>>>>>>> a0461307

## 🚀 Get Started

Run yourself (instructions below) or use [Laudspeaker Cloud](https://app.laudspeaker.com/login) . Docs are [here](https://laudspeaker.com/docs/guides/overview/intro/)

run services:

- `docker-compose up` or `docker compose up` depending on your version of docker

run backend and front end:

- `npm install`
- `npm run start`

stop all running services:

- `postgres: sudo systemctl stop postgresql.service`
  redis:
- `/etc/init.d/redis-server stop`
- `mongo: sudo systemctl stop mongod`

remove compose conatiners:

- `docker-compose down --volumes`

Add a `.env` file to both server and client in packages

We have provided examples which you can use:

`mv env-server-example packages/server/.env` and `mv env-client-example packages/client/.env`

Make sure you fill in the fields in the env files before trying to run laudspeaker

Questions? Please join our [Slack channel](https://join.slack.com/t/laudspeakerusers/shared_invite/zt-1io0f6u50-rSCnNtqkJT6QIdbPOyJh6g) or visit our [site](https://laudspeaker.com/).

## 🔥 What makes Laudspeaker cool?

Lauspeaker is the only multi-channel open-source customer messaging workflow software, which is focused on being event triggered, has been built with a visual journey feature from day one and is focused on scalability.

We support email, sms and slack as a channel and have many more channels on our roadmap.

We are planning to build Laudspeaker to work well with the Modern Data Stack, integrating with data warehouses and other services so you can easily import and export data with no fear of lock in or losing control of your data.

## 🐥 Status

- [x] Public Alpha: Anyone can sign up over at [laudspeaker.com](https://laudspeaker.com) but go easy on us, there are wrinkles and we're just getting started.
- [ ] Public Beta: Stable enough for most non-enterprise use-cases.
- [ ] Public: Production-ready.

We're currently in Public Alpha.

## License

**Laudspeaker** is open source and released under the [MIT License][mit_license], and AGPLv3 licenses (code in separate directories) with the exception of our ee directory (which is currently empty!) but will be under the Laudspeaker Enterprise Edition license. If you can only use MIT licencsed code, you can still use Laudspeaker but with a few fewer features.

## 🌱 Contribute

We would love to see you contribute to Laudspeaker. Join our slack to get involved.

A quick how to for contribution:

1. Fork the project
2. Create your feature branch (`git checkout -b feature/some-feature`)
3. Make your changes
4. Commit your changes (`git commit -m 'Implement an amazing feature.'`)
5. Push to the branch (`git push origin feature/some-feature`)
6. Open a pull request

## 🎥 Video Walkthrough

- Check out how to set up and trigger an email with posthog in our [video](https://vimeo.com/763728112)
- Check out how to trigger a slack message with a custom event in this [video](https://www.loom.com/share/8e1d349ceed24d2bb50280db36b19214)

## Follow Us

- [Slack][slack]

[slack]: https://join.slack.com/t/laudspeakerusers/shared_invite/zt-1li25huaq-BljJUA1Zm8dXvbZViAbMwg
[twitter]: https://twitter.com/laudspeaker
[mit_license]: https://opensource.org/licenses/MIT

<!---
-  [Laudspeaker Blog][laudspeaker-blog]

-  [LinkedIn][linkedin]

-  [dev.to][devto]

-  [Medium][medium]

-  [YouTube][youtube]

-  [HackerNews][hackernews]

-  [Product Hunt][producthunt]
-->

<!---[devto]: https://dev.to/rudderstack
[youtube]: https://www.youtube.com/channel/UCgV-B77bV_-LOmKYHw8jvBw
[laudspeaker-blog]: https://laudspeaker.com/blog/
[hackernews]: https://news.ycombinator.com/
[producthunt]: https://www.producthunt.com/posts/laudspeaker
[agplv3_license]: https://www.gnu.org/licenses/agpl-3.0-standalone.html
[laudspeaker_ee_license]: https://www.mongodb.com/licensing/server-side-public-license

--><|MERGE_RESOLUTION|>--- conflicted
+++ resolved
@@ -28,18 +28,6 @@
 
 ![app laudspeaker com_flow_onboarding-example (1)](https://user-images.githubusercontent.com/7728266/208761386-5dfe6803-16d1-47ca-98f4-45d77ff6058e.png)
 
-<<<<<<< HEAD
-* **Multiple messaging channels like email and slack** Send product or event-triggered emails, sms and more to your customers and users at scale
-* **Visual Journey Builder** Build complex messaging workflows the whole team can understand in a visual tool, and see stats once a journey is started
-* **Easy WYSIWYG Template builder** Build nice emails and more with our template builder
-* **Run on your own infra** Deploy and run on your own infrastructure to keep control of your data.
-* **Integrate with PostHog analytics** Easily trigger journeys with PostHog, the open source product analytics platform
-* 🔜 **1-Click Deploy** to Render
-* 🔜 **Database / datalake / data warehouse import** ingest user data from your databases
-* 🔜 **Build and save segments of users**
-* 🔜 **Trigger journeys from segment/rudderstack/mixpanel events**
-
-=======
 - **Multiple messaging channels like email and slack** Send product or event-triggered emails, sms and more to your customers and users at scale
 - **Visual Journey Builder** Build complex messaging workflows the whole team can understand in a visual tool, and see stats once a journey is started
 - **Easy WYSIWYG Template builder** Build nice emails and more with our template builder
@@ -49,7 +37,6 @@
 - 🔜 **Database / datalake / data warehouse import** ingest user data from your databases
 - 🔜 **Build and save segments of users**
 - 🔜 **Trigger journeys from segment/rudderstack/mixpanel events**
->>>>>>> a0461307
 
 ## 🚀 Get Started
 
